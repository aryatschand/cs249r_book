--- conflicted
+++ resolved
@@ -648,7 +648,6 @@
 @misc{Rao_2021, url={https://www.wevolver.com/article/tinyml-unlocks-new-possibilities-for-sustainable-development-technologies}, journal={www.wevolver.com}, author={Rao, Ravi}, year={2021}, month={Dec}} 
 
 
-<<<<<<< HEAD
 @misc{hinton_distilling_2015,
 	title = {Distilling the {Knowledge} in a {Neural} {Network}},
 	url = {http://arxiv.org/abs/1503.02531},
@@ -923,7 +922,7 @@
 	keywords = {Computer Science - Artificial Intelligence, Computer Science - Machine Learning},
 	file = {arXiv Fulltext PDF:/Users/jeffreyma/Zotero/storage/V6P3XB5H/Liao et al. - 2023 - Can Unstructured Pruning Reduce the Depth in Deep .pdf:application/pdf;arXiv.org Snapshot:/Users/jeffreyma/Zotero/storage/WSQ4ZUH4/2308.html:text/html},
 }
-=======
+
 @article{kiela2021dynabench,
   title={Dynabench: Rethinking benchmarking in NLP},
   author={Kiela, Douwe and Bartolo, Max and Nie, Yixin and Kaushik, Divyansh and Geiger, Atticus and Wu, Zhengxuan and Vidgen, Bertie and Prasad, Grusha and Singh, Amanpreet and Ringshia, Pratik and others},
@@ -982,5 +981,4 @@
   number={6},
   pages={6402--6410},
   year={2022}
-}
->>>>>>> 28b7320b
+}