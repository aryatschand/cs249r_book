@article{/content/paper/876367e3-en,
	title        = {A blueprint for building national compute capacity for artificial intelligence},
	author       = {OECD},
	year         = 2023,
	number       = 350,
	doi          = {https://doi.org/https://doi.org/10.1787/876367e3-en},
	url          = {https://www.oecd-ilibrary.org/content/paper/876367e3-en}
}
@inproceedings{10.1145/1993744.1993791,
	title        = {Characterizing and Analyzing Renewable Energy Driven Data Centers},
	author       = {Li, Chao and Qouneh, Amer and Li, Tao},
	year         = 2011,
	booktitle    = {Proceedings of the ACM SIGMETRICS Joint International Conference on Measurement and Modeling of Computer Systems},
	location     = {San Jose, California, USA},
	publisher    = {Association for Computing Machinery},
	address      = {New York, NY, USA},
	series       = {SIGMETRICS '11},
	pages        = {131–132},
	doi          = {10.1145/1993744.1993791},
	isbn         = 9781450308144,
	url          = {https://doi.org/10.1145/1993744.1993791},
	abstract     = {An increasing number of data centers today start to incorporate renewable energy solutions to cap their carbon footprint. However, the impact of renewable energy on large-scale data center design is still not well understood. In this paper, we model and evaluate data centers driven by intermittent renewable energy. Using real-world data center and renewable energy source traces, we show that renewable power utilization and load tuning frequency are two critical metrics for designing sustainable high-performance data centers. Our characterization reveals that load power fluctuation together with the intermittent renewable power supply introduce unnecessary tuning activities, which can increase the management overhead and degrade the performance of renewable energy driven data centers.},
	numpages     = 2,
	keywords     = {data center, power variation, renewable energy, load tuning}
}
@article{10242251,
	title        = {Training Spiking Neural Networks Using Lessons From Deep Learning},
	author       = {Eshraghian, Jason K. and Ward, Max and Neftci, Emre O. and Wang, Xinxin and Lenz, Gregor and Dwivedi, Girish and Bennamoun, Mohammed and Jeong, Doo Seok and Lu, Wei D.},
	year         = 2023,
	journal      = {Proceedings of the IEEE},
	volume       = 111,
	number       = 9,
	pages        = {1016--1054},
	doi          = {10.1109/JPROC.2023.3308088},
	bdsk-url-1   = {https://doi.org/10.1109/JPROC.2023.3308088}
}
@techreport{7437cc5b-f961-36e9-a745-ba32105a94d0,
	title        = {The Geopolitics of Critical Minerals Supply Chains},
	author       = {Jane Nakano},
	year         = 2021,
	pages        = {II--III},
	url          = {http://www.jstor.org/stable/resrep30033.1},
	urldate      = {2023-12-08},
	institution  = {Center for Strategic and International Studies (CSIS)}
}
@article{9563954,
	title        = {Deep Learning's Diminishing Returns: The Cost of Improvement is Becoming Unsustainable},
	author       = {Thompson, Neil C. and Greenewald, Kristjan and Lee, Keeheon and Manso, Gabriel F.},
	year         = 2021,
	journal      = {IEEE Spectrum},
	volume       = 58,
	number       = 10,
	pages        = {50--55},
	doi          = {10.1109/MSPEC.2021.9563954}
}
<<<<<<< HEAD
@article{a4e2073d2c6e4fcb9b7459c2e44716f1,
	title        = {Electrons have no identity: Setting right misrepresentations in Google and Apple{\textquoteright}s clean energy purchasing},
	author       = {Chukwuka Monyei and Kirsten Jenkins},
	year         = 2018,
	month        = dec,
	journal      = {Energy Research & Social Science},
	publisher    = {Elsevier},
	volume       = 46,
	pages        = {48--51},
	doi          = {10.1016/j.erss.2018.06.015},
	issn         = {2214-6296},
	abstract     = {Aside dedicated generation, transmission and distribution networks, the hype around corporations and other entities purchasing so called clean energy may be considered a deliberate accounting misrepresentation. To illustrate this case in this short perspective, we begin by explaining the technical difficulties of remaining “renewables pure”. We then give case studies of two organisations – Apple Inc. and Google LLC – who are, arguably, at fault of making such claims. The method is a simple, non-systematic comparison between what is technically possible, and what is claimed to be possible. Given that incongruous renewables claims have the potential to further impoverish vulnerable households who must bear the financial costs of renewables integration, we conclude that a successful decarbonisation pathway must not have selective winners or losers.},
	keywords     = {electricity generation, clean energy, power purchase agreements, renewables},
	language     = {English}
=======
@article{monyei2018electrons,
  title={Electrons have no identity: setting right misrepresentations in Google and Apple’s clean energy purchasing},
  author={Monyei, Chukwuka G and Jenkins, Kirsten EH},
  journal={Energy research \& social science},
  volume={46},
  pages={48--51},
  year={2018},
  publisher={Elsevier}
>>>>>>> c80fd3d5
}
@inproceedings{abadi2016deep,
	title        = {Deep Learning with Differential Privacy},
	author       = {Abadi, Martin and Chu, Andy and Goodfellow, Ian and McMahan, H. Brendan and Mironov, Ilya and Talwar, Kunal and Zhang, Li},
	year         = 2016,
	booktitle    = {Proceedings of the 2016 ACM SIGSAC Conference on Computer and Communications Security},
	publisher    = {Association for Computing Machinery},
	address      = {New York, NY, USA},
	series       = {CCS '16},
	pages        = {308--318},
	date-added   = {2023-11-22 18:06:03 -0500},
	date-modified = {2023-11-22 18:08:42 -0500},
	keywords     = {deep learning, differential privacy}
}
@inproceedings{abadi2016tensorflow,
	title        = {$\{$TensorFlow$\}$: a system for $\{$Large-Scale$\}$ machine learning},
	author       = {Abadi, Mart{\'\i}n and Barham, Paul and Chen, Jianmin and Chen, Zhifeng and Davis, Andy and Dean, Jeffrey and Devin, Matthieu and Ghemawat, Sanjay and Irving, Geoffrey and Isard, Michael and others},
	year         = 2016,
	booktitle    = {12th USENIX symposium on operating systems design and implementation (OSDI 16)},
	pages        = {265--283}
}
@inproceedings{Abdelkader_2020,
	title        = {Headless Horseman: Adversarial Attacks on Transfer Learning Models},
	author       = {Abdelkader, Ahmed and Curry, Michael J. and Fowl, Liam and Goldstein, Tom and Schwarzschild, Avi and Shu, Manli and Studer, Christoph and Zhu, Chen},
	year         = 2020,
	booktitle    = {ICASSP 2020 - 2020 IEEE International Conference on Acoustics, Speech and Signal Processing (ICASSP)},
	date-added   = {2023-11-22 16:28:31 -0500},
	date-modified = {2023-11-22 16:29:33 -0500}
}
@article{adagrad,
	title        = {Adaptive Subgradient Methods for Online Learning and Stochastic Optimization},
	author       = {John Duchi and Elad Hazan and Yoram Singer},
	year         = 2011,
	journal      = {Journal of Machine Learning Research},
	url          = {http://jmlr.org/papers/v12/duchi11a.html}
}
@misc{adam,
	title        = {Adam: A Method for Stochastic Optimization},
	author       = {Diederik P. Kingma and Jimmy Ba},
	year         = 2017,
	booktitle    = {3rd International Conference on Learning Representations, {ICLR} 2015, San Diego, CA, USA, May 7-9, 2015, Conference Track Proceedings},
	url          = {http://arxiv.org/abs/1412.6980},
	eprint       = {1412.6980},
	archiveprefix = {arXiv},
	primaryclass = {cs.LG},
	editor       = {Yoshua Bengio and Yann LeCun},
	timestamp    = {Thu, 25 Jul 2019 14:25:37 +0200},
	biburl       = {https://dblp.org/rec/journals/corr/KingmaB14.bib},
	bibsource    = {dblp computer science bibliography, https://dblp.org}
}
@misc{adelta,
	title        = {ADADELTA: An Adaptive Learning Rate Method},
	author       = {Matthew D. Zeiler},
	year         = 2012,
	eprint       = {1212.5701},
	archiveprefix = {arXiv},
	primaryclass = {cs.LG}
}
@inproceedings{adolf2016fathom,
	title        = {Fathom: Reference workloads for modern deep learning methods},
	author       = {Adolf, Robert and Rama, Saketh and Reagen, Brandon and Wei, Gu-Yeon and Brooks, David},
	year         = 2016,
	booktitle    = {2016 IEEE International Symposium on Workload Characterization (IISWC)},
	pages        = {1--10},
	organization = {IEEE}
}
@article{afib,
	title        = {Mobile Photoplethysmographic Technology to Detect Atrial Fibrillation},
	author       = {Yutao Guo and Hao Wang and Hui Zhang and Tong Liu and Zhaoguang Liang and Yunlong Xia and Li Yan and Yunli Xing and Haili Shi and Shuyan Li and Yanxia Liu and Fan Liu and Mei Feng and Yundai Chen and Gregory Y.H. Lip and null null},
	year         = 2019,
	journal      = {Journal of the American College of Cardiology},
	volume       = 74,
	number       = 19,
	pages        = {2365--2375},
	doi          = {10.1016/j.jacc.2019.08.019},
	bdsk-url-1   = {https://doi.org/10.1016/j.jacc.2019.08.019}
}
@inproceedings{agarwal2018reductions,
	title        = {A reductions approach to fair classification},
	author       = {Agarwal, Alekh and Beygelzimer, Alina and Dud{\'\i}k, Miroslav and Langford, John and Wallach, Hanna},
	year         = 2018,
	booktitle    = {International conference on machine learning},
	pages        = {60--69},
	organization = {PMLR}
}
@inproceedings{agrawal2003side,
	title        = {The EM side—channel (s)},
	author       = {Agrawal, Dakshi and Archambeault, Bruce and Rao, Josyula R and Rohatgi, Pankaj},
	year         = 2003,
	booktitle    = {Cryptographic Hardware and Embedded Systems-CHES 2002: 4th International Workshop Redwood Shores, CA, USA, August 13--15, 2002 Revised Papers 4},
	pages        = {29--45},
	organization = {Springer}
}
@article{ai_health_rise,
	title        = {The rise of Artificial Intelligence in healthcare applications},
	author       = {Bohr, Adam and Memarzadeh, Kaveh},
	year         = 2020,
	month        = {Jun},
	journal      = {Artificial Intelligence in Healthcare},
	pages        = {25–60},
	doi          = {10.1016/b978-0-12-818438-7.00002-2}
}
@misc{al2016theano,
	title        = {Theano: A Python framework for fast computation of mathematical expressions},
	author       = {The Theano Development Team and Rami Al-Rfou and Guillaume Alain and Amjad Almahairi and Christof Angermueller and Dzmitry Bahdanau and Nicolas Ballas and Fr{\'e}d{\'e}ric Bastien and Justin Bayer and Anatoly Belikov and Alexander Belopolsky and Yoshua Bengio and Arnaud Bergeron and James Bergstra and Valentin Bisson and Josh Bleecher Snyder and Nicolas Bouchard and Nicolas Boulanger-Lewandowski and Xavier Bouthillier and Alexandre de Br{\'e}bisson and Olivier Breuleux and Pierre-Luc Carrier and Kyunghyun Cho and Jan Chorowski and Paul Christiano and Tim Cooijmans and Marc-Alexandre C{\^o}t{\'e} and Myriam C{\^o}t{\'e} and Aaron Courville and Yann N. Dauphin and Olivier Delalleau and Julien Demouth and Guillaume Desjardins and Sander Dieleman and Laurent Dinh and M{\'e}lanie Ducoffe and Vincent Dumoulin and Samira Ebrahimi Kahou and Dumitru Erhan and Ziye Fan and Orhan Firat and Mathieu Germain and Xavier Glorot and Ian Goodfellow and Matt Graham and Caglar Gulcehre and Philippe Hamel and Iban Harlouchet and Jean-Philippe Heng and Bal{\'a}zs Hidasi and Sina Honari and Arjun Jain and S{\'e}bastien Jean and Kai Jia and Mikhail Korobov and Vivek Kulkarni and Alex Lamb and Pascal Lamblin and Eric Larsen and C{\'e}sar Laurent and Sean Lee and Simon Lefrancois and Simon Lemieux and Nicholas L{\'e}onard and Zhouhan Lin and Jesse A. Livezey and Cory Lorenz and Jeremiah Lowin and Qianli Ma and Pierre-Antoine Manzagol and Olivier Mastropietro and Robert T. McGibbon and Roland Memisevic and Bart van Merri{\"e}nboer and Vincent Michalski and Mehdi Mirza and Alberto Orlandi and Christopher Pal and Razvan Pascanu and Mohammad Pezeshki and Colin Raffel and Daniel Renshaw and Matthew Rocklin and Adriana Romero and Markus Roth and Peter Sadowski and John Salvatier and Fran{\c c}ois Savard and Jan Schl{\"u}ter and John Schulman and Gabriel Schwartz and Iulian Vlad Serban and Dmitriy Serdyuk and Samira Shabanian and {\'E}tienne Simon and Sigurd Spieckermann and S. Ramana Subramanyam and Jakub Sygnowski and J{\'e}r{\'e}mie Tanguay and Gijs van Tulder and Joseph Turian and Sebastian Urban and Pascal Vincent and Francesco Visin and Harm de Vries and David Warde-Farley and Dustin J. Webb and Matthew Willson and Kelvin Xu and Lijun Xue and Li Yao and Saizheng Zhang and Ying Zhang},
	year         = 2016,
	archiveprefix = {arXiv},
	eprint       = {1605.02688},
	primaryclass = {cs.SC}
}
@article{Aledhari_Razzak_Parizi_Saeed_2020,
	title        = {Federated learning: A survey on enabling technologies, Protocols, and applications},
	author       = {Aledhari, Mohammed and Razzak, Rehma and Parizi, Reza M. and Saeed, Fahad},
	year         = 2020,
	journal      = {IEEE Access},
	volume       = 8,
	pages        = {140699--140725},
	doi          = {10.1109/access.2020.3013541},
	bdsk-url-1   = {https://doi.org/10.1109/access.2020.3013541}
}
@article{alghamdi2022beyond,
	title        = {Beyond Adult and COMPAS: Fair multi-class prediction via information projection},
	author       = {Alghamdi, Wael and Hsu, Hsiang and Jeong, Haewon and Wang, Hao and Michalak, Peter and Asoodeh, Shahab and Calmon, Flavio},
	year         = 2022,
	journal      = {Advances in Neural Information Processing Systems},
	volume       = 35,
	pages        = {38747--38760}
}
@article{aljundi_gradient_nodate,
	title        = {Gradient based sample selection for online continual learning},
	author       = {Aljundi, Rahaf and Lin, Min and Goujaud, Baptiste and Bengio, Yoshua},
	file         = {Aljundi et al. - Gradient based sample selection for online continu.pdf:/Users/alex/Zotero/storage/GPHM4KY7/Aljundi et al. - Gradient based sample selection for online continu.pdf:application/pdf},
	language     = {en}
}
@online{alleghenycounty2018,
	title        = {Allegheny Family Screening Tool: Algorithmic Risk Assessment in Child Protective Services},
	author       = {Allegheny County Department of Human Services},
	year         = 2018,
	url          = {https://www.alleghenycountyanalytics.us/wp-content/uploads/2018/10/17-ACDHS-11_AFST_102518.pdf},
	organization = {Allegheny County Analytics}
}
@inproceedings{altayeb2022classifying,
	title        = {Classifying mosquito wingbeat sound using TinyML},
	author       = {Altayeb, Moez and Zennaro, Marco and Rovai, Marcelo},
	year         = 2022,
	booktitle    = {Proceedings of the 2022 ACM Conference on Information Technology for Social Good},
	pages        = {132--137}
}
@inproceedings{amiel2006fault,
	title        = {Fault analysis of DPA-resistant algorithms},
	author       = {Amiel, Frederic and Clavier, Christophe and Tunstall, Michael},
	year         = 2006,
	booktitle    = {International Workshop on Fault Diagnosis and Tolerance in Cryptography},
	pages        = {223--236},
	date-added   = {2023-11-22 16:45:05 -0500},
	date-modified = {2023-11-22 16:45:55 -0500},
	organization = {Springer}
}
@misc{amodei_ai_2018,
	title        = {{AI} and {Compute}},
	author       = {Amodei, Dario and Hernandez, Danny},
	year         = 2018,
	month        = may,
	journal      = {OpenAI Blog},
	url          = {https://openai.com/research/ai-and-compute},
	bdsk-url-1   = {https://openai.com/research/ai-and-compute}
}
@article{amodei2016concrete,
	title        = {Concrete problems in AI safety},
	author       = {Amodei, Dario and Olah, Chris and Steinhardt, Jacob and Christiano, Paul and Schulman, John and Man{\'e}, Dan},
	year         = 2016,
	journal      = {arXiv preprint arXiv:1606.06565}
}
@misc{anthony2020carbontracker,
	author       = {Lasse F. Wolff Anthony and Benjamin Kanding and Raghavendra Selvan},
	year         = 2020,
	month        = {July},
	note         = {arXiv:2007.03051},
	howpublished = {ICML Workshop on Challenges in Deploying and monitoring Machine Learning Systems}
}
@inproceedings{antol2015vqa,
	title        = {Vqa: Visual question answering},
	author       = {Antol, Stanislaw and Agrawal, Aishwarya and Lu, Jiasen and Mitchell, Margaret and Batra, Dhruv and Zitnick, C Lawrence and Parikh, Devi},
	year         = 2015,
	booktitle    = {Proceedings of the IEEE international conference on computer vision},
	pages        = {2425--2433}
}
@inproceedings{antonakakis2017understanding,
	title        = {Understanding the mirai botnet},
	author       = {Antonakakis, Manos and April, Tim and Bailey, Michael and Bernhard, Matt and Bursztein, Elie and Cochran, Jaime and Durumeric, Zakir and Halderman, J Alex and Invernizzi, Luca and Kallitsis, Michalis and others},
	year         = 2017,
	booktitle    = {26th USENIX security symposium (USENIX Security 17)},
	pages        = {1093--1110}
}
@article{app112211073,
	title        = {Hardware/Software Co-Design for TinyML Voice-Recognition Application on Resource Frugal Edge Devices},
	author       = {Kwon, Jisu and Park, Daejin},
	year         = 2021,
	journal      = {Applied Sciences},
	volume       = 11,
	number       = 22,
	doi          = {10.3390/app112211073},
	issn         = {2076-3417},
	url          = {https://www.mdpi.com/2076-3417/11/22/11073},
	article-number = 11073,
	bdsk-url-1   = {https://www.mdpi.com/2076-3417/11/22/11073},
	bdsk-url-2   = {https://doi.org/10.3390/app112211073}
}
@article{Ardila_Branson_Davis_Henretty_Kohler_Meyer_Morais_Saunders_Tyers_Weber_2020,
	title        = {Common Voice: A Massively-Multilingual Speech Corpus},
	author       = {Ardila, Rosana and Branson, Megan and Davis, Kelly and Henretty, Michael and Kohler, Michael and Meyer, Josh and Morais, Reuben and Saunders, Lindsay and Tyers, Francis M. and Weber, Gregor},
	year         = 2020,
	month        = {May},
	journal      = {Proceedings of the 12th Conference on Language Resources and Evaluation},
	pages        = {4218--4222}
}
@inproceedings{Asonov2004Keyboard,
	title        = {Keyboard acoustic emanations},
	author       = {Asonov, D. and Agrawal, R.},
	year         = 2004,
	booktitle    = {IEEE Symposium on Security and Privacy, 2004. Proceedings. 2004},
	pages        = {3--11},
	date-added   = {2023-11-22 17:05:39 -0500},
	date-modified = {2023-11-22 17:06:45 -0500},
	organization = {IEEE}
}
@article{ateniese2015hacking,
	title        = {Hacking smart machines with smarter ones: How to extract meaningful data from machine learning classifiers},
	author       = {Ateniese, Giuseppe and Mancini, Luigi V and Spognardi, Angelo and Villani, Antonio and Vitali, Domenico and Felici, Giovanni},
	year         = 2015,
	journal      = {International Journal of Security and Networks},
	volume       = 10,
	number       = 3,
	pages        = {137--150},
	date-added   = {2023-11-22 16:14:42 -0500},
	date-modified = {2023-11-22 16:15:42 -0500}
}
@inproceedings{athalye2018obfuscated,
	title        = {Obfuscated gradients give a false sense of security: Circumventing defenses to adversarial examples},
	author       = {Athalye, Anish and Carlini, Nicholas and Wagner, David},
	year         = 2018,
	booktitle    = {International conference on machine learning},
	pages        = {274--283},
	organization = {PMLR}
}
@misc{awq,
	title        = {AWQ: Activation-aware Weight Quantization for LLM Compression and Acceleration},
	author       = {Lin and Tang, Tang and Yang, Dang and Gan, Han},
	year         = 2023,
	journal      = {arXiv},
	doi          = {10.48550/arXiv.2306.00978},
	url          = {https://arxiv.org/abs/2306.00978},
	urldate      = {2023-10-03},
	bdsk-url-1   = {https://arxiv.org/abs/2306.00978},
	bdsk-url-2   = {https://doi.org/10.48550/arXiv.2306.00978}
}
@misc{bailey_enabling_2018,
	title        = {Enabling {Cheaper} {Design}},
	author       = {Bailey, Brian},
	year         = 2018,
	month        = sep,
	journal      = {Semiconductor Engineering},
	url          = {https://semiengineering.com/enabling-cheaper-design/},
	urldate      = {2023-11-07},
	abstract     = {Enabling Cheaper Design, At what point does cheaper design enable a significant growth in custom semiconductor content? Not everyone is onboard with the idea.},
	language     = {en-US},
	bdsk-url-1   = {https://semiengineering.com/enabling-cheaper-design/}
}
@article{bains2020business,
	title        = {The business of building brains},
	author       = {Bains, Sunny},
	year         = 2020,
	journal      = {Nat. Electron},
	volume       = 3,
	number       = 7,
	pages        = {348--351}
}
@inproceedings{bamoumen2022tinyml,
	title        = {How TinyML Can be Leveraged to Solve Environmental Problems: A Survey},
	author       = {Bamoumen, Hatim and Temouden, Anas and Benamar, Nabil and Chtouki, Yousra},
	year         = 2022,
	booktitle    = {2022 International Conference on Innovation and Intelligence for Informatics, Computing, and Technologies (3ICT)},
	pages        = {338--343},
	organization = {IEEE}
}
@article{banbury2020benchmarking,
	title        = {Benchmarking tinyml systems: Challenges and direction},
	author       = {Banbury, Colby R and Reddi, Vijay Janapa and Lam, Max and Fu, William and Fazel, Amin and Holleman, Jeremy and Huang, Xinyuan and Hurtado, Robert and Kanter, David and Lokhmotov, Anton and others},
	year         = 2020,
	journal      = {arXiv preprint arXiv:2003.04821}
}
@article{bank2023autoencoders,
	title        = {Autoencoders},
	author       = {Bank, Dor and Koenigstein, Noam and Giryes, Raja},
	year         = 2023,
	journal      = {Machine Learning for Data Science Handbook: Data Mining and Knowledge Discovery Handbook},
	publisher    = {Springer},
	pages        = {353--374}
}
@inproceedings{barenghi2010low,
	title        = {Low voltage fault attacks to AES},
	author       = {Barenghi, Alessandro and Bertoni, Guido M and Breveglieri, Luca and Pellicioli, Mauro and Pelosi, Gerardo},
	year         = 2010,
	booktitle    = {2010 IEEE International Symposium on Hardware-Oriented Security and Trust (HOST)},
	pages        = {7--12},
	date-added   = {2023-11-22 16:42:05 -0500},
	date-modified = {2023-11-22 16:43:09 -0500},
	organization = {IEEE}
}
@book{barroso2019datacenter,
<<<<<<< HEAD
	title        = {The datacenter as a computer: Designing warehouse-scale machines},
	author       = {Barroso, Luiz Andr{\'e} and H{\"o}lzle, Urs and Ranganathan, Parthasarathy},
	year         = 2019,
	publisher    = {Springer Nature}
=======
  title={The datacenter as a computer: Designing warehouse-scale machines},
  author={Barroso, Luiz Andr{\'e} and H{\"o}lzle, Urs and Ranganathan, Parthasarathy},
  year={2019},
  publisher={Springer Nature}
>>>>>>> c80fd3d5
}
@techreport{bashmakov2022climate,
	title        = {Climate Change 2022: Mitigation of Climate Change. Contribution of Working Group III to the Sixth Assessment Report of the Intergovernmental Panel on Climate Change, Chapter 11},
	author       = {Bashmakov, IA and Nilsson, LJ and Acquaye, A and Bataille, C and Cullen, JM and Fischedick, M and Geng, Y and Tanaka, K},
	year         = 2022,
	institution  = {Lawrence Berkeley National Lab.(LBNL), Berkeley, CA (United States)}
}
@inproceedings{bau2017network,
	title        = {Network dissection: Quantifying interpretability of deep visual representations},
	author       = {Bau, David and Zhou, Bolei and Khosla, Aditya and Oliva, Aude and Torralba, Antonio},
	year         = 2017,
	booktitle    = {Proceedings of the IEEE conference on computer vision and pattern recognition},
	pages        = {6541--6549}
}
@misc{bayes_hyperparam,
	title        = {Practical Bayesian Optimization of Machine Learning Algorithms},
	author       = {Jasper Snoek and Hugo Larochelle and Ryan P. Adams},
	year         = 2012,
	eprint       = {1206.2944},
	archiveprefix = {arXiv},
	primaryclass = {stat.ML}
}
@article{beck1998beyond,
	title        = {Beyond linearity by default: Generalized additive models},
	author       = {Beck, Nathaniel and Jackman, Simon},
	year         = 1998,
	journal      = {American Journal of Political Science},
	publisher    = {JSTOR},
	pages        = {596--627}
}
@article{Bender_Friedman_2018,
	title        = {Data statements for natural language processing: Toward mitigating system bias and enabling better science},
	author       = {Bender, Emily M. and Friedman, Batya},
	year         = 2018,
	journal      = {Transactions of the Association for Computational Linguistics},
	volume       = 6,
	pages        = {587--604},
	doi          = {10.1162/tacl_a_00041},
	bdsk-url-1   = {https://doi.org/10.1162/tacl_a_00041}
}
@article{beyer2020we,
	title        = {Are we done with imagenet?},
	author       = {Beyer, Lucas and H{\'e}naff, Olivier J and Kolesnikov, Alexander and Zhai, Xiaohua and Oord, A{\"a}ron van den},
	year         = 2020,
	journal      = {arXiv preprint arXiv:2006.07159}
}
@inproceedings{bhagoji2018practical,
	title        = {Practical black-box attacks on deep neural networks using efficient query mechanisms},
	author       = {Bhagoji, Arjun Nitin and He, Warren and Li, Bo and Song, Dawn},
	year         = 2018,
	booktitle    = {Proceedings of the European conference on computer vision (ECCV)},
	pages        = {154--169}
}
@inproceedings{Biega2020Oper,
	title        = {Operationalizing the Legal Principle of Data Minimization for Personalization},
	author       = {Biega, Asia J. and Potash, Peter and Daum\'{e}, Hal and Diaz, Fernando and Finck, Mich\`{e}le},
	year         = 2020,
	booktitle    = {Proceedings of the 43rd International ACM SIGIR Conference on Research and Development in Information Retrieval},
	publisher    = {Association for Computing Machinery},
	address      = {New York, NY, USA},
	series       = {SIGIR '20},
	pages        = {399--408},
	date-added   = {2023-11-22 17:57:23 -0500},
	date-modified = {2023-11-22 17:59:54 -0500},
	keywords     = {data minimization, privacy, gdpr, recommender systems, purpose limitation, personalization}
}
@misc{bigbatch,
	title        = {ImageNet Training in Minutes},
	author       = {Yang You and Zhao Zhang and Cho-Jui Hsieh and James Demmel and Kurt Keutzer},
	year         = 2018,
	eprint       = {1709.05011},
	archiveprefix = {arXiv},
	primaryclass = {cs.CV}
}
@article{biggio2012poisoning,
	title        = {Poisoning attacks against support vector machines},
	author       = {Biggio, Battista and Nelson, Blaine and Laskov, Pavel},
	year         = 2012,
	journal      = {arXiv preprint arXiv:1206.6389},
	date-added   = {2023-11-22 16:21:35 -0500},
	date-modified = {2023-11-22 16:22:06 -0500}
}
@article{biggio2014pattern,
	title        = {Pattern recognition systems under attack: Design issues and research challenges},
	author       = {Biggio, Battista and Fumera, Giorgio and Roli, Fabio},
	year         = 2014,
	journal      = {International Journal of Pattern Recognition and Artificial Intelligence},
	publisher    = {World Scientific},
	volume       = 28,
	number       = {07},
	pages        = 1460002
}
@article{biggs2021natively,
	title        = {A natively flexible 32-bit Arm microprocessor},
	author       = {Biggs, John and Myers, James and Kufel, Jedrzej and Ozer, Emre and Craske, Simon and Sou, Antony and Ramsdale, Catherine and Williamson, Ken and Price, Richard and White, Scott},
	year         = 2021,
	journal      = {Nature},
	publisher    = {Nature Publishing Group UK London},
	volume       = 595,
	number       = 7868,
	pages        = {532--536}
}
@article{binkert2011gem5,
	title        = {The gem5 simulator},
	author       = {Binkert, Nathan and Beckmann, Bradford and Black, Gabriel and Reinhardt, Steven K and Saidi, Ali and Basu, Arkaprava and Hestness, Joel and Hower, Derek R and Krishna, Tushar and Sardashti, Somayeh and others},
	year         = 2011,
	journal      = {ACM SIGARCH computer architecture news},
	publisher    = {ACM New York, NY, USA},
	volume       = 39,
	number       = 2,
	pages        = {1--7}
}
@misc{blalock_what_2020,
	title        = {What is the {State} of {Neural} {Network} {Pruning}?},
	author       = {Blalock, Davis and Ortiz, Jose Javier Gonzalez and Frankle, Jonathan and Guttag, John},
	year         = 2020,
	month        = mar,
	publisher    = {arXiv},
	doi          = {10.48550/arXiv.2003.03033},
	url          = {http://arxiv.org/abs/2003.03033},
	urldate      = {2023-10-20},
	note         = {arXiv:2003.03033 [cs, stat]},
	abstract     = {Neural network pruning---the task of reducing the size of a network by removing parameters---has been the subject of a great deal of work in recent years. We provide a meta-analysis of the literature, including an overview of approaches to pruning and consistent findings in the literature. After aggregating results across 81 papers and pruning hundreds of models in controlled conditions, our clearest finding is that the community suffers from a lack of standardized benchmarks and metrics. This deficiency is substantial enough that it is hard to compare pruning techniques to one another or determine how much progress the field has made over the past three decades. To address this situation, we identify issues with current practices, suggest concrete remedies, and introduce ShrinkBench, an open-source framework to facilitate standardized evaluations of pruning methods. We use ShrinkBench to compare various pruning techniques and show that its comprehensive evaluation can prevent common pitfalls when comparing pruning methods.},
	file         = {arXiv Fulltext PDF:/Users/jeffreyma/Zotero/storage/MA4QGZ6E/Blalock et al. - 2020 - What is the State of Neural Network Pruning.pdf:application/pdf;arXiv.org Snapshot:/Users/jeffreyma/Zotero/storage/8DFKG4GL/2003.html:text/html},
	keywords     = {Computer Science - Machine Learning, Statistics - Machine Learning},
	bdsk-url-1   = {http://arxiv.org/abs/2003.03033},
	bdsk-url-2   = {https://doi.org/10.48550/arXiv.2003.03033}
}
@inproceedings{bondi2018spot,
	title        = {Spot poachers in action: Augmenting conservation drones with automatic detection in near real time},
	author       = {Bondi, Elizabeth and Fang, Fei and Hamilton, Mark and Kar, Debarun and Dmello, Donnabell and Choi, Jongmoo and Hannaford, Robert and Iyer, Arvind and Joppa, Lucas and Tambe, Milind and others},
	year         = 2018,
	booktitle    = {Proceedings of the AAAI Conference on Artificial Intelligence},
	volume       = 32,
	number       = 1
}
@inproceedings{bourtoule2021machine,
	title        = {Machine unlearning},
	author       = {Bourtoule, Lucas and Chandrasekaran, Varun and Choquette-Choo, Christopher A and Jia, Hengrui and Travers, Adelin and Zhang, Baiwu and Lie, David and Papernot, Nicolas},
	year         = 2021,
	booktitle    = {2021 IEEE Symposium on Security and Privacy (SP)},
	pages        = {141--159},
	organization = {IEEE}
}
@article{breier2018deeplaser,
	title        = {Deeplaser: Practical fault attack on deep neural networks},
	author       = {Breier, Jakub and Hou, Xiaolu and Jap, Dirmanto and Ma, Lei and Bhasin, Shivam and Liu, Yang},
	year         = 2018,
	journal      = {arXiv preprint arXiv:1806.05859}
}
@inproceedings{Breier2018Practical,
	title        = {Practical Fault Attack on Deep Neural Networks},
	author       = {Breier, Jakub and Hou, Xiaolu and Jap, Dirmanto and Ma, Lei and Bhasin, Shivam and Liu, Yang},
	booktitle    = {Proceedings of the 2018 ACM SIGSAC Conference on Computer and Communications Security},
	publisher    = {Association for Computing Machinery},
	address      = {New York, NY, USA},
	series       = {CCS '18},
	pages        = {2204--2206},
	date-added   = {2023-11-22 16:51:23 -0500},
	date-modified = {2023-11-22 16:53:46 -0500},
	keywords     = {fault attacks, deep learning security, adversarial attacks}
}
@article{bricken2023towards,
	title        = {Towards Monosemanticity: Decomposing Language Models With Dictionary Learning},
	author       = {Bricken, Trenton and Templeton, Adly and Batson, Joshua and Chen, Brian and Jermyn, Adam and Conerly, Tom and Turner, Nick and Anil, Cem and Denison, Carson and Askell, Amanda and others},
	year         = 2023,
	journal      = {Transformer Circuits Thread}
}
@inproceedings{brown_language_2020,
	title        = {Language {Models} are {Few}-{Shot} {Learners}},
	author       = {Brown, Tom and Mann, Benjamin and Ryder, Nick and Subbiah, Melanie and Kaplan, Jared D and Dhariwal, Prafulla and Neelakantan, Arvind and Shyam, Pranav and Sastry, Girish and Askell, Amanda and Agarwal, Sandhini and Herbert-Voss, Ariel and Krueger, Gretchen and Henighan, Tom and Child, Rewon and Ramesh, Aditya and Ziegler, Daniel and Wu, Jeffrey and Winter, Clemens and Hesse, Chris and Chen, Mark and Sigler, Eric and Litwin, Mateusz and Gray, Scott and Chess, Benjamin and Clark, Jack and Berner, Christopher and McCandlish, Sam and Radford, Alec and Sutskever, Ilya and Amodei, Dario},
	year         = 2020,
	journal      = {Advances in neural information processing systems},
	booktitle    = {Advances in {Neural} {Information} {Processing} {Systems}},
	publisher    = {Curran Associates, Inc.},
	volume       = 33,
	pages        = {1877--1901},
	url          = {https://proceedings.neurips.cc/paper_files/paper/2020/hash/1457c0d6bfcb4967418bfb8ac142f64a-Abstract.html},
	urldate      = {2023-11-07},
	abstract     = {We demonstrate that scaling up language models greatly improves task-agnostic, few-shot performance, sometimes even becoming competitive with prior state-of-the-art fine-tuning approaches. Specifically, we train GPT-3, an autoregressive language model with 175 billion parameters, 10x more than any previous non-sparse language model, and test its performance in the few-shot setting.  For all tasks, GPT-3 is applied without any gradient updates or fine-tuning, with tasks and few-shot demonstrations specified purely via text interaction with the model.  GPT-3 achieves strong performance on many NLP datasets, including translation, question-answering, and cloze tasks. We also identify some datasets where GPT-3's few-shot learning still struggles, as well as some datasets where GPT-3 faces methodological issues related to training on large web corpora.},
	bdsk-url-1   = {https://proceedings.neurips.cc/paper_files/paper/2020/hash/1457c0d6bfcb4967418bfb8ac142f64a-Abstract.html}
}
@article{brown2020language,
	title        = {Language models are few-shot learners},
	author       = {Brown, Tom and Mann, Benjamin and Ryder, Nick and Subbiah, Melanie and Kaplan, Jared D and Dhariwal, Prafulla and Neelakantan, Arvind and Shyam, Pranav and Sastry, Girish and Askell, Amanda and others},
	year         = 2020,
	journal      = {Advances in neural information processing systems},
	volume       = 33,
	pages        = {1877--1901}
}
@inproceedings{buolamwini2018genderShades,
	title        = {Gender shades: Intersectional accuracy disparities in commercial gender classification},
	author       = {Buolamwini, Joy and Gebru, Timnit},
	year         = 2018,
	booktitle    = {Conference on fairness, accountability and transparency},
	pages        = {77--91},
	organization = {PMLR}
}
@article{Burnet1989Spycatcher,
	title        = {Spycatcher: The Commodification of Truth},
	author       = {David Burnet and Richard Thomas},
	year         = 1989,
	journal      = {Journal of Law and Society},
	volume       = 16,
	number       = 2,
	pages        = {210--224},
	date-added   = {2023-11-22 17:03:00 -0500},
	date-modified = {2023-11-22 17:04:44 -0500}
}
@article{burr2016recent,
	title        = {Recent progress in phase-change memory technology},
	author       = {Burr, Geoffrey W and Brightsky, Matthew J and Sebastian, Abu and Cheng, Huai-Yu and Wu, Jau-Yi and Kim, Sangbum and Sosa, Norma E and Papandreou, Nikolaos and Lung, Hsiang-Lan and Pozidis, Haralampos and others},
	year         = 2016,
	journal      = {IEEE Journal on Emerging and Selected Topics in Circuits and Systems},
	publisher    = {IEEE},
	volume       = 6,
	number       = 2,
	pages        = {146--162}
}
@misc{buyya2010energyefficient,
	title        = {Energy-Efficient Management of Data Center Resources for Cloud Computing: A Vision, Architectural Elements, and Open Challenges},
	author       = {Rajkumar Buyya and Anton Beloglazov and Jemal Abawajy},
	year         = 2010,
	eprint       = {1006.0308},
	archiveprefix = {arXiv},
	primaryclass = {cs.DC}
}
@inproceedings{cai_online_2021,
	title        = {Online {Continual} {Learning} with {Natural} {Distribution} {Shifts}: {An} {Empirical} {Study} with {Visual} {Data}},
	shorttitle   = {Online {Continual} {Learning} with {Natural} {Distribution} {Shifts}},
	author       = {Cai, Zhipeng and Sener, Ozan and Koltun, Vladlen},
	year         = 2021,
	month        = oct,
	booktitle    = {2021 {IEEE}/{CVF} {International} {Conference} on {Computer} {Vision} ({ICCV})},
	publisher    = {IEEE},
	address      = {Montreal, QC, Canada},
	pages        = {8261--8270},
	doi          = {10.1109/ICCV48922.2021.00817},
	isbn         = {978-1-66542-812-5},
	url          = {https://ieeexplore.ieee.org/document/9710740/},
	urldate      = {2023-10-26},
	file         = {Cai et al. - 2021 - Online Continual Learning with Natural Distributio.pdf:/Users/alex/Zotero/storage/R7ZMIM4K/Cai et al. - 2021 - Online Continual Learning with Natural Distributio.pdf:application/pdf},
	language     = {en},
	bdsk-url-1   = {https://ieeexplore.ieee.org/document/9710740/},
	bdsk-url-2   = {https://doi.org/10.1109/ICCV48922.2021.00817}
}
@article{cai_tinytl_nodate,
	title        = {{TinyTL}: {Reduce} {Memory}, {Not} {Parameters} for {Efficient} {On}-{Device} {Learning}},
	author       = {Cai, Han and Gan, Chuang and Zhu, Ligeng and Han, Song},
	year         = 2020,
	journal      = {Advances in Neural Information Processing Systems},
	volume       = 33,
	pages        = {11285--11297},
	file         = {Cai et al. - TinyTL Reduce Memory, Not Parameters for Efficient.pdf:/Users/alex/Zotero/storage/J9C8PTCX/Cai et al. - TinyTL Reduce Memory, Not Parameters for Efficient.pdf:application/pdf},
	language     = {en}
}
@article{cai2018proxylessnas,
	title        = {Proxylessnas: Direct neural architecture search on target task and hardware},
	author       = {Cai, Han and Zhu, Ligeng and Han, Song},
	year         = 2018,
	journal      = {arXiv preprint arXiv:1812.00332}
}
@article{cai2020tinytl,
	title        = {Tinytl: Reduce memory, not parameters for efficient on-device learning},
	author       = {Cai, Han and Gan, Chuang and Zhu, Ligeng and Han, Song},
	year         = 2020,
	journal      = {Advances in Neural Information Processing Systems},
	volume       = 33,
	pages        = {11285--11297}
}
@article{calvo2020supporting,
	title        = {Supporting human autonomy in AI systems: A framework for ethical enquiry},
	author       = {Calvo, Rafael A and Peters, Dorian and Vold, Karina and Ryan, Richard M},
	year         = 2020,
	journal      = {Ethics of digital well-being: A multidisciplinary approach},
	publisher    = {Springer},
	pages        = {31--54}
}
@article{Carbon_LNN,
	title        = {Carbon emissions and large neural network training},
	author       = {Patterson, David and Gonzalez, Joseph and Le, Quoc and Liang, Chen and Munguia, Lluis-Miquel and Rothchild, Daniel and So, David and Texier, Maud and Dean, Jeff},
	year         = 2021,
	journal      = {arXiv preprint arXiv:2104.10350}
}
@inproceedings{carlini2016hidden,
	title        = {Hidden voice commands},
	author       = {Carlini, Nicholas and Mishra, Pratyush and Vaidya, Tavish and Zhang, Yuankai and Sherr, Micah and Shields, Clay and Wagner, David and Zhou, Wenchao},
	year         = 2016,
	booktitle    = {25th USENIX security symposium (USENIX security 16)},
	pages        = {513--530}
}
@inproceedings{carlini2017adversarial,
	title        = {Adversarial examples are not easily detected: Bypassing ten detection methods},
	author       = {Carlini, Nicholas and Wagner, David},
	year         = 2017,
	booktitle    = {Proceedings of the 10th ACM workshop on artificial intelligence and security},
	pages        = {3--14}
}
@inproceedings{carlini2023extracting,
	title        = {Extracting training data from diffusion models},
	author       = {Carlini, Nicolas and Hayes, Jamie and Nasr, Milad and Jagielski, Matthew and Sehwag, Vikash and Tramer, Florian and Balle, Borja and Ippolito, Daphne and Wallace, Eric},
	year         = 2023,
	booktitle    = {32nd USENIX Security Symposium (USENIX Security 23)},
	pages        = {5253--5270}
}
@article{cavoukian2009privacy,
	title        = {Privacy by design},
	author       = {Cavoukian, Ann},
	year         = 2009,
	journal      = {Office of the Information and Privacy Commissioner},
	date-added   = {2023-11-22 17:55:45 -0500},
	date-modified = {2023-11-22 17:56:58 -0500}
}
@article{cenci_eco-friendly_2022,
	title        = {Eco-{Friendly} {Electronics}—{A} {Comprehensive} {Review}},
	author       = {Cenci, Marcelo Pilotto and Scarazzato, Tatiana and Munchen, Daniel Dotto and Dartora, Paula Cristina and Veit, Hugo Marcelo and Bernardes, Andrea Moura and Dias, Pablo R.},
	year         = 2022,
	journal      = {Advanced Materials Technologies},
	volume       = 7,
	number       = 2,
	pages        = 2001263,
	doi          = {https://doi.org/10.1002/admt.202001263},
	url          = {https://onlinelibrary.wiley.com/doi/abs/10.1002/admt.202001263},
	note         = {\_eprint: https://onlinelibrary.wiley.com/doi/pdf/10.1002/admt.202001263},
	abstract     = {Abstract Eco-friendliness is becoming an indispensable feature for electrical and electronic equipment to thrive in the competitive market. This comprehensive review is the first to define eco-friendly electronics in its multiple meanings: power saving devices, end-of-life impact attenuators, equipment whose manufacturing uses green processing, electronics that use materials that minimize environmental and health risks, designs that improve lifespan, reparability, etc. More specifically, this review discusses eco-friendly technologies and materials that are being introduced to replace the well-established ones. This is done for all material classes (metals, polymers, ceramics, and composites). Manufacturing, recycling, and final product characteristics are discussed in their various interconnected aspects. Additionally, the concept of consciously planned obsolescence is introduced to address the paradoxical relationship between durability and efficiency. The overall conclusions are that there is an important global trend to make electronics more eco-friendly. However, matching the performance and stability of well-established materials and technologies seems to be the main barrier to achieve it. These new implementations can have detrimental or beneficial net impacts on the environment. Assessing their net outcome is challenging because their impacts are frequently unknown and the current evaluation methods (and tools) are incapable of comprehensively quantifying these impacts and generating reliable verdicts.},
	keywords     = {eco-friendly electronics, end-of-life, green electronics, green manufacturing, ICT sustainability, recycling, sustainable materials}
}
@article{Chapelle_Scholkopf_Zien,
	title        = {Semi-supervised learning (Chapelle, O. et al., eds.; 2006) [book reviews]},
	author       = {Chapelle, O. and Scholkopf, B. and Zien, Eds., A.},
	year         = 2009,
	journal      = {IEEE Transactions on Neural Networks},
	volume       = 20,
	number       = 3,
	pages        = {542--542},
	doi          = {10.1109/tnn.2009.2015974},
	bdsk-url-1   = {https://doi.org/10.1109/tnn.2009.2015974}
}
@misc{chen__inpainting_2022,
	title        = {Inpainting {Fluid} {Dynamics} with {Tensor} {Decomposition} ({NumPy})},
	author       = {Chen (陈新宇), Xinyu},
	year         = 2022,
	month        = mar,
	journal      = {Medium},
	url          = {https://medium.com/@xinyu.chen/inpainting-fluid-dynamics-with-tensor-decomposition-numpy-d84065fead4d},
	urldate      = {2023-10-20},
	abstract     = {Some simple examples for showing how to use tensor decomposition to reconstruct fluid dynamics},
	language     = {en},
	bdsk-url-1   = {https://medium.com/@xinyu.chen/inpainting-fluid-dynamics-with-tensor-decomposition-numpy-d84065fead4d}
}
@misc{chen_tvm_2018,
	title        = {{TVM}: {An} {Automated} {End}-to-{End} {Optimizing} {Compiler} for {Deep} {Learning}},
	shorttitle   = {{TVM}},
	author       = {Chen, Tianqi and Moreau, Thierry and Jiang, Ziheng and Zheng, Lianmin and Yan, Eddie and Cowan, Meghan and Shen, Haichen and Wang, Leyuan and Hu, Yuwei and Ceze, Luis and Guestrin, Carlos and Krishnamurthy, Arvind},
	year         = 2018,
	month        = oct,
	booktitle    = {13th USENIX Symposium on Operating Systems Design and Implementation (OSDI 18)},
	publisher    = {arXiv},
	pages        = {578--594},
	url          = {http://arxiv.org/abs/1802.04799},
	urldate      = {2023-10-26},
	note         = {arXiv:1802.04799 [cs]},
	annote       = {Comment: Significantly improved version, add automated optimization},
	file         = {Chen et al. - 2018 - TVM An Automated End-to-End Optimizing Compiler f.pdf:/Users/alex/Zotero/storage/QR8MHJ38/Chen et al. - 2018 - TVM An Automated End-to-End Optimizing Compiler f.pdf:application/pdf},
	keywords     = {Computer Science - Artificial Intelligence, Computer Science - Machine Learning, Computer Science - Programming Languages},
	language     = {en},
	bdsk-url-1   = {http://arxiv.org/abs/1802.04799}
}
@article{chen2006gallium,
	title        = {Gallium, indium, and arsenic pollution of groundwater from a semiconductor manufacturing area of Taiwan.},
	author       = {Chen, H-W},
	year         = 2006,
	journal      = {Bulletin of Environmental Contamination \& Toxicology},
	volume       = 77,
	number       = 2
}
@article{chen2016training,
	title        = {Training deep nets with sublinear memory cost},
	author       = {Chen, Tianqi and Xu, Bing and Zhang, Chiyuan and Guestrin, Carlos},
	year         = 2016,
	journal      = {arXiv preprint arXiv:1604.06174}
}
@inproceedings{chen2018tvm,
	title        = {$\{$TVM$\}$: An automated $\{$End-to-End$\}$ optimizing compiler for deep learning},
	author       = {Chen, Tianqi and Moreau, Thierry and Jiang, Ziheng and Zheng, Lianmin and Yan, Eddie and Shen, Haichen and Cowan, Meghan and Wang, Leyuan and Hu, Yuwei and Ceze, Luis and others},
	year         = 2018,
	booktitle    = {13th USENIX Symposium on Operating Systems Design and Implementation (OSDI 18)},
	pages        = {578--594}
}
@article{chen2019looks,
	title        = {This looks like that: deep learning for interpretable image recognition},
	author       = {Chen, Chaofan and Li, Oscar and Tao, Daniel and Barnett, Alina and Rudin, Cynthia and Su, Jonathan K},
	year         = 2019,
	journal      = {Advances in neural information processing systems},
	volume       = 32
}
@article{Chen2023,
	title        = {A framework for integrating artificial intelligence for clinical care with continuous therapeutic monitoring},
	author       = {Chen, Emma and Prakash, Shvetank and Janapa Reddi, Vijay and Kim, David and Rajpurkar, Pranav},
	year         = 2023,
	month        = {Nov},
	day          = {06},
	journal      = {Nature Biomedical Engineering},
	doi          = {10.1038/s41551-023-01115-0},
	issn         = {2157-846X},
	url          = {https://doi.org/10.1038/s41551-023-01115-0},
	bdsk-url-1   = {https://doi.org/10.1038/s41551-023-01115-0}
}
@article{chen2023learning,
	title        = {Learning domain-heterogeneous speaker recognition systems with personalized continual federated learning},
	author       = {Chen, Zhiyong and Xu, Shugong},
	year         = 2023,
	journal      = {EURASIP Journal on Audio, Speech, and Music Processing},
	publisher    = {Springer},
	volume       = 2023,
	number       = 1,
	pages        = 33
}
@article{cheng2017survey,
	title        = {A survey of model compression and acceleration for deep neural networks},
	author       = {Cheng, Yu and Wang, Duo and Zhou, Pan and Zhang, Tao},
	year         = 2017,
	journal      = {arXiv preprint arXiv:1710.09282}
}
@article{chenGalliumIndiumArsenic2006,
	title        = {Gallium, indium, and arsenic pollution of groundwater from a semiconductor manufacturing area of Taiwan.},
	author       = {Chen, H-W},
	year         = 2006,
	journal      = {Bulletin of Environmental Contamination \& Toxicology},
	volume       = 77,
	number       = 2
}
@article{chi2016prime,
	title        = {Prime: A novel processing-in-memory architecture for neural network computation in reram-based main memory},
	author       = {Chi, Ping and Li, Shuangchen and Xu, Cong and Zhang, Tao and Zhao, Jishen and Liu, Yongpan and Wang, Yu and Xie, Yuan},
	year         = 2016,
	journal      = {ACM SIGARCH Computer Architecture News},
	publisher    = {ACM New York, NY, USA},
	volume       = 44,
	number       = 3,
	pages        = {27--39}
}
@misc{chollet2015,
	title        = {keras},
	author       = {Fran{\c c}ois Chollet},
	year         = 2015,
	journal      = {GitHub repository},
	publisher    = {GitHub},
	commit       = {5bcac37},
	howpublished = {\url{https://github.com/fchollet/keras}}
}
@article{chollet2018keras,
	title        = {Introduction to keras},
	author       = {Chollet, Fran{\c{c}}ois},
	year         = 2018,
	journal      = {March 9th}
}
@article{christiano2017deep,
	title        = {Deep reinforcement learning from human preferences},
	author       = {Christiano, Paul F and Leike, Jan and Brown, Tom and Martic, Miljan and Legg, Shane and Amodei, Dario},
	year         = 2017,
	journal      = {Advances in neural information processing systems},
	volume       = 30
}
@inproceedings{chu2021discovering,
	title        = {Discovering multi-hardware mobile models via architecture search},
	author       = {Chu, Grace and Arikan, Okan and Bender, Gabriel and Wang, Weijun and Brighton, Achille and Kindermans, Pieter-Jan and Liu, Hanxiao and Akin, Berkin and Gupta, Suyog and Howard, Andrew},
	year         = 2021,
	booktitle    = {Proceedings of the IEEE/CVF Conference on Computer Vision and Pattern Recognition},
	pages        = {3022--3031},
	archiveprefix = {arXiv},
	eprint       = {2008.08178},
	primaryclass = {cs.CV}
}
@article{chua1971memristor,
	title        = {Memristor-the missing circuit element},
	author       = {Chua, Leon},
	year         = 1971,
	journal      = {IEEE Transactions on circuit theory},
	publisher    = {IEEE},
	volume       = 18,
	number       = 5,
	pages        = {507--519}
}
@article{coleman2017dawnbench,
	title        = {Dawnbench: An end-to-end deep learning benchmark and competition},
	author       = {Coleman, Cody and Narayanan, Deepak and Kang, Daniel and Zhao, Tian and Zhang, Jian and Nardi, Luigi and Bailis, Peter and Olukotun, Kunle and R{\'e}, Chris and Zaharia, Matei},
	year         = 2017,
	journal      = {Training},
	volume       = 100,
	number       = 101,
	pages        = 102
}
@inproceedings{coleman2022similarity,
	title        = {Similarity search for efficient active learning and search of rare concepts},
	author       = {Coleman, Cody and Chou, Edward and Katz-Samuels, Julian and Culatana, Sean and Bailis, Peter and Berg, Alexander C and Nowak, Robert and Sumbaly, Roshan and Zaharia, Matei and Yalniz, I Zeki},
	year         = 2022,
	booktitle    = {Proceedings of the AAAI Conference on Artificial Intelligence},
	volume       = 36,
	number       = 6,
	pages        = {6402--6410}
}
@inproceedings{cooper2011semiconductor,
	title        = {A semiconductor company's examination of its water footprint approach},
	author       = {Cooper, Tom and Fallender, Suzanne and Pafumi, Joyann and Dettling, Jon and Humbert, Sebastien and Lessard, Lindsay},
	year         = 2011,
	booktitle    = {Proceedings of the 2011 IEEE International Symposium on Sustainable Systems and Technology},
	pages        = {1--6},
	organization = {IEEE}
}
@article{cope2009pure,
	title        = {Pure water, semiconductors and the recession},
	author       = {Cope, Gord},
	year         = 2009,
	journal      = {Global Water Intelligence},
	volume       = 10,
	number       = 10
}
@misc{cottier_trends_2023,
	title        = {Trends in the {Dollar} {Training} {Cost} of {Machine} {Learning} {Systems}},
	author       = {Cottier, Ben},
	year         = 2023,
	month        = jan,
	journal      = {Epoch AI Report},
	url          = {https://epochai.org/blog/trends-in-the-dollar-training-cost-of-machine-learning-systems},
	bdsk-url-1   = {https://epochai.org/blog/trends-in-the-dollar-training-cost-of-machine-learning-systems}
}
@book{d2023dataFeminism,
	title        = {Data feminism},
	author       = {D'ignazio, Catherine and Klein, Lauren F},
	year         = 2023,
	publisher    = {MIT press}
}
@article{dahl2023benchmarking,
	title        = {Benchmarking Neural Network Training Algorithms},
	author       = {Dahl, George E and Schneider, Frank and Nado, Zachary and Agarwal, Naman and Sastry, Chandramouli Shama and Hennig, Philipp and Medapati, Sourabh and Eschenhagen, Runa and Kasimbeg, Priya and Suo, Daniel and others},
	year         = 2023,
	journal      = {arXiv preprint arXiv:2306.07179}
}
@article{dally_evolution_2021,
	title        = {Evolution of the {Graphics} {Processing} {Unit} ({GPU})},
	author       = {Dally, William J. and Keckler, Stephen W. and Kirk, David B.},
	year         = 2021,
	month        = nov,
	journal      = {IEEE Micro},
	volume       = 41,
	number       = 6,
	pages        = {42--51},
	doi          = {10.1109/MM.2021.3113475},
	issn         = {1937-4143},
	url          = {https://ieeexplore.ieee.org/document/9623445},
	urldate      = {2023-11-07},
	note         = {Conference Name: IEEE Micro},
	abstract     = {Graphics processing units (GPUs) power today's fastest supercomputers, are the dominant platform for deep learning, and provide the intelligence for devices ranging from self-driving cars to robots and smart cameras. They also generate compelling photorealistic images at real-time frame rates. GPUs have evolved by adding features to support new use cases. NVIDIA's GeForce 256, the first GPU, was a dedicated processor for real-time graphics, an application that demands large amounts of floating-point arithmetic for vertex and fragment shading computations and high memory bandwidth. As real-time graphics advanced, GPUs became programmable. The combination of programmability and floating-point performance made GPUs attractive for running scientific applications. Scientists found ways to use early programmable GPUs by casting their calculations as vertex and fragment shaders. GPUs evolved to meet the needs of scientific users by adding hardware for simpler programming, double-precision floating-point arithmetic, and resilience.},
	bdsk-url-1   = {https://ieeexplore.ieee.org/document/9623445},
	bdsk-url-2   = {https://doi.org/10.1109/MM.2021.3113475}
}
@article{data_centers_wheels,
	title        = {Data Centers on Wheels: Emissions From Computing Onboard Autonomous Vehicles},
	author       = {Sudhakar, Soumya and Sze, Vivienne and Karaman, Sertac},
	year         = 2023,
	journal      = {IEEE Micro},
	volume       = 43,
	number       = 1,
	pages        = {29--39},
	doi          = {10.1109/MM.2022.3219803}
}
@misc{david_tensorflow_2021,
	title        = {{TensorFlow} {Lite} {Micro}: {Embedded} {Machine} {Learning} on {TinyML} {Systems}},
	shorttitle   = {{TensorFlow} {Lite} {Micro}},
	author       = {David, Robert and Duke, Jared and Jain, Advait and Reddi, Vijay Janapa and Jeffries, Nat and Li, Jian and Kreeger, Nick and Nappier, Ian and Natraj, Meghna and Regev, Shlomi and Rhodes, Rocky and Wang, Tiezhen and Warden, Pete},
	year         = 2021,
	month        = mar,
	publisher    = {arXiv},
	url          = {http://arxiv.org/abs/2010.08678},
	urldate      = {2023-10-26},
	note         = {arXiv:2010.08678 [cs]},
	file         = {David et al. - 2021 - TensorFlow Lite Micro Embedded Machine Learning o.pdf:/Users/alex/Zotero/storage/YCFVNEVH/David et al. - 2021 - TensorFlow Lite Micro Embedded Machine Learning o.pdf:application/pdf},
	keywords     = {Computer Science - Artificial Intelligence, Computer Science - Machine Learning},
	language     = {en},
	bdsk-url-1   = {http://arxiv.org/abs/2010.08678}
}
@article{david2021tensorflow,
	title        = {Tensorflow lite micro: Embedded machine learning for tinyml systems},
	author       = {David, Robert and Duke, Jared and Jain, Advait and Janapa Reddi, Vijay and Jeffries, Nat and Li, Jian and Kreeger, Nick and Nappier, Ian and Natraj, Meghna and Wang, Tiezhen and others},
	year         = 2021,
	journal      = {Proceedings of Machine Learning and Systems},
	volume       = 3,
	pages        = {800--811}
}
@article{davies2018loihi,
	title        = {Loihi: A neuromorphic manycore processor with on-chip learning},
	author       = {Davies, Mike and Srinivasa, Narayan and Lin, Tsung-Han and Chinya, Gautham and Cao, Yongqiang and Choday, Sri Harsha and Dimou, Georgios and Joshi, Prasad and Imam, Nabil and Jain, Shweta and others},
	year         = 2018,
	journal      = {Ieee Micro},
	publisher    = {IEEE},
	volume       = 38,
	number       = 1,
	pages        = {82--99}
}
@article{davies2021advancing,
	title        = {Advancing neuromorphic computing with loihi: A survey of results and outlook},
	author       = {Davies, Mike and Wild, Andreas and Orchard, Garrick and Sandamirskaya, Yulia and Guerra, Gabriel A Fonseca and Joshi, Prasad and Plank, Philipp and Risbud, Sumedh R},
	year         = 2021,
	journal      = {Proceedings of the IEEE},
	publisher    = {IEEE},
	volume       = 109,
	number       = 5,
	pages        = {911--934}
}
@techreport{daviesEndangeredElements2011,
	title        = {Endangered elements: Critical thinking},
	author       = {Davies, Emma},
	year         = 2011,
	month        = jan,
	pages        = {50--54},
	url          = {https://www.rsc.org/images/Endangered%20Elements%20-%20Critical%20Thinking_tcm18-196054.pdf}
}
@article{dayarathna2015data,
	title        = {Data center energy consumption modeling: A survey},
	author       = {Dayarathna, Miyuru and Wen, Yonggang and Fan, Rui},
	year         = 2015,
	journal      = {IEEE Communications surveys \& tutorials},
	publisher    = {IEEE},
	volume       = 18,
	number       = 1,
	pages        = {732--794}
}
@misc{dean_jeff_numbers_nodate,
	title        = {Numbers {Everyone} {Should} {Know}},
	author       = {Dean. Jeff},
	url          = {https://brenocon.com/dean_perf.html},
	urldate      = {2023-11-07},
	bdsk-url-1   = {https://brenocon.com/dean_perf.html}
}
@article{dean2012large,
	title        = {Large scale distributed deep networks},
	author       = {Dean, Jeffrey and Corrado, Greg and Monga, Rajat and Chen, Kai and Devin, Matthieu and Mao, Mark and Ranzato, Marc'aurelio and Senior, Andrew and Tucker, Paul and Yang, Ke and others},
	year         = 2012,
	journal      = {Advances in neural information processing systems},
	volume       = 25
}
@misc{deci,
	title        = {The Ultimate Guide to Deep Learning Model Quantization and Quantization-Aware Training},
	url          = {https://deci.ai/quantization-and-quantization-aware-training/},
	bdsk-url-1   = {https://deci.ai/quantization-and-quantization-aware-training/}
}
@misc{deepcompress,
	title        = {Deep Compression: Compressing Deep Neural Networks with Pruning, Trained Quantization and Huffman Coding},
	author       = {Han and Mao and Dally},
	year         = 2016,
	journal      = {arXiv preprint arXiv:1510.00149},
	doi          = {10.48550/arXiv.1510.00149},
	url          = {https://arxiv.org/abs/1510.00149},
	urldate      = {2016-02-15},
	abstract     = {Neural networks are both computationally intensive and memory intensive, making them difficult to deploy on embedded systems with limited hardware resources. To address this limitation, we introduce "deep compression", a three stage pipeline: pruning, trained quantization and Huffman coding, that work together to reduce the storage requirement of neural networks by 35x to 49x without affecting their accuracy. Our method first prunes the network by learning only the important connections. Next, we quantize the weights to enforce weight sharing, finally, we apply Huffman coding. After the first two steps we retrain the network to fine tune the remaining connections and the quantized centroids. Pruning, reduces the number of connections by 9x to 13x; Quantization then reduces the number of bits that represent each connection from 32 to 5. On the ImageNet dataset, our method reduced the storage required by AlexNet by 35x, from 240MB to 6.9MB, without loss of accuracy. Our method reduced the size of VGG-16 by 49x from 552MB to 11.3MB, again with no loss of accuracy. This allows fitting the model into on-chip SRAM cache rather than off-chip DRAM memory. Our compression method also facilitates the use of complex neural networks in mobile applications where application size and download bandwidth are constrained. Benchmarked on CPU, GPU and mobile GPU, compressed network has 3x to 4x layerwise speedup and 3x to 7x better energy efficiency.},
	bdsk-url-1   = {https://arxiv.org/abs/1510.00149},
	bdsk-url-2   = {https://doi.org/10.48550/arXiv.1510.00149}
}
@article{demler_ceva_2020,
	title        = {{CEVA} {SENSPRO} {FUSES} {AI} {AND} {VECTOR} {DSP}},
	author       = {Demler, Mike},
	year         = 2020,
	language     = {en}
}
@inproceedings{deng2009imagenet,
	title        = {ImageNet: A large-scale hierarchical image database},
	author       = {Deng, Jia and Socher, R. and Fei-Fei, Li and Dong, Wei and Li, Kai and Li, Li-Jia},
	year         = 2009,
	month        = {06},
	booktitle    = {2009 IEEE Conference on Computer Vision and Pattern Recognition(CVPR)},
	volume       = 00,
	pages        = {248--255},
	doi          = {10.1109/CVPR.2009.5206848},
	url          = {https://ieeexplore.ieee.org/abstract/document/5206848/},
	added-at     = {2018-09-20T15:22:39.000+0200},
	biburl       = {https://www.bibsonomy.org/bibtex/252793859f5bcbbd3f7f9e5d083160acf/analyst},
	description  = {ImageNet: A large-scale hierarchical image database},
	interhash    = {fbfae3e4fe1a81c477ba00efd0d4d977},
	intrahash    = {52793859f5bcbbd3f7f9e5d083160acf},
	keywords     = {2009 computer-vision cvpr dataset ieee paper},
	timestamp    = {2018-09-20T15:22:39.000+0200},
	bdsk-url-1   = {https://ieeexplore.ieee.org/abstract/document/5206848/},
	bdsk-url-2   = {https://doi.org/10.1109/CVPR.2009.5206848}
}
@article{desai2016five,
	title        = {Five Safes: designing data access for research},
	author       = {Desai, Tanvi and Ritchie, Felix and Welpton, Richard and others},
	year         = 2016,
	journal      = {Economics Working Paper Series},
	volume       = 1601,
	pages        = 28
}
@article{desai2020five,
	title        = {Five Safes: designing data access for research; 2016},
	author       = {Desai, Tanvi and Ritchie, Felix and Welpton, Richard},
	year         = 2020,
	journal      = {URL https://www2. uwe. ac. uk/faculties/bbs/Documents/1601. pdf}
}
@article{devlin2018bert,
	title        = {Bert: Pre-training of deep bidirectional transformers for language understanding},
	author       = {Devlin, Jacob and Chang, Ming-Wei and Lee, Kenton and Toutanova, Kristina},
	year         = 2018,
	journal      = {arXiv preprint arXiv:1810.04805}
}
@book{dhanjani2015abusing,
	title        = {Abusing the internet of things: blackouts, freakouts, and stakeouts},
	author       = {Dhanjani, Nitesh},
	year         = 2015,
	publisher    = {O'Reilly Media, Inc.},
	date-added   = {2023-11-22 17:09:41 -0500},
	date-modified = {2023-11-22 17:10:22 -0500}
}
@article{dhar2021survey,
	title        = {A survey of on-device machine learning: An algorithms and learning theory perspective},
	author       = {Dhar, Sauptik and Guo, Junyao and Liu, Jiayi and Tripathi, Samarth and Kurup, Unmesh and Shah, Mohak},
	year         = 2021,
	journal      = {ACM Transactions on Internet of Things},
	publisher    = {ACM New York, NY, USA},
	volume       = 2,
	number       = 3,
	pages        = {1--49}
}
@misc{dodge2022measuring,
	title        = {Measuring the Carbon Intensity of AI in Cloud Instances},
	author       = {Jesse Dodge and Taylor Prewitt and Remi Tachet Des Combes and Erika Odmark and Roy Schwartz and Emma Strubell and Alexandra Sasha Luccioni and Noah A. Smith and Nicole DeCario and Will Buchanan},
	year         = 2022,
	eprint       = {2206.05229},
	archiveprefix = {arXiv},
	primaryclass = {cs.LG}
}
@misc{dong2022splitnets,
	title        = {SplitNets: Designing Neural Architectures for Efficient Distributed Computing on Head-Mounted Systems},
	author       = {Xin Dong and Barbara De Salvo and Meng Li and Chiao Liu and Zhongnan Qu and H. T. Kung and Ziyun Li},
	year         = 2022,
	archiveprefix = {arXiv},
	eprint       = {2204.04705},
	primaryclass = {cs.LG}
}
@article{Dongarra2009-na,
	title        = {The evolution of high performance computing on system z},
	author       = {Dongarra, Jack J},
	year         = 2009,
	journal      = {IBM Journal of Research and Development},
	volume       = 53,
	pages        = {3--4}
}
@article{dropout,
	title        = {Dropout: A Simple Way to Prevent Neural Networks from Overfitting},
	author       = {Nitish Srivastava and Geoffrey Hinton and Alex Krizhevsky and Ilya Sutskever and Ruslan Salakhutdinov},
	year         = 2014,
	journal      = {Journal of Machine Learning Research},
	url          = {http://jmlr.org/papers/v15/srivastava14a.html}
}
@article{duarte2022fastml,
	title        = {FastML Science Benchmarks: Accelerating Real-Time Scientific Edge Machine Learning},
	author       = {Duarte, Javier and Tran, Nhan and Hawks, Ben and Herwig, Christian and Muhizi, Jules and Prakash, Shvetank and Reddi, Vijay Janapa},
	year         = 2022,
	journal      = {arXiv preprint arXiv:2207.07958}
}
@article{duisterhof2019learning,
	title        = {Learning to seek: Autonomous source seeking with deep reinforcement learning onboard a nano drone microcontroller},
	author       = {Duisterhof, Bardienus P and Krishnan, Srivatsan and Cruz, Jonathan J and Banbury, Colby R and Fu, William and Faust, Aleksandra and de Croon, Guido CHE and Reddi, Vijay Janapa},
	year         = 2019,
	journal      = {arXiv preprint arXiv:1909.11236}
}
@inproceedings{duisterhof2021sniffy,
	title        = {Sniffy bug: A fully autonomous swarm of gas-seeking nano quadcopters in cluttered environments},
	author       = {Duisterhof, Bardienus P and Li, Shushuai and Burgu{\'e}s, Javier and Reddi, Vijay Janapa and de Croon, Guido CHE},
	year         = 2021,
	booktitle    = {2021 IEEE/RSJ International Conference on Intelligent Robots and Systems (IROS)},
	pages        = {9099--9106},
	organization = {IEEE}
}
@inproceedings{Dwork2006Theory,
	title        = {Calibrating Noise to Sensitivity in Private Data Analysis},
	author       = {Dwork, Cynthia and McSherry, Frank and Nissim, Kobbi and Smith, Adam},
	year         = 2006,
	booktitle    = {Theory of Cryptography},
	publisher    = {Springer Berlin Heidelberg},
	address      = {Berlin, Heidelberg},
	pages        = {265--284},
	date-added   = {2023-11-22 18:04:12 -0500},
	date-modified = {2023-11-22 18:05:20 -0500},
	editor       = {Halevi, Shai and Rabin, Tal}
}
@article{dwork2014algorithmic,
	title        = {The algorithmic foundations of differential privacy},
	author       = {Dwork, Cynthia and Roth, Aaron and others},
	year         = 2014,
	journal      = {Foundations and Trends{\textregistered} in Theoretical Computer Science},
	publisher    = {Now Publishers, Inc.},
	volume       = 9,
	number       = {3--4},
	pages        = {211--407}
}
@article{e_waste,
	title        = {Disentangling the worldwide web of e-waste and climate change co-benefits},
	author       = {Singh, Narendra and Ogunseitan, Oladele A.},
	year         = 2022,
	month        = dec,
	journal      = {Circular Economy},
	publisher    = {Elsevier BV},
	volume       = 1,
	number       = 2,
	pages        = 100011,
	doi          = {10.1016/j.cec.2022.100011},
	issn         = {2773-1677},
	url          = {http://dx.doi.org/10.1016/j.cec.2022.100011}
}
@article{ebrahimi_review_2014,
	title        = {A review of data center cooling technology, operating conditions and the corresponding low-grade waste heat recovery opportunities},
	author       = {Ebrahimi, Khosrow and Jones, Gerard F. and Fleischer, Amy S.},
	year         = 2014,
	journal      = {Renewable and Sustainable Energy Reviews},
	volume       = 31,
	pages        = {622--638},
	doi          = {https://doi.org/10.1016/j.rser.2013.12.007},
	issn         = {1364-0321},
	url          = {https://www.sciencedirect.com/science/article/pii/S1364032113008216},
	abstract     = {The depletion of the world's limited reservoirs of fossil fuels, the worldwide impact of global warming and the high cost of energy are among the primary issues driving a renewed interest in the capture and reuse of waste energy. A major source of waste energy is being created by data centers through the increasing demand for cloud based connectivity and performance. In fact, recent figures show that data centers are responsible for more than 2\% of the US total electricity usage. Almost half of this power is used for cooling the electronics, creating a significant stream of waste heat. The difficulty associated with recovering and reusing this stream of waste heat is that the heat is of low quality. In this paper, the most promising methods and technologies for recovering data center low-grade waste heat in an effective and economically reasonable way are identified and discussed. A number of currently available and developmental low-grade waste heat recovery techniques including district/plant/water heating, absorption cooling, direct power generation (piezoelectric and thermoelectric), indirect power generation (steam and organic Rankine cycle), biomass co-location, and desalination/clean water are reviewed along with their operational requirements in order to assess the suitability and effectiveness of each technology for data center applications. Based on a comparison between data centers' operational thermodynamic conditions and the operational requirements of the discussed waste heat recovery techniques, absorption cooling and organic Rankine cycle are found to be among the most promising technologies for data center waste heat reuse.},
	keywords     = {Absorption refrigeration, Data center, Organic Rankine cycle, Thermoelectric, Waste energy reuse, Waste heat recovery}
}
@article{el-rayis_reconfigurable_nodate,
	title        = {Reconfigurable {Architectures} for the {Next} {Generation} of {Mobile} {Device} {Telecommunications} {Systems}},
	author       = {El-Rayis, Ahmed Osman},
	language     = {en}
}
@article{eldan2023whos,
	title        = {Who's Harry Potter? Approximate Unlearning in LLMs},
	author       = {Ronen Eldan and Mark Russinovich},
	year         = 2023,
	journal      = {arXiv preprint arXiv:2310.02238},
	date-added   = {2023-11-22 19:24:35 -0500},
	date-modified = {2023-11-22 19:25:20 -0500}
}
@article{electronics12102287,
	title        = {Reviewing Federated Learning Aggregation Algorithms; Strategies, Contributions, Limitations and Future Perspectives},
	author       = {Moshawrab, Mohammad and Adda, Mehdi and Bouzouane, Abdenour and Ibrahim, Hussein and Raad, Ali},
	year         = 2023,
	journal      = {Electronics},
	publisher    = {MDPI},
	volume       = 12,
	number       = 10,
	pages        = 2287,
	doi          = {10.3390/electronics12102287},
	issn         = {2079-9292},
	url          = {https://www.mdpi.com/2079-9292/12/10/2287},
	article-number = 2287,
	bdsk-url-1   = {https://www.mdpi.com/2079-9292/12/10/2287},
	bdsk-url-2   = {https://doi.org/10.3390/electronics12102287}
}
@article{EnergyCons_Emission,
	title        = {Energy consumption and emission mitigation prediction based on data center traffic and PUE for global data centers},
	author       = {Liu, Yanan and Wei, Xiaoxia and Xiao, Jinyu and Liu, Zhijie and Xu, Yang and Tian, Yun},
	year         = 2020,
	month        = jun,
	journal      = {Global Energy Interconnection},
	publisher    = {Elsevier BV},
	volume       = 3,
	number       = 3,
	pages        = {272–282},
	doi          = {10.1016/j.gloei.2020.07.008},
	issn         = {2096-5117},
	url          = {http://dx.doi.org/10.1016/j.gloei.2020.07.008}
}
@misc{energyproblem,
	title        = {Computing's energy problem (and what we can do about it)},
	author       = {ISSCC},
	year         = 2014,
	url          = {https://ieeexplore.ieee.org/document/6757323},
	urldate      = {2014-03-06},
	bdsk-url-1   = {https://ieeexplore.ieee.org/document/6757323}
}
@article{esteva2017dermatologist,
	title        = {Dermatologist-level classification of skin cancer with deep neural networks},
	author       = {Esteva, Andre and Kuprel, Brett and Novoa, Roberto A and Ko, Justin and Swetter, Susan M and Blau, Helen M and Thrun, Sebastian},
	year         = 2017,
	journal      = {nature},
	publisher    = {Nature Publishing Group},
	volume       = 542,
	number       = 7639,
	pages        = {115--118}
}
@article{eykholt2018robust,
	title        = {Robust Physical-World Attacks on Deep Learning Models},
	author       = {Kevin Eykholt and Ivan Evtimov and Earlence Fernandes and Bo Li and Amir Rahmati and Chaowei Xiao and Atul Prakash and Tadayoshi Kohno and Dawn Song},
	year         = 2018,
	journal      = {arXiv preprint arXiv:1707.08945},
	date-added   = {2023-11-22 16:30:51 -0500},
	date-modified = {2023-11-22 16:31:55 -0500}
}
@misc{fahim2021hls4ml,
	title        = {hls4ml: An Open-Source Codesign Workflow to Empower Scientific Low-Power Machine Learning Devices},
	author       = {Farah Fahim and Benjamin Hawks and Christian Herwig and James Hirschauer and Sergo Jindariani and Nhan Tran and Luca P. Carloni and Giuseppe Di Guglielmo and Philip Harris and Jeffrey Krupa and Dylan Rankin and Manuel Blanco Valentin and Josiah Hester and Yingyi Luo and John Mamish and Seda Orgrenci-Memik and Thea Aarrestad and Hamza Javed and Vladimir Loncar and Maurizio Pierini and Adrian Alan Pol and Sioni Summers and Javier Duarte and Scott Hauck and Shih-Chieh Hsu and Jennifer Ngadiuba and Mia Liu and Duc Hoang and Edward Kreinar and Zhenbin Wu},
	year         = 2021,
	archiveprefix = {arXiv},
	eprint       = {2103.05579},
	primaryclass = {cs.LG}
}
@article{farah2005neuroethics,
	title        = {Neuroethics: the practical and the philosophical},
	author       = {Farah, Martha J},
	year         = 2005,
	journal      = {Trends in cognitive sciences},
	publisher    = {Elsevier},
	volume       = 9,
	number       = 1,
	pages        = {34--40}
}
@article{farwell2011stuxnet,
	title        = {Stuxnet and the future of cyber war},
	author       = {Farwell, James P and Rohozinski, Rafal},
	year         = 2011,
	journal      = {Survival},
	volume       = 53,
	number       = 1,
	pages        = {23--40},
	date-added   = {2023-11-22 14:03:31 -0500},
	date-modified = {2023-11-22 14:05:19 -0500}
}
@inproceedings{fowers2018configurable,
	title        = {A configurable cloud-scale DNN processor for real-time AI},
	author       = {Fowers, Jeremy and Ovtcharov, Kalin and Papamichael, Michael and Massengill, Todd and Liu, Ming and Lo, Daniel and Alkalay, Shlomi and Haselman, Michael and Adams, Logan and Ghandi, Mahdi and others},
	year         = 2018,
	booktitle    = {2018 ACM/IEEE 45th Annual International Symposium on Computer Architecture (ISCA)},
	pages        = {1--14},
	organization = {IEEE}
}
@misc{frankle_lottery_2019,
	title        = {The {Lottery} {Ticket} {Hypothesis}: {Finding} {Sparse}, {Trainable} {Neural} {Networks}},
	shorttitle   = {The {Lottery} {Ticket} {Hypothesis}},
	author       = {Frankle, Jonathan and Carbin, Michael},
	year         = 2019,
	month        = mar,
	publisher    = {arXiv},
	doi          = {10.48550/arXiv.1803.03635},
	url          = {http://arxiv.org/abs/1803.03635},
	urldate      = {2023-10-20},
	note         = {arXiv:1803.03635 [cs]},
	abstract     = {Neural network pruning techniques can reduce the parameter counts of trained networks by over 90\%, decreasing storage requirements and improving computational performance of inference without compromising accuracy. However, contemporary experience is that the sparse architectures produced by pruning are difficult to train from the start, which would similarly improve training performance. We find that a standard pruning technique naturally uncovers subnetworks whose initializations made them capable of training effectively. Based on these results, we articulate the "lottery ticket hypothesis:" dense, randomly-initialized, feed-forward networks contain subnetworks ("winning tickets") that - when trained in isolation - reach test accuracy comparable to the original network in a similar number of iterations. The winning tickets we find have won the initialization lottery: their connections have initial weights that make training particularly effective. We present an algorithm to identify winning tickets and a series of experiments that support the lottery ticket hypothesis and the importance of these fortuitous initializations. We consistently find winning tickets that are less than 10-20\% of the size of several fully-connected and convolutional feed-forward architectures for MNIST and CIFAR10. Above this size, the winning tickets that we find learn faster than the original network and reach higher test accuracy.},
	file         = {arXiv Fulltext PDF:/Users/jeffreyma/Zotero/storage/6STHYGW5/Frankle and Carbin - 2019 - The Lottery Ticket Hypothesis Finding Sparse, Tra.pdf:application/pdf;arXiv.org Snapshot:/Users/jeffreyma/Zotero/storage/QGNSCTQB/1803.html:text/html},
	keywords     = {Computer Science - Artificial Intelligence, Computer Science - Machine Learning, Computer Science - Neural and Evolutionary Computing},
	bdsk-url-1   = {http://arxiv.org/abs/1803.03635},
	bdsk-url-2   = {https://doi.org/10.48550/arXiv.1803.03635}
}
@article{friedman1996value,
	title        = {Value-sensitive design},
	author       = {Friedman, Batya},
	year         = 1996,
	journal      = {interactions},
	publisher    = {ACM New York, NY, USA},
	volume       = 3,
	number       = 6,
	pages        = {16--23}
}
@article{furber2016large,
	title        = {Large-scale neuromorphic computing systems},
	author       = {Furber, Steve},
	year         = 2016,
	journal      = {Journal of neural engineering},
	publisher    = {IOP Publishing},
	volume       = 13,
	number       = 5,
	pages        = {051001}
}
@article{gaitathome,
	title        = {Monitoring gait at home with radio waves in Parkinson's disease: A marker of severity, progression, and medication response},
	author       = {Yingcheng Liu and Guo Zhang and Christopher G. Tarolli and Rumen Hristov and Stella Jensen-Roberts and Emma M. Waddell and Taylor L. Myers and Meghan E. Pawlik and Julia M. Soto and Renee M. Wilson and Yuzhe Yang and Timothy Nordahl and Karlo J. Lizarraga and Jamie L. Adams and Ruth B. Schneider and Karl Kieburtz and Terry Ellis and E. Ray Dorsey and Dina Katabi},
	year         = 2022,
	journal      = {Science Translational Medicine},
	volume       = 14,
	number       = 663,
	pages        = {eadc9669},
	doi          = {10.1126/scitranslmed.adc9669},
	url          = {https://www.science.org/doi/abs/10.1126/scitranslmed.adc9669},
	eprint       = {https://www.science.org/doi/pdf/10.1126/scitranslmed.adc9669},
	bdsk-url-1   = {https://www.science.org/doi/abs/10.1126/scitranslmed.adc9669},
	bdsk-url-2   = {https://doi.org/10.1126/scitranslmed.adc9669}
}
@article{gale2019state,
	title        = {The state of sparsity in deep neural networks},
	author       = {Gale, Trevor and Elsen, Erich and Hooker, Sara},
	year         = 2019,
	journal      = {arXiv preprint arXiv:1902.09574}
}
@inproceedings{gandolfi2001electromagnetic,
	title        = {Electromagnetic analysis: Concrete results},
	author       = {Gandolfi, Karine and Mourtel, Christophe and Olivier, Francis},
	year         = 2001,
	booktitle    = {Cryptographic Hardware and Embedded Systems---CHES 2001: Third International Workshop Paris, France, May 14--16, 2001 Proceedings 3},
	pages        = {251--261},
	date-added   = {2023-11-22 16:56:42 -0500},
	date-modified = {2023-11-22 16:57:40 -0500},
	organization = {Springer}
}
@inproceedings{gannot1994verilog,
	title        = {Verilog HDL based FPGA design},
	author       = {Gannot, G. and Ligthart, M.},
	year         = 1994,
	booktitle    = {International Verilog HDL Conference},
	volume       = {},
	number       = {},
	pages        = {86--92},
	doi          = {10.1109/IVC.1994.323743},
	bdsk-url-1   = {https://doi.org/10.1109/IVC.1994.323743}
}
@article{Gao2020Physical,
	title        = {Physical unclonable functions},
	author       = {Gao, Yansong and Al-Sarawi, Said F. and Abbott, Derek},
	year         = 2020,
	month        = {February},
	journal      = {Nature Electronics},
	volume       = 3,
	number       = 2,
	pages        = {81--91},
	date-added   = {2023-11-22 17:52:20 -0500},
	date-modified = {2023-11-22 17:54:56 -0500}
}
@article{gates2009flexible,
	title        = {Flexible electronics},
	author       = {Gates, Byron D},
	year         = 2009,
	journal      = {Science},
	publisher    = {American Association for the Advancement of Science},
	volume       = 323,
	number       = 5921,
	pages        = {1566--1567}
}
@article{gaviria2022dollar,
	title        = {The Dollar Street Dataset: Images Representing the Geographic and Socioeconomic Diversity of the World},
	author       = {Gaviria Rojas, William and Diamos, Sudnya and Kini, Keertan and Kanter, David and Janapa Reddi, Vijay and Coleman, Cody},
	year         = 2022,
	journal      = {Advances in Neural Information Processing Systems},
	volume       = 35,
	pages        = {12979--12990}
}
@article{Gebru_Morgenstern_Vecchione_Vaughan_Wallach_III_Crawford_2021,
	title        = {Datasheets for datasets},
	author       = {Gebru, Timnit and Morgenstern, Jamie and Vecchione, Briana and Vaughan, Jennifer Wortman and Wallach, Hanna and III, Hal Daum{\'e} and Crawford, Kate},
	year         = 2021,
	journal      = {Communications of the ACM},
	volume       = 64,
	number       = 12,
	pages        = {86--92},
	doi          = {10.1145/3458723},
	bdsk-url-1   = {https://doi.org/10.1145/3458723}
}
@article{geiger2021causal,
	title        = {Causal abstractions of neural networks},
	author       = {Geiger, Atticus and Lu, Hanson and Icard, Thomas and Potts, Christopher},
	year         = 2021,
	journal      = {Advances in Neural Information Processing Systems},
	volume       = 34,
	pages        = {9574--9586}
}
@article{glucosemonitor,
	title        = {Non-invasive Monitoring of Three Glucose Ranges Based On ECG By Using DBSCAN-CNN},
	author       = {Li, Jingzhen and Tobore, Igbe and Liu, Yuhang and Kandwal, Abhishek and Wang, Lei and Nie, Zedong},
	year         = 2021,
	journal      = {IEEE Journal of Biomedical and Health Informatics},
	volume       = 25,
	number       = 9,
	pages        = {3340--3350},
	doi          = {10.1109/JBHI.2021.3072628},
	bdsk-url-1   = {https://doi.org/10.1109/JBHI.2021.3072628}
}
@inproceedings{gnad2017voltage,
	title        = {Voltage drop-based fault attacks on FPGAs using valid bitstreams},
	author       = {Gnad, Dennis RE and Oboril, Fabian and Tahoori, Mehdi B},
	year         = 2017,
	booktitle    = {2017 27th International Conference on Field Programmable Logic and Applications (FPL)},
	pages        = {1--7},
	date-added   = {2023-11-22 17:07:13 -0500},
	date-modified = {2023-11-22 17:07:59 -0500},
	organization = {IEEE}
}
@article{goodfellow2020generative,
	title        = {Generative adversarial networks},
	author       = {Goodfellow, Ian and Pouget-Abadie, Jean and Mirza, Mehdi and Xu, Bing and Warde-Farley, David and Ozair, Sherjil and Courville, Aaron and Bengio, Yoshua},
	year         = 2020,
	journal      = {Communications of the ACM},
	publisher    = {ACM New York, NY, USA},
	volume       = 63,
	number       = 11,
	pages        = {139--144}
}
@article{goodyear2017social,
	title        = {Social media, apps and wearable technologies: navigating ethical dilemmas and procedures},
	author       = {Goodyear, Victoria A},
	year         = 2017,
	journal      = {Qualitative research in sport, exercise and health},
	publisher    = {Taylor \& Francis},
	volume       = 9,
	number       = 3,
	pages        = {285--302}
}
@misc{Google,
	title        = {Information quality & content moderation},
	author       = {Google},
	url          = {https://blog.google/documents/83/},
	bdsk-url-1   = {https://blog.google/documents/83/}
}
@misc{gordon_morphnet_2018,
	title        = {{MorphNet}: {Fast} \& {Simple} {Resource}-{Constrained} {Structure} {Learning} of {Deep} {Networks}},
	shorttitle   = {{MorphNet}},
	author       = {Gordon, Ariel and Eban, Elad and Nachum, Ofir and Chen, Bo and Wu, Hao and Yang, Tien-Ju and Choi, Edward},
	year         = 2018,
	month        = apr,
	booktitle    = {Proceedings of the IEEE conference on computer vision and pattern recognition},
	publisher    = {arXiv},
	pages        = {1586--1595},
	doi          = {10.48550/arXiv.1711.06798},
	url          = {http://arxiv.org/abs/1711.06798},
	urldate      = {2023-10-20},
	note         = {arXiv:1711.06798 [cs, stat]},
	abstract     = {We present MorphNet, an approach to automate the design of neural network structures. MorphNet iteratively shrinks and expands a network, shrinking via a resource-weighted sparsifying regularizer on activations and expanding via a uniform multiplicative factor on all layers. In contrast to previous approaches, our method is scalable to large networks, adaptable to specific resource constraints (e.g. the number of floating-point operations per inference), and capable of increasing the network's performance. When applied to standard network architectures on a wide variety of datasets, our approach discovers novel structures in each domain, obtaining higher performance while respecting the resource constraint.},
	file         = {arXiv Fulltext PDF:/Users/jeffreyma/Zotero/storage/GV7N4CZC/Gordon et al. - 2018 - MorphNet Fast & Simple Resource-Constrained Struc.pdf:application/pdf;arXiv.org Snapshot:/Users/jeffreyma/Zotero/storage/K6FUV82F/1711.html:text/html},
	keywords     = {Computer Science - Machine Learning, Statistics - Machine Learning},
	bdsk-url-1   = {http://arxiv.org/abs/1711.06798},
	bdsk-url-2   = {https://doi.org/10.48550/arXiv.1711.06798}
}
@inproceedings{gordon2018morphnet,
	title        = {Morphnet: Fast \& simple resource-constrained structure learning of deep networks},
	author       = {Gordon, Ariel and Eban, Elad and Nachum, Ofir and Chen, Bo and Wu, Hao and Yang, Tien-Ju and Choi, Edward},
	year         = 2018,
	booktitle    = {Proceedings of the IEEE conference on computer vision and pattern recognition},
	pages        = {1586--1595}
}
@inproceedings{govindavajhala2003using,
	title        = {Using memory errors to attack a virtual machine},
	author       = {Govindavajhala, Sudhakar and Appel, Andrew W},
	year         = 2003,
	booktitle    = {2003 Symposium on Security and Privacy, 2003.},
	pages        = {154--156},
	date-added   = {2023-11-22 16:46:13 -0500},
	date-modified = {2023-11-22 16:47:03 -0500},
	organization = {IEEE}
}
<<<<<<< HEAD
@article{green_AI,
	title        = {Green ai},
	author       = {Schwartz, Roy and Dodge, Jesse and Smith, Noah A and Etzioni, Oren},
	year         = 2020,
	journal      = {Communications of the ACM},
	publisher    = {ACM New York, NY, USA},
	volume       = 63,
	number       = 12,
	pages        = {54--63}
=======
@article{greenspanFinancialLiteracyTool2002,
	shorttitle   = {Financial literacy},
	author       = {Greenspan, Alan},
	year         = 2002,
	month        = aug,
	journal      = {The Futurist},
	volume       = 36,
	number       = 4,
	pages        = {37--41},
	issn         = {00163317},
	url          = {https://www.proquest.com/docview/218575152/abstract/2200DB2A27154BC2PQ/1},
	urldate      = {2023-04-09},
	copyright    = {Copyright World Future Society Jul/Aug 2002},
	note         = {Num Pages: 5 Place: Washington, United States Publisher: World Future Society},
	language     = {English}
>>>>>>> c80fd3d5
}
@book{grossmanHighTechTrash2007,
	title        = {High tech trash: Digital devices, hidden toxics, and human health},
	author       = {Grossman, Elizabeth},
	year         = 2007,
	publisher    = {Island press}
}
@article{gruslys2016memory,
	title        = {Memory-efficient backpropagation through time},
	author       = {Gruslys, Audrunas and Munos, R{\'e}mi and Danihelka, Ivo and Lanctot, Marc and Graves, Alex},
	year         = 2016,
	journal      = {Advances in neural information processing systems},
	volume       = 29
}
<<<<<<< HEAD
@article{gu2014towards,
	title        = {Towards deep neural network architectures robust to adversarial examples},
	author       = {Gu, Shixiang and Rigazio, Luca},
	year         = 2014,
	journal      = {arXiv preprint arXiv:1412.5068}
}
@article{gupta2016monotonic,
	title        = {Monotonic calibrated interpolated look-up tables},
	author       = {Gupta, Maya and Cotter, Andrew and Pfeifer, Jan and Voevodski, Konstantin and Canini, Kevin and Mangylov, Alexander and Moczydlowski, Wojciech and Van Esbroeck, Alexander},
	year         = 2016,
	journal      = {The Journal of Machine Learning Research},
	publisher    = {JMLR. org},
	volume       = 17,
	number       = 1,
	pages        = {3790--3836}
}
@inproceedings{gupta2022act,
	title        = {ACT: Designing Sustainable Computer Systems with an Architectural Carbon Modeling Tool},
	shorttitle   = {ACT: designing sustainable computer systems with an architectural carbon modeling tool},
	author       = {Gupta, Udit and Elgamal, Mariam and Hills, Gage and Wei, Gu-Yeon and Lee, Hsien-Hsin S. and Brooks, David and Wu, Carole-Jean},
	year         = 2022,
	month        = jun,
	booktitle    = {Proceedings of the 49th Annual International Symposium on Computer Architecture},
	location     = {New York, New York},
	publisher    = {Association for Computing Machinery},
	address      = {New York, NY, USA},
	series       = {ISCA '22},
	pages        = {784–799},
	doi          = {10.1145/3470496.3527408},
	isbn         = 9781450386104,
	url          = {https://doi.org/10.1145/3470496.3527408},
	urldate      = {2023-12-06},
	abstract     = {Given the performance and efficiency optimizations realized by the computer systems and architecture community over the last decades, the dominating source of computing's carbon footprint is shifting from operational emissions to embodied emissions. These embodied emissions owe to hardware manufacturing and infrastructure-related activities. Despite the rising embodied emissions, there is a distinct lack of architectural modeling tools to quantify and optimize the end-to-end carbon footprint of computing. This work proposes ACT, an architectural carbon footprint modeling framework, to enable carbon characterization and sustainability-driven early design space exploration. Using ACT we demonstrate optimizing hardware for carbon yields distinct solutions compared to optimizing for performance and efficiency. We construct use cases, based on the three tenets of sustainable design---Reduce, Reuse, Recycle---to highlight future methods that enable strong performance and efficiency scaling in an environmentally sustainable manner.},
	numpages     = 16,
	keywords     = {manufacturing, energy, sustainable computing, mobile, computer architecture},
	language     = {en}
}
=======
>>>>>>> c80fd3d5
@article{Gupta2023ChatGPT,
	title        = {From ChatGPT to ThreatGPT: Impact of Generative AI in Cybersecurity and Privacy},
	author       = {Gupta, Maanak and Akiri, Charankumar and Aryal, Kshitiz and Parker, Eli and Praharaj, Lopamudra},
	year         = 2023,
	journal      = {IEEE Access},
	volume       = 11,
	pages        = {80218--80245},
	date-added   = {2023-11-22 18:01:41 -0500},
	date-modified = {2023-11-22 18:02:55 -0500}
}
@inproceedings{guptaACTDesigningSustainable2022,
<<<<<<< HEAD
	title        = {ACT: Designing sustainable computer systems with an architectural carbon modeling tool},
	author       = {Gupta, Udit and Elgamal, Mariam and Hills, Gage and Wei, Gu-Yeon and Lee, Hsien-Hsin S and Brooks, David and Wu, Carole-Jean},
=======
	shorttitle   = {ACT: designing sustainable computer systems with an architectural carbon modeling tool},
	author       = {Gupta, Udit and Elgamal, Mariam and Hills, Gage and Wei, Gu-Yeon and Lee, Hsien-Hsin S. and Brooks, David and Wu, Carole-Jean},
>>>>>>> c80fd3d5
	year         = 2022,
	booktitle    = {Proceedings of the 49th Annual International Symposium on Computer Architecture},
	pages        = {784--799}
}
@article{gwennap_certus-nx_nodate,
	title        = {Certus-{NX} {Innovates} {General}-{Purpose} {FPGAs}},
	author       = {Gwennap, Linley},
	language     = {en}
}
@article{haensch2018next,
	title        = {The next generation of deep learning hardware: Analog computing},
	author       = {Haensch, Wilfried and Gokmen, Tayfun and Puri, Ruchir},
	year         = 2018,
	journal      = {Proceedings of the IEEE},
	publisher    = {IEEE},
	volume       = 107,
	number       = 1,
	pages        = {108--122}
}
@article{han2015deep,
	title        = {Deep compression: Compressing deep neural networks with pruning, trained quantization and huffman coding},
	author       = {Han, Song and Mao, Huizi and Dally, William J},
	year         = 2015,
	journal      = {arXiv preprint arXiv:1510.00149}
}
@misc{han2016deep,
	title        = {Deep Compression: Compressing Deep Neural Networks with Pruning, Trained Quantization and Huffman Coding},
	author       = {Song Han and Huizi Mao and William J. Dally},
	year         = 2016,
	archiveprefix = {arXiv},
	eprint       = {1510.00149},
	primaryclass = {cs.CV}
}
@article{handlin1965science,
	title        = {Science and technology in popular culture},
	author       = {Handlin, Oscar},
	year         = 1965,
	journal      = {Daedalus},
	publisher    = {JSTOR},
	pages        = {156--170}
}
@article{hardt2016equality,
	title        = {Equality of opportunity in supervised learning},
	author       = {Hardt, Moritz and Price, Eric and Srebro, Nati},
	year         = 2016,
	journal      = {Advances in neural information processing systems},
	volume       = 29
}
@article{hazan2021neuromorphic,
	title        = {Neuromorphic analog implementation of neural engineering framework-inspired spiking neuron for high-dimensional representation},
	author       = {Hazan, Avi and Ezra Tsur, Elishai},
	year         = 2021,
	journal      = {Frontiers in Neuroscience},
	publisher    = {Frontiers Media SA},
	volume       = 15,
	pages        = 627221
}
@misc{he_structured_2023,
	title        = {Structured {Pruning} for {Deep} {Convolutional} {Neural} {Networks}: {A} survey},
	shorttitle   = {Structured {Pruning} for {Deep} {Convolutional} {Neural} {Networks}},
	author       = {He, Yang and Xiao, Lingao},
	year         = 2023,
	month        = mar,
	publisher    = {arXiv},
	doi          = {10.48550/arXiv.2303.00566},
	url          = {http://arxiv.org/abs/2303.00566},
	urldate      = {2023-10-20},
	note         = {arXiv:2303.00566 [cs]},
	abstract     = {The remarkable performance of deep Convolutional neural networks (CNNs) is generally attributed to their deeper and wider architectures, which can come with significant computational costs. Pruning neural networks has thus gained interest since it effectively lowers storage and computational costs. In contrast to weight pruning, which results in unstructured models, structured pruning provides the benefit of realistic acceleration by producing models that are friendly to hardware implementation. The special requirements of structured pruning have led to the discovery of numerous new challenges and the development of innovative solutions. This article surveys the recent progress towards structured pruning of deep CNNs. We summarize and compare the state-of-the-art structured pruning techniques with respect to filter ranking methods, regularization methods, dynamic execution, neural architecture search, the lottery ticket hypothesis, and the applications of pruning. While discussing structured pruning algorithms, we briefly introduce the unstructured pruning counterpart to emphasize their differences. Furthermore, we provide insights into potential research opportunities in the field of structured pruning. A curated list of neural network pruning papers can be found at https://github.com/he-y/Awesome-Pruning},
	file         = {arXiv Fulltext PDF:/Users/jeffreyma/Zotero/storage/K5RGQQA9/He and Xiao - 2023 - Structured Pruning for Deep Convolutional Neural N.pdf:application/pdf;arXiv.org Snapshot:/Users/jeffreyma/Zotero/storage/U7PVPU4C/2303.html:text/html},
	keywords     = {Computer Science - Computer Vision and Pattern Recognition},
	bdsk-url-1   = {http://arxiv.org/abs/2303.00566},
	bdsk-url-2   = {https://doi.org/10.48550/arXiv.2303.00566}
}
@inproceedings{he2016deep,
	title        = {Deep residual learning for image recognition},
	author       = {He, Kaiming and Zhang, Xiangyu and Ren, Shaoqing and Sun, Jian},
	year         = 2016,
	booktitle    = {Proceedings of the IEEE conference on computer vision and pattern recognition},
	pages        = {770--778}
}
@inproceedings{hebert2018multicalibration,
	title        = {Multicalibration: Calibration for the (computationally-identifiable) masses},
	author       = {H{\'e}bert-Johnson, Ursula and Kim, Michael and Reingold, Omer and Rothblum, Guy},
	year         = 2018,
	booktitle    = {International Conference on Machine Learning},
	pages        = {1939--1948},
	organization = {PMLR}
}
@article{henderson2020towards,
	title        = {Towards the systematic reporting of the energy and carbon footprints of machine learning},
	author       = {Henderson, Peter and Hu, Jieru and Romoff, Joshua and Brunskill, Emma and Jurafsky, Dan and Pineau, Joelle},
	year         = 2020,
	journal      = {The Journal of Machine Learning Research},
	publisher    = {JMLRORG},
	volume       = 21,
	number       = 1,
	pages        = {10039--10081}
}
@inproceedings{hendrycks2021natural,
	title        = {Natural adversarial examples},
	author       = {Hendrycks, Dan and Zhao, Kevin and Basart, Steven and Steinhardt, Jacob and Song, Dawn},
	year         = 2021,
	booktitle    = {Proceedings of the IEEE/CVF Conference on Computer Vision and Pattern Recognition},
	pages        = {15262--15271}
}
@article{Hennessy2019-je,
	title        = {A new golden age for computer architecture},
	author       = {Hennessy, John L and Patterson, David A},
	year         = 2019,
	month        = jan,
	journal      = {Commun. ACM},
	publisher    = {Association for Computing Machinery (ACM)},
	volume       = 62,
	number       = 2,
	pages        = {48--60},
	copyright    = {http://www.acm.org/publications/policies/copyright\_policy\#Background},
	abstract     = {Innovations like domain-specific hardware, enhanced security, open instruction sets, and agile chip development will lead the way.},
	language     = {en}
}
@article{himmelstein2022examination,
	title        = {Examination of stigmatizing language in the electronic health record},
	author       = {Himmelstein, Gracie and Bates, David and Zhou, Li},
	year         = 2022,
	journal      = {JAMA Network Open},
	publisher    = {American Medical Association},
	volume       = 5,
	number       = 1,
	pages        = {e2144967--e2144967}
}
@misc{hinton_distilling_2015,
	title        = {Distilling the {Knowledge} in a {Neural} {Network}},
	author       = {Hinton, Geoffrey and Vinyals, Oriol and Dean, Jeff},
	year         = 2015,
	month        = mar,
	publisher    = {arXiv},
	doi          = {10.48550/arXiv.1503.02531},
	url          = {http://arxiv.org/abs/1503.02531},
	urldate      = {2023-10-20},
	note         = {arXiv:1503.02531 [cs, stat]},
	abstract     = {A very simple way to improve the performance of almost any machine learning algorithm is to train many different models on the same data and then to average their predictions. Unfortunately, making predictions using a whole ensemble of models is cumbersome and may be too computationally expensive to allow deployment to a large number of users, especially if the individual models are large neural nets. Caruana and his collaborators have shown that it is possible to compress the knowledge in an ensemble into a single model which is much easier to deploy and we develop this approach further using a different compression technique. We achieve some surprising results on MNIST and we show that we can significantly improve the acoustic model of a heavily used commercial system by distilling the knowledge in an ensemble of models into a single model. We also introduce a new type of ensemble composed of one or more full models and many specialist models which learn to distinguish fine-grained classes that the full models confuse. Unlike a mixture of experts, these specialist models can be trained rapidly and in parallel.},
	file         = {arXiv Fulltext PDF:/Users/jeffreyma/Zotero/storage/VREDW45A/Hinton et al. - 2015 - Distilling the Knowledge in a Neural Network.pdf:application/pdf;arXiv.org Snapshot:/Users/jeffreyma/Zotero/storage/8MNJG4RP/1503.html:text/html},
	keywords     = {Computer Science - Machine Learning, Computer Science - Neural and Evolutionary Computing, Statistics - Machine Learning},
	bdsk-url-1   = {http://arxiv.org/abs/1503.02531},
	bdsk-url-2   = {https://doi.org/10.48550/arXiv.1503.02531}
}
@misc{hinton2015distilling,
	title        = {Distilling the Knowledge in a Neural Network},
	author       = {Geoffrey Hinton and Oriol Vinyals and Jeff Dean},
	year         = 2015,
	archiveprefix = {arXiv},
	eprint       = {1503.02531},
	primaryclass = {stat.ML}
}
@article{Holland_Hosny_Newman_Joseph_Chmielinski_2020,
	title        = {The Dataset Nutrition label},
	author       = {Holland, Sarah and Hosny, Ahmed and Newman, Sarah and Joseph, Joshua and Chmielinski, Kasia},
	year         = 2020,
	journal      = {Data Protection and Privacy},
	doi          = {10.5040/9781509932771.ch-001},
	bdsk-url-1   = {https://doi.org/10.5040/9781509932771.ch-001}
}
@inproceedings{hong2023publishing,
	title        = {Publishing Efficient On-device Models Increases Adversarial Vulnerability},
	author       = {Hong, Sanghyun and Carlini, Nicholas and Kurakin, Alexey},
	year         = 2023,
	booktitle    = {2023 IEEE Conference on Secure and Trustworthy Machine Learning (SaTML)},
	pages        = {271--290},
	organization = {IEEE}
}
@article{hosseini2017deceiving,
	title        = {Deceiving google's perspective api built for detecting toxic comments},
	author       = {Hosseini, Hossein and Kannan, Sreeram and Zhang, Baosen and Poovendran, Radha},
	year         = 2017,
	journal      = {arXiv preprint arXiv:1702.08138},
	date-added   = {2023-11-22 16:22:18 -0500},
	date-modified = {2023-11-22 16:23:43 -0500}
}
@misc{howard_mobilenets_2017,
	title        = {{MobileNets}: {Efficient} {Convolutional} {Neural} {Networks} for {Mobile} {Vision} {Applications}},
	shorttitle   = {{MobileNets}},
	author       = {Howard, Andrew G. and Zhu, Menglong and Chen, Bo and Kalenichenko, Dmitry and Wang, Weijun and Weyand, Tobias and Andreetto, Marco and Adam, Hartwig},
	year         = 2017,
	month        = apr,
	publisher    = {arXiv},
	doi          = {10.48550/arXiv.1704.04861},
	url          = {http://arxiv.org/abs/1704.04861},
	urldate      = {2023-10-20},
	note         = {arXiv:1704.04861 [cs]},
	abstract     = {We present a class of efficient models called MobileNets for mobile and embedded vision applications. MobileNets are based on a streamlined architecture that uses depth-wise separable convolutions to build light weight deep neural networks. We introduce two simple global hyper-parameters that efficiently trade off between latency and accuracy. These hyper-parameters allow the model builder to choose the right sized model for their application based on the constraints of the problem. We present extensive experiments on resource and accuracy tradeoffs and show strong performance compared to other popular models on ImageNet classification. We then demonstrate the effectiveness of MobileNets across a wide range of applications and use cases including object detection, finegrain classification, face attributes and large scale geo-localization.},
	file         = {arXiv Fulltext PDF:/Users/jeffreyma/Zotero/storage/IJ9P9ID9/Howard et al. - 2017 - MobileNets Efficient Convolutional Neural Network.pdf:application/pdf;arXiv.org Snapshot:/Users/jeffreyma/Zotero/storage/D9TS95GJ/1704.html:text/html},
	keywords     = {Computer Science - Computer Vision and Pattern Recognition},
	bdsk-url-1   = {http://arxiv.org/abs/1704.04861},
	bdsk-url-2   = {https://doi.org/10.48550/arXiv.1704.04861}
}
@misc{howard2017mobilenets,
	title        = {MobileNets: Efficient Convolutional Neural Networks for Mobile Vision Applications},
	author       = {Andrew G. Howard and Menglong Zhu and Bo Chen and Dmitry Kalenichenko and Weijun Wang and Tobias Weyand and Marco Andreetto and Hartwig Adam},
	year         = 2017,
	journal      = {arXiv preprint arXiv:1704.04861},
	archiveprefix = {arXiv},
	eprint       = {1704.04861},
	primaryclass = {cs.CV}
}
@inproceedings{hsiao2023mavfi,
	title        = {Mavfi: An end-to-end fault analysis framework with anomaly detection and recovery for micro aerial vehicles},
	author       = {Hsiao, Yu-Shun and Wan, Zishen and Jia, Tianyu and Ghosal, Radhika and Mahmoud, Abdulrahman and Raychowdhury, Arijit and Brooks, David and Wei, Gu-Yeon and Reddi, Vijay Janapa},
	year         = 2023,
	booktitle    = {2023 Design, Automation \& Test in Europe Conference \& Exhibition (DATE)},
	pages        = {1--6},
	date-added   = {2023-11-22 16:54:11 -0500},
	date-modified = {2023-11-22 16:55:12 -0500},
	organization = {IEEE}
}
@article{hsu2016accumulation,
	title        = {Accumulation of heavy metals and trace elements in fluvial sediments received effluents from traditional and semiconductor industries},
	author       = {Hsu, Liang-Ching and Huang, Ching-Yi and Chuang, Yen-Hsun and Chen, Ho-Wen and Chan, Ya-Ting and Teah, Heng Yi and Chen, Tsan-Yao and Chang, Chiung-Fen and Liu, Yu-Ting and Tzou, Yu-Min},
	year         = 2016,
	journal      = {Scientific reports},
	publisher    = {Nature Publishing Group UK London},
	volume       = 6,
	number       = 1,
	pages        = 34250
}
@article{huang2010pseudo,
	title        = {Pseudo-CMOS: A design style for low-cost and robust flexible electronics},
	author       = {Huang, Tsung-Ching and Fukuda, Kenjiro and Lo, Chun-Ming and Yeh, Yung-Hui and Sekitani, Tsuyoshi and Someya, Takao and Cheng, Kwang-Ting},
	year         = 2010,
	journal      = {IEEE Transactions on Electron Devices},
	publisher    = {IEEE},
	volume       = 58,
	number       = 1,
	pages        = {141--150}
}
@inproceedings{hutter2009contact,
	title        = {Contact-based fault injections and power analysis on RFID tags},
	author       = {Hutter, Michael and Schmidt, Jorn-Marc and Plos, Thomas},
	year         = 2009,
	booktitle    = {2009 European Conference on Circuit Theory and Design},
	pages        = {409--412},
	date-added   = {2023-11-22 16:43:29 -0500},
	date-modified = {2023-11-22 16:44:30 -0500},
	organization = {IEEE}
}
@misc{iandola_squeezenet_2016,
	title        = {{SqueezeNet}: {AlexNet}-level accuracy with 50x fewer parameters and {\textless}0.{5MB} model size},
	shorttitle   = {{SqueezeNet}},
	author       = {Iandola, Forrest N. and Han, Song and Moskewicz, Matthew W. and Ashraf, Khalid and Dally, William J. and Keutzer, Kurt},
	year         = 2016,
	month        = nov,
	publisher    = {arXiv},
	doi          = {10.48550/arXiv.1602.07360},
	url          = {http://arxiv.org/abs/1602.07360},
	urldate      = {2023-10-20},
	note         = {arXiv:1602.07360 [cs]},
	abstract     = {Recent research on deep neural networks has focused primarily on improving accuracy. For a given accuracy level, it is typically possible to identify multiple DNN architectures that achieve that accuracy level. With equivalent accuracy, smaller DNN architectures offer at least three advantages: (1) Smaller DNNs require less communication across servers during distributed training. (2) Smaller DNNs require less bandwidth to export a new model from the cloud to an autonomous car. (3) Smaller DNNs are more feasible to deploy on FPGAs and other hardware with limited memory. To provide all of these advantages, we propose a small DNN architecture called SqueezeNet. SqueezeNet achieves AlexNet-level accuracy on ImageNet with 50x fewer parameters. Additionally, with model compression techniques we are able to compress SqueezeNet to less than 0.5MB (510x smaller than AlexNet). The SqueezeNet architecture is available for download here: https://github.com/DeepScale/SqueezeNet},
	file         = {arXiv Fulltext PDF:/Users/jeffreyma/Zotero/storage/X3ZX9UTZ/Iandola et al. - 2016 - SqueezeNet AlexNet-level accuracy with 50x fewer .pdf:application/pdf;arXiv.org Snapshot:/Users/jeffreyma/Zotero/storage/DHI96QVT/1602.html:text/html},
	keywords     = {Computer Science - Artificial Intelligence, Computer Science - Computer Vision and Pattern Recognition},
	bdsk-url-1   = {http://arxiv.org/abs/1602.07360},
	bdsk-url-2   = {https://doi.org/10.48550/arXiv.1602.07360}
}
@article{iandola2016squeezenet,
	title        = {SqueezeNet: AlexNet-level accuracy with 50x fewer parameters and< 0.5 MB model size},
	author       = {Iandola, Forrest N and Han, Song and Moskewicz, Matthew W and Ashraf, Khalid and Dally, William J and Keutzer, Kurt},
	year         = 2016,
	journal      = {arXiv preprint arXiv:1602.07360}
}
@article{Ignatov2018-kh,
	title        = {{AI} Benchmark: Running deep neural networks on Android smartphones},
	author       = {Ignatov, Andrey and Timofte, Radu and Chou, William and Wang, Ke and Wu, Max and Hartley, Tim and Van Gool, Luc},
	year         = 2018,
	booktitle    = {Proceedings of the European Conference on Computer Vision (ECCV) Workshops},
	publisher    = {arXiv},
	pages        = {0--0},
	abstract     = {Over the last years, the computational power of mobile devices such as smartphones and tablets has grown dramatically, reaching the level of desktop computers available not long ago. While standard smartphone apps are no longer a problem for them, there is still a group of tasks that can easily challenge even high-end devices, namely running artificial intelligence algorithms. In this paper, we present a study of the current state of deep learning in the Android ecosystem and describe available frameworks, programming models and the limitations of running AI on smartphones. We give an overview of the hardware acceleration resources available on four main mobile chipset platforms: Qualcomm, HiSilicon, MediaTek and Samsung. Additionally, we present the real-world performance results of different mobile SoCs collected with AI Benchmark that are covering all main existing hardware configurations.}
}
@inproceedings{ignatov2018ai,
	title        = {Ai benchmark: Running deep neural networks on android smartphones},
	author       = {Ignatov, Andrey and Timofte, Radu and Chou, William and Wang, Ke and Wu, Max and Hartley, Tim and Van Gool, Luc},
	year         = 2018,
	booktitle    = {Proceedings of the European Conference on Computer Vision (ECCV) Workshops},
	pages        = {0--0}
}
@inproceedings{ijcai2021p592,
	title        = {Hardware-Aware Neural Architecture Search: Survey and Taxonomy},
	author       = {Benmeziane, Hadjer and El Maghraoui, Kaoutar and Ouarnoughi, Hamza and Niar, Smail and Wistuba, Martin and Wang, Naigang},
	year         = 2021,
	month        = 8,
	booktitle    = {Proceedings of the Thirtieth International Joint Conference on Artificial Intelligence, {IJCAI-21}},
	publisher    = {International Joint Conferences on Artificial Intelligence Organization},
	pages        = {4322--4329},
	doi          = {10.24963/ijcai.2021/592},
	url          = {https://doi.org/10.24963/ijcai.2021/592},
	note         = {Survey Track},
	editor       = {Zhi-Hua Zhou},
	bdsk-url-1   = {https://doi.org/10.24963/ijcai.2021/592}
}
@inproceedings{imani2016resistive,
	title        = {Resistive configurable associative memory for approximate computing},
	author       = {Imani, Mohsen and Rahimi, Abbas and Rosing, Tajana S},
	year         = 2016,
	booktitle    = {2016 Design, Automation \& Test in Europe Conference \& Exhibition (DATE)},
	pages        = {1327--1332},
	organization = {IEEE}
}
@misc{intquantfordeepinf,
	title        = {Integer Quantization for Deep Learning Inference: Principles and Empirical Evaluation)},
	author       = {Wu and Judd, Zhang and Isaev, Micikevicius},
	year         = 2020,
	doi          = {10.48550/arXiv.2004.09602},
	url          = {https://arxiv.org/abs/2004.09602},
	urldate      = {2020-04-20},
	bdsk-url-1   = {https://arxiv.org/abs/2004.09602},
	bdsk-url-2   = {https://doi.org/10.48550/arXiv.2004.09602}
}
@article{irimia-vladu_green_2014,
	title        = {“{Green}” electronics: biodegradable and biocompatible materials and devices for sustainable future},
	author       = {Irimia-Vladu, Mihai},
	year         = 2014,
	journal      = {Chem. Soc. Rev.},
	volume       = 43,
	number       = 2,
	pages        = {588--610},
	doi          = {10.1039/C3CS60235D},
	url          = {http://dx.doi.org/10.1039/C3CS60235D},
	note         = {Publisher: The Royal Society of Chemistry},
	abstract     = {“Green” electronics represents not only a novel scientific term but also an emerging area of research aimed at identifying compounds of natural origin and establishing economically efficient routes for the production of synthetic materials that have applicability in environmentally safe (biodegradable) and/or biocompatible devices. The ultimate goal of this research is to create paths for the production of human- and environmentally friendly electronics in general and the integration of such electronic circuits with living tissue in particular. Researching into the emerging class of “green” electronics may help fulfill not only the original promise of organic electronics that is to deliver low-cost and energy efficient materials and devices but also achieve unimaginable functionalities for electronics, for example benign integration into life and environment. This Review will highlight recent research advancements in this emerging group of materials and their integration in unconventional organic electronic devices.}
}
@inproceedings{jacob2018quantization,
	title        = {Quantization and training of neural networks for efficient integer-arithmetic-only inference},
	author       = {Jacob, Benoit and Kligys, Skirmantas and Chen, Bo and Zhu, Menglong and Tang, Matthew and Howard, Andrew and Adam, Hartwig and Kalenichenko, Dmitry},
	year         = 2018,
	booktitle    = {Proceedings of the IEEE conference on computer vision and pattern recognition},
	pages        = {2704--2713}
}
@article{janapa2023edge,
	title        = {Edge Impulse: An MLOps Platform for Tiny Machine Learning},
	author       = {Janapa Reddi, Vijay and Elium, Alexander and Hymel, Shawn and Tischler, David and Situnayake, Daniel and Ward, Carl and Moreau, Louis and Plunkett, Jenny and Kelcey, Matthew and Baaijens, Mathijs and others},
	year         = 2023,
	journal      = {Proceedings of Machine Learning and Systems},
	volume       = 5
}
@book{jha2014rare,
	title        = {Rare earth materials: properties and applications},
	author       = {Jha, Asu Ram},
	year         = 2014,
	publisher    = {CRC Press}
}
@book{jhaRareEarthMaterials2014,
	title        = {Rare earth materials: properties and applications},
	author       = {Jha, Asu Ram},
	year         = 2014,
	publisher    = {CRC Press}
}
@misc{jia_dissecting_2018,
	title        = {Dissecting the {NVIDIA} {Volta} {GPU} {Architecture} via {Microbenchmarking}},
	author       = {Jia, Zhe and Maggioni, Marco and Staiger, Benjamin and Scarpazza, Daniele P.},
	year         = 2018,
	month        = apr,
	publisher    = {arXiv},
	url          = {http://arxiv.org/abs/1804.06826},
	urldate      = {2023-11-07},
	note         = {arXiv:1804.06826 [cs]},
	abstract     = {Every year, novel NVIDIA GPU designs are introduced. This rapid architectural and technological progression, coupled with a reluctance by manufacturers to disclose low-level details, makes it difficult for even the most proficient GPU software designers to remain up-to-date with the technological advances at a microarchitectural level. To address this dearth of public, microarchitectural-level information on the novel NVIDIA GPUs, independent researchers have resorted to microbenchmarks-based dissection and discovery. This has led to a prolific line of publications that shed light on instruction encoding, and memory hierarchy's geometry and features at each level. Namely, research that describes the performance and behavior of the Kepler, Maxwell and Pascal architectures. In this technical report, we continue this line of research by presenting the microarchitectural details of the NVIDIA Volta architecture, discovered through microbenchmarks and instruction set disassembly. Additionally, we compare quantitatively our Volta findings against its predecessors, Kepler, Maxwell and Pascal.},
	keywords     = {Computer Science - Distributed, Parallel, and Cluster Computing, Computer Science - Performance},
	bdsk-url-1   = {http://arxiv.org/abs/1804.06826}
}
@inproceedings{jia2014caffe,
	title        = {Caffe: Convolutional architecture for fast feature embedding},
	author       = {Jia, Yangqing and Shelhamer, Evan and Donahue, Jeff and Karayev, Sergey and Long, Jonathan and Girshick, Ross and Guadarrama, Sergio and Darrell, Trevor},
	year         = 2014,
	booktitle    = {Proceedings of the 22nd ACM international conference on Multimedia},
	pages        = {675--678}
}
@article{jia2019beyond,
	title        = {Beyond Data and Model Parallelism for Deep Neural Networks.},
	author       = {Jia, Zhihao and Zaharia, Matei and Aiken, Alex},
	year         = 2019,
	journal      = {Proceedings of Machine Learning and Systems},
	volume       = 1,
	pages        = {1--13}
}
@article{jia2023life,
	title        = {Life-threatening ventricular arrhythmia detection challenge in implantable cardioverter--defibrillators},
	author       = {Jia, Zhenge and Li, Dawei and Xu, Xiaowei and Li, Na and Hong, Feng and Ping, Lichuan and Shi, Yiyu},
	year         = 2023,
	journal      = {Nature Machine Intelligence},
	publisher    = {Nature Publishing Group UK London},
	volume       = 5,
	number       = 5,
	pages        = {554--555}
}
@misc{jiang2019accuracy,
	title        = {Accuracy vs. Efficiency: Achieving Both through FPGA-Implementation Aware Neural Architecture Search},
	author       = {Weiwen Jiang and Xinyi Zhang and Edwin H. -M. Sha and Lei Yang and Qingfeng Zhuge and Yiyu Shi and Jingtong Hu},
	year         = 2019,
	archiveprefix = {arXiv},
	eprint       = {1901.11211},
	primaryclass = {cs.DC}
}
@article{Johnson-Roberson_Barto_Mehta_Sridhar_Rosaen_Vasudevan_2017,
	title        = {Driving in the matrix: Can virtual worlds replace human-generated annotations for real world tasks?},
	author       = {Johnson-Roberson, Matthew and Barto, Charles and Mehta, Rounak and Sridhar, Sharath Nittur and Rosaen, Karl and Vasudevan, Ram},
	year         = 2017,
	journal      = {2017 IEEE International Conference on Robotics and Automation (ICRA)},
	doi          = {10.1109/icra.2017.7989092},
	bdsk-url-1   = {https://doi.org/10.1109/icra.2017.7989092}
}
@article{jordan_machine_2015,
	title        = {Machine learning: {Trends}, perspectives, and prospects},
	shorttitle   = {Machine learning},
	author       = {Jordan, M. I. and Mitchell, T. M.},
	year         = 2015,
	month        = jul,
	journal      = {Science},
	volume       = 349,
	number       = 6245,
	pages        = {255--260},
	doi          = {10.1126/science.aaa8415},
	issn         = {0036-8075, 1095-9203},
	url          = {https://www.science.org/doi/10.1126/science.aaa8415},
	urldate      = {2023-10-25},
	file         = {Jordan and Mitchell - 2015 - Machine learning Trends, perspectives, and prospe.pdf:/Users/alex/Zotero/storage/RGU3CQ4Q/Jordan and Mitchell - 2015 - Machine learning Trends, perspectives, and prospe.pdf:application/pdf},
	language     = {en},
	bdsk-url-1   = {https://www.science.org/doi/10.1126/science.aaa8415},
	bdsk-url-2   = {https://doi.org/10.1126/science.aaa8415}
}
@inproceedings{jouppi2017datacenter,
	title        = {In-datacenter performance analysis of a tensor processing unit},
	author       = {Jouppi, Norman P and Young, Cliff and Patil, Nishant and Patterson, David and Agrawal, Gaurav and Bajwa, Raminder and Bates, Sarah and Bhatia, Suresh and Boden, Nan and Borchers, Al and others},
	year         = 2017,
	booktitle    = {Proceedings of the 44th annual international symposium on computer architecture},
	location     = {Toronto, ON, Canada},
	publisher    = {Association for Computing Machinery},
	address      = {New York, NY, USA},
	series       = {ISCA '17},
	pages        = {1--12},
	doi          = {10.1145/3079856.3080246},
	isbn         = 9781450348928,
	url          = {https://doi.org/10.1145/3079856.3080246},
	abstract     = {Many architects believe that major improvements in cost-energy-performance must now come from domain-specific hardware. This paper evaluates a custom ASIC---called a Tensor Processing Unit (TPU) --- deployed in datacenters since 2015 that accelerates the inference phase of neural networks (NN). The heart of the TPU is a 65,536 8-bit MAC matrix multiply unit that offers a peak throughput of 92 TeraOps/second (TOPS) and a large (28 MiB) software-managed on-chip memory. The TPU's deterministic execution model is a better match to the 99th-percentile response-time requirement of our NN applications than are the time-varying optimizations of CPUs and GPUs that help average throughput more than guaranteed latency. The lack of such features helps explain why, despite having myriad MACs and a big memory, the TPU is relatively small and low power. We compare the TPU to a server-class Intel Haswell CPU and an Nvidia K80 GPU, which are contemporaries deployed in the same datacenters. Our workload, written in the high-level TensorFlow framework, uses production NN applications (MLPs, CNNs, and LSTMs) that represent 95\% of our datacenters' NN inference demand. Despite low utilization for some applications, the TPU is on average about 15X -- 30X faster than its contemporary GPU or CPU, with TOPS/Watt about 30X -- 80X higher. Moreover, using the CPU's GDDR5 memory in the TPU would triple achieved TOPS and raise TOPS/Watt to nearly 70X the GPU and 200X the CPU.},
	keywords     = {accelerator, neural network, MLP, TPU, CNN, deep learning, domain-specific architecture, GPU, TensorFlow, DNN, RNN, LSTM},
	numpages     = 12,
	bdsk-url-1   = {https://doi.org/10.1145/3079856.3080246}
}
@inproceedings{Jouppi2023TPUv4,
	title        = {TPU v4: An Optically Reconfigurable Supercomputer for Machine Learning with Hardware Support for Embeddings},
	author       = {Jouppi, Norm and Kurian, George and Li, Sheng and Ma, Peter and Nagarajan, Rahul and Nai, Lifeng and Patil, Nishant and Subramanian, Suvinay and Swing, Andy and Towles, Brian and Young, Clifford and Zhou, Xiang and Zhou, Zongwei and Patterson, David A},
	year         = 2023,
	booktitle    = {Proceedings of the 50th Annual International Symposium on Computer Architecture},
	location     = {Orlando, FL, USA},
	publisher    = {Association for Computing Machinery},
	address      = {New York, NY, USA},
	series       = {ISCA '23},
	doi          = {10.1145/3579371.3589350},
	isbn         = 9798400700958,
	url          = {https://doi.org/10.1145/3579371.3589350},
	abstract     = {In response to innovations in machine learning (ML) models, production workloads changed radically and rapidly. TPU v4 is the fifth Google domain specific architecture (DSA) and its third supercomputer for such ML models. Optical circuit switches (OCSes) dynamically reconfigure its interconnect topology to improve scale, availability, utilization, modularity, deployment, security, power, and performance; users can pick a twisted 3D torus topology if desired. Much cheaper, lower power, and faster than Infiniband, OCSes and underlying optical components are &lt;5\% of system cost and &lt;3\% of system power. Each TPU v4 includes SparseCores, dataflow processors that accelerate models that rely on embeddings by 5x--7x yet use only 5\% of die area and power. Deployed since 2020, TPU v4 outperforms TPU v3 by 2.1x and improves performance/Watt by 2.7x. The TPU v4 supercomputer is 4x larger at 4096 chips and thus nearly 10x faster overall, which along with OCS flexibility and availability allows a large language model to train at an average of ~60\% of peak FLOPS/second. For similar sized systems, it is ~4.3x--4.5x faster than the Graphcore IPU Bow and is 1.2x--1.7x faster and uses 1.3x--1.9x less power than the Nvidia A100. TPU v4s inside the energy-optimized warehouse scale computers of Google Cloud use ~2--6x less energy and produce ~20x less CO2e than contemporary DSAs in typical on-premise data centers.},
	articleno    = 82,
	keywords     = {warehouse scale computer, embeddings, supercomputer, domain specific architecture, reconfigurable, TPU, large language model, power usage effectiveness, CO2 equivalent emissions, energy, optical interconnect, IPU, machine learning, GPU, carbon emissions},
	numpages     = 14,
	bdsk-url-1   = {https://doi.org/10.1145/3579371.3589350}
}
@book{joye2012fault,
	title        = {Fault Analysis in Cryptography},
	author       = {Joye, Marc and Tunstall, Michael},
	year         = 2012,
	publisher    = {Springer Publishing Company, Incorporated},
	date-added   = {2023-11-22 16:35:24 -0500},
	date-modified = {2023-11-22 16:36:20 -0500}
}
@misc{kaiming,
	title        = {Delving Deep into Rectifiers: Surpassing Human-Level Performance on ImageNet Classification},
	author       = {Kaiming He and Xiangyu Zhang and Shaoqing Ren and Jian Sun},
	year         = 2015,
	booktitle    = {Proceedings of the IEEE international conference on computer vision},
	eprint       = {1502.01852},
	archiveprefix = {arXiv}
}
@article{kairouz2015secure,
	title        = {Secure multi-party differential privacy},
	author       = {Kairouz, Peter and Oh, Sewoong and Viswanath, Pramod},
	year         = 2015,
	journal      = {Advances in neural information processing systems},
	volume       = 28
}
@article{karargyris2023federated,
	title        = {Federated benchmarking of medical artificial intelligence with MedPerf},
	author       = {Karargyris, Alexandros and Umeton, Renato and Sheller, Micah J and Aristizabal, Alejandro and George, Johnu and Wuest, Anna and Pati, Sarthak and Kassem, Hasan and Zenk, Maximilian and Baid, Ujjwal and others},
	year         = 2023,
	journal      = {Nature Machine Intelligence},
	publisher    = {Nature Publishing Group UK London},
	volume       = 5,
	number       = 7,
	pages        = {799--810}
}
@inproceedings{kaur2020interpreting,
	title        = {Interpreting interpretability: understanding data scientists' use of interpretability tools for machine learning},
	author       = {Kaur, Harmanpreet and Nori, Harsha and Jenkins, Samuel and Caruana, Rich and Wallach, Hanna and Wortman Vaughan, Jennifer},
	year         = 2020,
	booktitle    = {Proceedings of the 2020 CHI conference on human factors in computing systems},
	pages        = {1--14}
}
@article{khan2021knowledgeadaptation,
	title        = {Knowledge-Adaptation Priors},
	author       = {Mohammad Emtiyaz Khan and Siddharth Swaroop},
	year         = 2021,
	journal      = {arXiv preprint arXiv:2106.08769},
	date-added   = {2023-11-22 19:22:50 -0500},
	date-modified = {2023-11-22 19:23:40 -0500}
}
@article{kiela2021dynabench,
	title        = {Dynabench: Rethinking benchmarking in NLP},
	author       = {Kiela, Douwe and Bartolo, Max and Nie, Yixin and Kaushik, Divyansh and Geiger, Atticus and Wu, Zhengxuan and Vidgen, Bertie and Prasad, Grusha and Singh, Amanpreet and Ringshia, Pratik and others},
	year         = 2021,
	journal      = {arXiv preprint arXiv:2104.14337}
}
@article{kim2018chemical,
	title        = {Chemical use in the semiconductor manufacturing industry},
	author       = {Kim, Sunju and Yoon, Chungsik and Ham, Seunghon and Park, Jihoon and Kwon, Ohun and Park, Donguk and Choi, Sangjun and Kim, Seungwon and Ha, Kwonchul and Kim, Won},
	year         = 2018,
	journal      = {International journal of occupational and environmental health},
	publisher    = {Taylor \& Francis},
	volume       = 24,
	number       = {3-4},
	pages        = {109--118}
}
@inproceedings{kim2018interpretability,
	title        = {Interpretability beyond feature attribution: Quantitative testing with concept activation vectors (tcav)},
	author       = {Kim, Been and Wattenberg, Martin and Gilmer, Justin and Cai, Carrie and Wexler, James and Viegas, Fernanda and others},
	year         = 2018,
	booktitle    = {International conference on machine learning},
	pages        = {2668--2677},
	organization = {PMLR}
}
@article{kimChemicalUseSemiconductor2018,
	title        = {Chemical use in the semiconductor manufacturing industry},
	author       = {Kim, Sunju and Yoon, Chungsik and Ham, Seunghon and Park, Jihoon and Kwon, Ohun and Park, Donguk and Choi, Sangjun and Kim, Seungwon and Ha, Kwonchul and Kim, Won},
	year         = 2018,
	journal      = {International journal of occupational and environmental health},
	publisher    = {Taylor \& Francis},
	volume       = 24,
	number       = {3-4},
	pages        = {109--118}
}
@inproceedings{kocher1996timing,
	title        = {Timing attacks on implementations of Diffie-Hellman, RSA, DSS, and other systems},
	author       = {Kocher, Paul C},
	year         = 1996,
	booktitle    = {Advances in Cryptology—CRYPTO’96: 16th Annual International Cryptology Conference Santa Barbara, California, USA August 18--22, 1996 Proceedings 16},
	pages        = {104--113},
	organization = {Springer}
}
@inproceedings{kocher1999differential,
	title        = {Differential power analysis},
	author       = {Kocher, Paul and Jaffe, Joshua and Jun, Benjamin},
	year         = 1999,
	booktitle    = {Advances in Cryptology---CRYPTO'99: 19th Annual International Cryptology Conference Santa Barbara, California, USA, August 15--19, 1999 Proceedings 19},
	pages        = {388--397},
	date-added   = {2023-11-22 16:55:28 -0500},
	date-modified = {2023-11-22 16:56:18 -0500},
	organization = {Springer}
}
@article{Kocher2011Intro,
	title        = {Introduction to differential power analysis},
	author       = {Kocher, Paul and Jaffe, Joshua and Jun, Benjamin and Rohatgi, Pankaj},
	year         = 2011,
	month        = {April},
	journal      = {Journal of Cryptographic Engineering},
	volume       = 1,
	number       = 1,
	pages        = {5--27},
	date-added   = {2023-11-22 16:58:42 -0500},
	date-modified = {2023-11-22 17:00:36 -0500}
}
@inproceedings{Kocher2018spectre,
	title        = {Spectre Attacks: Exploiting Speculative Execution},
	author       = {Paul Kocher and Jann Horn and Anders Fogh and and Daniel Genkin and Daniel Gruss and Werner Haas and Mike Hamburg and Moritz Lipp and Stefan Mangard and Thomas Prescher and Michael Schwarz and Yuval Yarom},
	year         = 2019,
	booktitle    = {40th IEEE Symposium on Security and Privacy (S\&P'19)},
	date-added   = {2023-11-22 16:33:35 -0500},
	date-modified = {2023-11-22 16:34:01 -0500}
}
@inproceedings{koh2020concept,
	title        = {Concept bottleneck models},
	author       = {Koh, Pang Wei and Nguyen, Thao and Tang, Yew Siang and Mussmann, Stephen and Pierson, Emma and Kim, Been and Liang, Percy},
	year         = 2020,
	booktitle    = {International conference on machine learning},
	pages        = {5338--5348},
	organization = {PMLR}
}
@inproceedings{koh2021wilds,
	title        = {Wilds: A benchmark of in-the-wild distribution shifts},
	author       = {Koh, Pang Wei and Sagawa, Shiori and Marklund, Henrik and Xie, Sang Michael and Zhang, Marvin and Balsubramani, Akshay and Hu, Weihua and Yasunaga, Michihiro and Phillips, Richard Lanas and Gao, Irena and others},
	year         = 2021,
	booktitle    = {International Conference on Machine Learning},
	pages        = {5637--5664},
	organization = {PMLR}
}
@article{kolda_tensor_2009,
	title        = {Tensor {Decompositions} and {Applications}},
	author       = {Kolda, Tamara G. and Bader, Brett W.},
	year         = 2009,
	month        = aug,
	journal      = {SIAM Review},
	volume       = 51,
	number       = 3,
	pages        = {455--500},
	doi          = {10.1137/07070111X},
	issn         = {0036-1445, 1095-7200},
	url          = {http://epubs.siam.org/doi/10.1137/07070111X},
	urldate      = {2023-10-20},
	abstract     = {This survey provides an overview of higher-order tensor decompositions, their applications, and available software. A tensor is a multidimensional or N -way array. Decompositions of higher-order tensors (i.e., N -way arrays with N ≥ 3) have applications in psychometrics, chemometrics, signal processing, numerical linear algebra, computer vision, numerical analysis, data mining, neuroscience, graph analysis, and elsewhere. Two particular tensor decompositions can be considered to be higher-order extensions of the matrix singular value decomposition: CANDECOMP/PARAFAC (CP) decomposes a tensor as a sum of rank-one tensors, and the Tucker decomposition is a higher-order form of principal component analysis. There are many other tensor decompositions, including INDSCAL, PARAFAC2, CANDELINC, DEDICOM, and PARATUCK2 as well as nonnegative variants of all of the above. The N-way Toolbox, Tensor Toolbox, and Multilinear Engine are examples of software packages for working with tensors.},
	file         = {Kolda and Bader - 2009 - Tensor Decompositions and Applications.pdf:/Users/jeffreyma/Zotero/storage/Q7ZG2267/Kolda and Bader - 2009 - Tensor Decompositions and Applications.pdf:application/pdf},
	language     = {en},
	bdsk-url-1   = {http://epubs.siam.org/doi/10.1137/07070111X},
	bdsk-url-2   = {https://doi.org/10.1137/07070111X}
}
@article{koshti2011cumulative,
	title        = {Cumulative sum control chart},
	author       = {Koshti, VV},
	year         = 2011,
	journal      = {International journal of physics and mathematical sciences},
	volume       = 1,
	number       = 1,
	pages        = {28--32}
}
@misc{krishna2023raman,
	title        = {RAMAN: A Re-configurable and Sparse tinyML Accelerator for Inference on Edge},
	author       = {Adithya Krishna and Srikanth Rohit Nudurupati and Chandana D G and Pritesh Dwivedi and Andr{\'e} van Schaik and Mahesh Mehendale and Chetan Singh Thakur},
	year         = 2023,
	archiveprefix = {arXiv},
	eprint       = {2306.06493},
	primaryclass = {cs.NE}
}
@article{krishnamoorthi2018quantizing,
	title        = {Quantizing deep convolutional networks for efficient inference: A whitepaper},
	author       = {Krishnamoorthi, Raghuraman},
	year         = 2018,
	month        = jun,
	journal      = {arXiv preprint arXiv:1806.08342},
	publisher    = {arXiv},
	doi          = {10.48550/arXiv.1806.08342},
	url          = {https://arxiv.org/abs/1806.08342},
	urldate      = {2018-06-21},
	bdsk-url-1   = {https://arxiv.org/abs/1806.08342},
	bdsk-url-2   = {https://doi.org/10.48550/arXiv.1806.08342}
}
@article{Krishnan_Rajpurkar_Topol_2022,
	title        = {Self-supervised learning in medicine and Healthcare},
	author       = {Krishnan, Rayan and Rajpurkar, Pranav and Topol, Eric J.},
	year         = 2022,
	journal      = {Nature Biomedical Engineering},
	volume       = 6,
	number       = 12,
	pages        = {1346--1352},
	doi          = {10.1038/s41551-022-00914-1},
	bdsk-url-1   = {https://doi.org/10.1038/s41551-022-00914-1}
}
@inproceedings{krishnan2023archgym,
	title        = {ArchGym: An Open-Source Gymnasium for Machine Learning Assisted Architecture Design},
	author       = {Krishnan, Srivatsan and Yazdanbakhsh, Amir and Prakash, Shvetank and Jabbour, Jason and Uchendu, Ikechukwu and Ghosh, Susobhan and Boroujerdian, Behzad and Richins, Daniel and Tripathy, Devashree and Faust, Aleksandra and Janapa Reddi, Vijay},
	year         = 2023,
	booktitle    = {Proceedings of the 50th Annual International Symposium on Computer Architecture},
	pages        = {1--16}
}
@article{krizhevsky2012imagenet,
	title        = {Imagenet classification with deep convolutional neural networks},
	author       = {Krizhevsky, Alex and Sutskever, Ilya and Hinton, Geoffrey E},
	year         = 2012,
	journal      = {Advances in neural information processing systems},
	volume       = 25
}
@inproceedings{kung1979systolic,
	title        = {Systolic arrays (for VLSI)},
	author       = {Kung, Hsiang Tsung and Leiserson, Charles E},
	year         = 1979,
	booktitle    = {Sparse Matrix Proceedings 1978},
	volume       = 1,
	pages        = {256--282},
	organization = {Society for industrial and applied mathematics Philadelphia, PA, USA}
}
@misc{kung2018packing,
	title        = {Packing Sparse Convolutional Neural Networks for Efficient Systolic Array Implementations: Column Combining Under Joint Optimization},
	author       = {H. T. Kung and Bradley McDanel and Sai Qian Zhang},
	year         = 2018,
	archiveprefix = {arXiv},
	eprint       = {1811.04770},
	primaryclass = {cs.LG}
}
@incollection{kurkova_survey_2018,
	title        = {A {Survey} on {Deep} {Transfer} {Learning}},
	author       = {Tan, Chuanqi and Sun, Fuchun and Kong, Tao and Zhang, Wenchang and Yang, Chao and Liu, Chunfang},
	year         = 2018,
	booktitle    = {Artificial {Neural} {Networks} and {Machine} {Learning} -- {ICANN} 2018},
	publisher    = {Springer International Publishing},
	address      = {Cham},
	volume       = 11141,
	pages        = {270--279},
	doi          = {10.1007/978-3-030-01424-7_27},
	isbn         = {978-3-030-01423-0 978-3-030-01424-7},
	url          = {http://link.springer.com/10.1007/978-3-030-01424-7_27},
	urldate      = {2023-10-26},
	note         = {Series Title: Lecture Notes in Computer Science},
	editor       = {K{\r u}rkov{\'a}, V{\v e}ra and Manolopoulos, Yannis and Hammer, Barbara and Iliadis, Lazaros and Maglogiannis, Ilias},
	file         = {Tan et al. - 2018 - A Survey on Deep Transfer Learning.pdf:/Users/alex/Zotero/storage/5NZ36SGB/Tan et al. - 2018 - A Survey on Deep Transfer Learning.pdf:application/pdf},
	language     = {en},
	bdsk-url-1   = {http://link.springer.com/10.1007/978-3-030-01424-7_27},
	bdsk-url-2   = {https://doi.org/10.1007/978-3-030-01424-7_27}
}
@inproceedings{kurth2023fourcastnet,
	title        = {Fourcastnet: Accelerating global high-resolution weather forecasting using adaptive fourier neural operators},
	author       = {Kurth, Thorsten and Subramanian, Shashank and Harrington, Peter and Pathak, Jaideep and Mardani, Morteza and Hall, David and Miele, Andrea and Kashinath, Karthik and Anandkumar, Anima},
	year         = 2023,
	booktitle    = {Proceedings of the Platform for Advanced Scientific Computing Conference},
	pages        = {1--11}
}
@misc{kuzmin2022fp8,
	title        = {FP8 Quantization: The Power of the Exponent},
	author       = {Andrey Kuzmin and Mart Van Baalen and Yuwei Ren and Markus Nagel and Jorn Peters and Tijmen Blankevoort},
	year         = 2022,
	archiveprefix = {arXiv},
	eprint       = {2208.09225},
	primaryclass = {cs.LG}
}
@misc{kwon_tinytrain_2023,
	title        = {{TinyTrain}: {Deep} {Neural} {Network} {Training} at the {Extreme} {Edge}},
	shorttitle   = {{TinyTrain}},
	author       = {Kwon, Young D. and Li, Rui and Venieris, Stylianos I. and Chauhan, Jagmohan and Lane, Nicholas D. and Mascolo, Cecilia},
	year         = 2023,
	month        = jul,
	journal      = {arXiv preprint arXiv:2307.09988},
	publisher    = {arXiv},
	url          = {http://arxiv.org/abs/2307.09988},
	urldate      = {2023-10-26},
	note         = {arXiv:2307.09988 [cs]},
	file         = {Kwon et al. - 2023 - TinyTrain Deep Neural Network Training at the Ext.pdf:/Users/alex/Zotero/storage/L2ST472U/Kwon et al. - 2023 - TinyTrain Deep Neural Network Training at the Ext.pdf:application/pdf},
	keywords     = {Computer Science - Computer Vision and Pattern Recognition, Computer Science - Machine Learning},
	language     = {en},
	bdsk-url-1   = {http://arxiv.org/abs/2307.09988}
}
@article{kwon2022flexible,
	title        = {Flexible sensors and machine learning for heart monitoring},
	author       = {Kwon, Sun Hwa and Dong, Lin},
	year         = 2022,
	journal      = {Nano Energy},
	publisher    = {Elsevier},
	pages        = 107632
}
@article{kwon2023tinytrain,
	title        = {TinyTrain: Deep Neural Network Training at the Extreme Edge},
	author       = {Kwon, Young D and Li, Rui and Venieris, Stylianos I and Chauhan, Jagmohan and Lane, Nicholas D and Mascolo, Cecilia},
	year         = 2023,
	journal      = {arXiv preprint arXiv:2307.09988}
}
@misc{Labelbox,
	journal      = {Labelbox},
	url          = {https://labelbox.com/},
	bdsk-url-1   = {https://labelbox.com/}
}
@article{lai2018cmsis,
	title        = {Cmsis-nn: Efficient neural network kernels for arm cortex-m cpus},
	author       = {Lai, Liangzhen and Suda, Naveen and Chandra, Vikas},
	year         = 2018,
	journal      = {arXiv preprint arXiv:1801.06601}
}
@misc{lai2018cmsisnn,
	title        = {CMSIS-NN: Efficient Neural Network Kernels for Arm Cortex-M CPUs},
	author       = {Liangzhen Lai and Naveen Suda and Vikas Chandra},
	year         = 2018,
	archiveprefix = {arXiv},
	eprint       = {1801.06601},
	primaryclass = {cs.NE}
}
@inproceedings{lakkaraju2020fool,
	title        = {" How do I fool you?" Manipulating User Trust via Misleading Black Box Explanations},
	author       = {Lakkaraju, Himabindu and Bastani, Osbert},
	year         = 2020,
	booktitle    = {Proceedings of the AAAI/ACM Conference on AI, Ethics, and Society},
	pages        = {79--85}
}
@article{lam2023learning,
	title        = {Learning skillful medium-range global weather forecasting},
	author       = {Lam, Remi and Sanchez-Gonzalez, Alvaro and Willson, Matthew and Wirnsberger, Peter and Fortunato, Meire and Alet, Ferran and Ravuri, Suman and Ewalds, Timo and Eaton-Rosen, Zach and Hu, Weihua and others},
	year         = 2023,
	journal      = {Science},
	publisher    = {American Association for the Advancement of Science},
	pages        = {eadi2336}
}
@article{lannelongueGreenAlgorithmsQuantifying2020,
	shorttitle   = {Green {Algorithms}},
	author       = {Lannelongue, Loïc and Grealey, Jason and Inouye, Michael},
	year         = 2020,
	doi          = {10.48550/ARXIV.2007.07610},
	url          = {https://arxiv.org/abs/2007.07610},
	urldate      = {2023-12-06},
	copyright    = {Creative Commons Attribution 4.0 International},
	note         = {Publisher: arXiv Version Number: 5}
}
@article{lannelongueGreenAlgorithmsQuantifying2021,
	shorttitle   = {Green {Algorithms}},
	author       = {Lannelongue, Loïc and Grealey, Jason and Inouye, Michael},
	year         = 2021,
	month        = jun,
	journal      = {Advanced Science},
	volume       = 8,
	number       = 12,
	pages        = 2100707,
	doi          = {10.1002/advs.202100707},
	issn         = {2198-3844, 2198-3844},
	url          = {https://onlinelibrary.wiley.com/doi/10.1002/advs.202100707},
	urldate      = {2023-12-01},
	language     = {en}
}
@article{lecocq2022mitigation,
<<<<<<< HEAD
	title        = {Mitigation and development pathways in the near-to mid-term (Chapter 4)},
	author       = {Lecocq, F and Winkler, H and Daka, JP and Fu, S and Gerber, GS and Kartha, S and Krey, V and Lofgren, H and Masui, T and Mathur, R and others},
	year         = 2022,
	publisher    = {Cambridge University Press}
=======
  title={Mitigation and development pathways in the near-to mid-term (Chapter 4)},
  author={Lecocq, F and Winkler, H and Daka, JP and Fu, S and Gerber, GS and Kartha, S and Krey, V and Lofgren, H and Masui, T and Mathur, R and others},
  year={2022},
  publisher={Cambridge University Press}
>>>>>>> c80fd3d5
}
@inproceedings{lecun_optimal_1989,
	title        = {Optimal {Brain} {Damage}},
	author       = {LeCun, Yann and Denker, John and Solla, Sara},
	year         = 1989,
	journal      = {Advances in neural information processing systems},
	booktitle    = {Advances in {Neural} {Information} {Processing} {Systems}},
	publisher    = {Morgan-Kaufmann},
	volume       = 2,
	url          = {https://proceedings.neurips.cc/paper/1989/hash/6c9882bbac1c7093bd25041881277658-Abstract.html},
	urldate      = {2023-10-20},
	abstract     = {We  have used  information-theoretic ideas  to derive  a class of prac(cid:173) tical  and  nearly  optimal schemes  for  adapting the size  of a  neural  network.  By  removing  unimportant  weights  from  a  network, sev(cid:173) eral  improvements  can  be  expected:  better  generalization, fewer  training examples required,  and improved speed  of learning and/or classification.  The  basic  idea  is  to  use  second-derivative informa(cid:173) tion to make a  tradeoff between  network  complexity  and training  set error.  Experiments confirm  the usefulness  of the methods on a  real-world  application.},
	file         = {Full Text PDF:/Users/jeffreyma/Zotero/storage/BYHQQSST/LeCun et al. - 1989 - Optimal Brain Damage.pdf:application/pdf},
	bdsk-url-1   = {https://proceedings.neurips.cc/paper/1989/hash/6c9882bbac1c7093bd25041881277658-Abstract.html}
}
@article{lecun1989optimal,
	title        = {Optimal brain damage},
	author       = {LeCun, Yann and Denker, John and Solla, Sara},
	year         = 1989,
	journal      = {Advances in neural information processing systems},
	volume       = 2
}
@article{li2014communication,
	title        = {Communication efficient distributed machine learning with the parameter server},
	author       = {Li, Mu and Andersen, David G and Smola, Alexander J and Yu, Kai},
	year         = 2014,
	journal      = {Advances in Neural Information Processing Systems},
	volume       = 27
}
@article{li2016lightrnn,
	title        = {LightRNN: Memory and computation-efficient recurrent neural networks},
	author       = {Li, Xiang and Qin, Tao and Yang, Jian and Liu, Tie-Yan},
	year         = 2016,
	journal      = {Advances in Neural Information Processing Systems},
	volume       = 29
}
@article{li2017deep,
	title        = {Deep reinforcement learning: An overview},
	author       = {Li, Yuxi},
	year         = 2017,
	journal      = {arXiv preprint arXiv:1701.07274}
}
@article{li2017learning,
	title        = {Learning without forgetting},
	author       = {Li, Zhizhong and Hoiem, Derek},
	year         = 2017,
	journal      = {IEEE transactions on pattern analysis and machine intelligence},
	publisher    = {IEEE},
	volume       = 40,
	number       = 12,
	pages        = {2935--2947}
}
@article{li2019edge,
	title        = {Edge AI: On-demand accelerating deep neural network inference via edge computing},
	author       = {Li, En and Zeng, Liekang and Zhou, Zhi and Chen, Xu},
	year         = 2019,
	journal      = {IEEE Transactions on Wireless Communications},
	publisher    = {IEEE},
	volume       = 19,
	number       = 1,
	pages        = {447--457}
}
@inproceedings{Li2020Additive,
	title        = {Additive Powers-of-Two Quantization: An Efficient Non-uniform Discretization for Neural Networks},
	author       = {Yuhang Li and Xin Dong and Wei Wang},
	year         = 2020,
	booktitle    = {International Conference on Learning Representations},
	url          = {https://openreview.net/forum?id=BkgXT24tDS},
	bdsk-url-1   = {https://openreview.net/forum?id=BkgXT24tDS}
}
@article{Li2020Federated,
	title        = {Federated Learning: Challenges, Methods, and Future Directions},
	author       = {Li, Tian and Sahu, Anit Kumar and Talwalkar, Ameet and Smith, Virginia},
	year         = 2020,
	journal      = {IEEE Signal Processing Magazine},
	volume       = 37,
	number       = 3,
	pages        = {50--60},
	date-added   = {2023-11-22 19:15:13 -0500},
	date-modified = {2023-11-22 19:17:19 -0500}
}
@misc{liao_can_2023,
	title        = {Can {Unstructured} {Pruning} {Reduce} the {Depth} in {Deep} {Neural} {Networks}?},
	author       = {Liao, Zhu and Qu{\'e}tu, Victor and Nguyen, Van-Tam and Tartaglione, Enzo},
	year         = 2023,
	month        = aug,
	publisher    = {arXiv},
	doi          = {10.48550/arXiv.2308.06619},
	url          = {http://arxiv.org/abs/2308.06619},
	urldate      = {2023-10-20},
	note         = {arXiv:2308.06619 [cs]},
	abstract     = {Pruning is a widely used technique for reducing the size of deep neural networks while maintaining their performance. However, such a technique, despite being able to massively compress deep models, is hardly able to remove entire layers from a model (even when structured): is this an addressable task? In this study, we introduce EGP, an innovative Entropy Guided Pruning algorithm aimed at reducing the size of deep neural networks while preserving their performance. The key focus of EGP is to prioritize pruning connections in layers with low entropy, ultimately leading to their complete removal. Through extensive experiments conducted on popular models like ResNet-18 and Swin-T, our findings demonstrate that EGP effectively compresses deep neural networks while maintaining competitive performance levels. Our results not only shed light on the underlying mechanism behind the advantages of unstructured pruning, but also pave the way for further investigations into the intricate relationship between entropy, pruning techniques, and deep learning performance. The EGP algorithm and its insights hold great promise for advancing the field of network compression and optimization. The source code for EGP is released open-source.},
	file         = {arXiv Fulltext PDF:/Users/jeffreyma/Zotero/storage/V6P3XB5H/Liao et al. - 2023 - Can Unstructured Pruning Reduce the Depth in Deep .pdf:application/pdf;arXiv.org Snapshot:/Users/jeffreyma/Zotero/storage/WSQ4ZUH4/2308.html:text/html},
	keywords     = {Computer Science - Artificial Intelligence, Computer Science - Machine Learning},
	bdsk-url-1   = {http://arxiv.org/abs/2308.06619},
	bdsk-url-2   = {https://doi.org/10.48550/arXiv.2308.06619}
}
@misc{ligozat2022unraveling,
	title        = {Unraveling the Hidden Environmental Impacts of AI Solutions for Environment},
	author       = {Anne-Laure Ligozat and Julien Lefèvre and Aurélie Bugeau and Jacques Combaz},
	year         = 2022,
	eprint       = {2110.11822},
	archiveprefix = {arXiv},
	primaryclass = {cs.AI}
}
@misc{lin_-device_2022,
	title        = {On-{Device} {Training} {Under} {256KB} {Memory}},
	author       = {Lin, Ji and Zhu, Ligeng and Chen, Wei-Ming and Wang, Wei-Chen and Gan, Chuang and Han, Song},
	year         = 2022,
	month        = nov,
	journal      = {Advances in Neural Information Processing Systems},
	booktitle    = {ArXiv},
	publisher    = {arXiv},
	volume       = 35,
	pages        = {22941--22954},
	url          = {http://arxiv.org/abs/2206.15472},
	urldate      = {2023-10-26},
	note         = {arXiv:2206.15472 [cs]},
	annote       = {Comment: NeurIPS 2022},
	file         = {Lin et al. - 2022 - On-Device Training Under 256KB Memory.pdf:/Users/alex/Zotero/storage/GMF6SWGT/Lin et al. - 2022 - On-Device Training Under 256KB Memory.pdf:application/pdf},
	keywords     = {Computer Science - Computer Vision and Pattern Recognition},
	language     = {en},
	bdsk-url-1   = {http://arxiv.org/abs/2206.15472}
}
@misc{lin_-device_2022-1,
	title        = {On-{Device} {Training} {Under} {256KB} {Memory}},
	author       = {Lin, Ji and Zhu, Ligeng and Chen, Wei-Ming and Wang, Wei-Chen and Gan, Chuang and Han, Song},
	year         = 2022,
	month        = nov,
	publisher    = {arXiv},
	url          = {http://arxiv.org/abs/2206.15472},
	urldate      = {2023-10-25},
	note         = {arXiv:2206.15472 [cs]},
	language     = {en},
	keywords     = {Computer Science - Computer Vision and Pattern Recognition},
	annote       = {Comment: NeurIPS 2022},
	file         = {Lin et al. - 2022 - On-Device Training Under 256KB Memory.pdf:/Users/alex/Zotero/storage/DNIY32R2/Lin et al. - 2022 - On-Device Training Under 256KB Memory.pdf:application/pdf},
	bdsk-url-1   = {http://arxiv.org/abs/2206.15472}
}
@misc{lin_mcunet_2020,
	title        = {{MCUNet}: {Tiny} {Deep} {Learning} on {IoT} {Devices}},
	shorttitle   = {{MCUNet}},
	author       = {Lin, Ji and Chen, Wei-Ming and Lin, Yujun and Cohn, John and Gan, Chuang and Han, Song},
	year         = 2020,
	month        = nov,
	journal      = {Advances in Neural Information Processing Systems},
	publisher    = {arXiv},
	volume       = 33,
	pages        = {11711--11722},
	doi          = {10.48550/arXiv.2007.10319},
	url          = {http://arxiv.org/abs/2007.10319},
	urldate      = {2023-10-20},
	note         = {arXiv:2007.10319 [cs]},
	abstract     = {Machine learning on tiny IoT devices based on microcontroller units (MCU) is appealing but challenging: the memory of microcontrollers is 2-3 orders of magnitude smaller even than mobile phones. We propose MCUNet, a framework that jointly designs the efficient neural architecture (TinyNAS) and the lightweight inference engine (TinyEngine), enabling ImageNet-scale inference on microcontrollers. TinyNAS adopts a two-stage neural architecture search approach that first optimizes the search space to fit the resource constraints, then specializes the network architecture in the optimized search space. TinyNAS can automatically handle diverse constraints (i.e.device, latency, energy, memory) under low search costs.TinyNAS is co-designed with TinyEngine, a memory-efficient inference library to expand the search space and fit a larger model. TinyEngine adapts the memory scheduling according to the overall network topology rather than layer-wise optimization, reducing the memory usage by 4.8x, and accelerating the inference by 1.7-3.3x compared to TF-Lite Micro and CMSIS-NN. MCUNet is the first to achieves {\textgreater}70\% ImageNet top1 accuracy on an off-the-shelf commercial microcontroller, using 3.5x less SRAM and 5.7x less Flash compared to quantized MobileNetV2 and ResNet-18. On visual\&audio wake words tasks, MCUNet achieves state-of-the-art accuracy and runs 2.4-3.4x faster than MobileNetV2 and ProxylessNAS-based solutions with 3.7-4.1x smaller peak SRAM. Our study suggests that the era of always-on tiny machine learning on IoT devices has arrived. Code and models can be found here: https://tinyml.mit.edu.},
	annote       = {Comment: NeurIPS 2020 (spotlight)},
	file         = {arXiv Fulltext PDF:/Users/jeffreyma/Zotero/storage/IX2JN4P9/Lin et al. - 2020 - MCUNet Tiny Deep Learning on IoT Devices.pdf:application/pdf;arXiv.org Snapshot:/Users/jeffreyma/Zotero/storage/BAKHZ46Y/2007.html:text/html},
	keywords     = {Computer Science - Computer Vision and Pattern Recognition},
	language     = {en},
	bdsk-url-1   = {http://arxiv.org/abs/2007.10319},
	bdsk-url-2   = {https://doi.org/10.48550/arXiv.2007.10319},
	archiveprefix = {arXiv},
	eprint       = {2007.10319},
	primaryclass = {cs.CV}
}
@inproceedings{lin2014microsoft,
	title        = {Microsoft coco: Common objects in context},
	author       = {Lin, Tsung-Yi and Maire, Michael and Belongie, Serge and Hays, James and Perona, Pietro and Ramanan, Deva and Doll{\'a}r, Piotr and Zitnick, C Lawrence},
	year         = 2014,
	booktitle    = {Computer Vision--ECCV 2014: 13th European Conference, Zurich, Switzerland, September 6-12, 2014, Proceedings, Part V 13},
	pages        = {740--755},
	organization = {Springer}
}
@article{lin2020mcunet,
	title        = {Mcunet: Tiny deep learning on iot devices},
	author       = {Lin, Ji and Chen, Wei-Ming and Lin, Yujun and Gan, Chuang and Han, Song and others},
	year         = 2020,
	journal      = {Advances in Neural Information Processing Systems},
	volume       = 33,
	pages        = {11711--11722},
	eprint       = {2007.10319},
	archiveprefix = {arXiv},
	primaryclass = {cs.CV}
}
@article{lin2022device,
	title        = {On-device training under 256kb memory},
	author       = {Lin, Ji and Zhu, Ligeng and Chen, Wei-Ming and Wang, Wei-Chen and Gan, Chuang and Han, Song},
	year         = 2022,
	journal      = {Advances in Neural Information Processing Systems},
	volume       = 35,
	pages        = {22941--22954}
}
@inproceedings{lin2022ondevice,
	title        = {On-Device Training Under 256KB Memory},
	author       = {Lin, Ji and Zhu, Ligeng and Chen, Wei-Ming and Wang, Wei-Chen and Gan, Chuang and Han, Song},
	year         = 2022,
	booktitle    = {ArXiv}
}
@article{lin2023awq,
	title        = {AWQ: Activation-aware Weight Quantization for LLM Compression and Acceleration},
	author       = {Lin, Ji and Tang, Jiaming and Tang, Haotian and Yang, Shang and Dang, Xingyu and Han, Song},
	year         = 2023,
	journal      = {arXiv}
}
@book{lindgren2023handbook,
	title        = {Handbook of Critical Studies of Artificial Intelligence},
	author       = {Lindgren, Simon},
	year         = 2023,
	publisher    = {Edward Elgar Publishing}
}
@article{lindholm_nvidia_2008,
	title        = {{NVIDIA} {Tesla}: {A} {Unified} {Graphics} and {Computing} {Architecture}},
	shorttitle   = {{NVIDIA} {Tesla}},
	author       = {Lindholm, Erik and Nickolls, John and Oberman, Stuart and Montrym, John},
	year         = 2008,
	month        = mar,
	journal      = {IEEE Micro},
	volume       = 28,
	number       = 2,
	pages        = {39--55},
	doi          = {10.1109/MM.2008.31},
	issn         = {1937-4143},
	url          = {https://ieeexplore.ieee.org/document/4523358},
	urldate      = {2023-11-07},
	note         = {Conference Name: IEEE Micro},
	abstract     = {To enable flexible, programmable graphics and high-performance computing, NVIDIA has developed the Tesla scalable unified graphics and parallel computing architecture. Its scalable parallel array of processors is massively multithreaded and programmable in C or via graphics APIs.},
	bdsk-url-1   = {https://ieeexplore.ieee.org/document/4523358},
	bdsk-url-2   = {https://doi.org/10.1109/MM.2008.31}
}
@inproceedings{Lipp2018meltdown,
	title        = {Meltdown: Reading Kernel Memory from User Space},
	author       = {Moritz Lipp and Michael Schwarz and Daniel Gruss and Thomas Prescher and Werner Haas and Anders Fogh and Jann Horn and Stefan Mangard and Paul Kocher and Daniel Genkin and Yuval Yarom and Mike Hamburg},
	year         = 2018,
	booktitle    = {27th {USENIX} Security Symposium ({USENIX} Security 18)},
	date-added   = {2023-11-22 16:32:26 -0500},
	date-modified = {2023-11-22 16:33:08 -0500}
}
@article{loh20083d,
	title        = {3D-stacked memory architectures for multi-core processors},
	author       = {Loh, Gabriel H},
	year         = 2008,
	journal      = {ACM SIGARCH computer architecture news},
	publisher    = {ACM New York, NY, USA},
	volume       = 36,
	number       = 3,
	pages        = {453--464}
}
@inproceedings{long2020ai,
	title        = {What is AI literacy? Competencies and design considerations},
	author       = {Long, Duri and Magerko, Brian},
	year         = 2020,
	booktitle    = {Proceedings of the 2020 CHI conference on human factors in computing systems},
	pages        = {1--16}
}
@inproceedings{lou2013accurate,
	title        = {Accurate intelligible models with pairwise interactions},
	author       = {Lou, Yin and Caruana, Rich and Gehrke, Johannes and Hooker, Giles},
	year         = 2013,
	booktitle    = {Proceedings of the 19th ACM SIGKDD international conference on Knowledge discovery and data mining},
	pages        = {623--631}
}
@article{lowy2021fermi,
	title        = {Fermi: Fair empirical risk minimization via exponential R{\'e}nyi mutual information},
	author       = {Lowy, Andrew and Pavan, Rakesh and Baharlouei, Sina and Razaviyayn, Meisam and Beirami, Ahmad},
	year         = 2021
}
@misc{lu_notes_2016,
	title        = {Notes on {Low}-rank {Matrix} {Factorization}},
	author       = {Lu, Yuan and Yang, Jie},
	year         = 2016,
	month        = may,
	publisher    = {arXiv},
	doi          = {10.48550/arXiv.1507.00333},
	url          = {http://arxiv.org/abs/1507.00333},
	urldate      = {2023-10-20},
	note         = {arXiv:1507.00333 [cs]},
	abstract     = {Low-rank matrix factorization (MF) is an important technique in data science. The key idea of MF is that there exists latent structures in the data, by uncovering which we could obtain a compressed representation of the data. By factorizing an original matrix to low-rank matrices, MF provides a unified method for dimension reduction, clustering, and matrix completion. In this article we review several important variants of MF, including: Basic MF, Non-negative MF, Orthogonal non-negative MF. As can be told from their names, non-negative MF and orthogonal non-negative MF are variants of basic MF with non-negativity and/or orthogonality constraints. Such constraints are useful in specific senarios. In the first part of this article, we introduce, for each of these models, the application scenarios, the distinctive properties, and the optimizing method. By properly adapting MF, we can go beyond the problem of clustering and matrix completion. In the second part of this article, we will extend MF to sparse matrix compeletion, enhance matrix compeletion using various regularization methods, and make use of MF for (semi-)supervised learning by introducing latent space reinforcement and transformation. We will see that MF is not only a useful model but also as a flexible framework that is applicable for various prediction problems.},
	file         = {arXiv Fulltext PDF:/Users/jeffreyma/Zotero/storage/4QED5ZU9/Lu and Yang - 2016 - Notes on Low-rank Matrix Factorization.pdf:application/pdf;arXiv.org Snapshot:/Users/jeffreyma/Zotero/storage/XIBZBDJQ/1507.html:text/html},
	keywords     = {Computer Science - Information Retrieval, Computer Science - Machine Learning, Mathematics - Numerical Analysis},
	bdsk-url-1   = {http://arxiv.org/abs/1507.00333},
	bdsk-url-2   = {https://doi.org/10.48550/arXiv.1507.00333}
}
@inproceedings{luebke2008cuda,
	title        = {CUDA: Scalable parallel programming for high-performance scientific computing},
	author       = {Luebke, David},
	year         = 2008,
	booktitle    = {2008 5th IEEE International Symposium on Biomedical Imaging: From Nano to Macro},
	volume       = {},
	number       = {},
	pages        = {836--838},
	doi          = {10.1109/ISBI.2008.4541126},
	bdsk-url-1   = {https://doi.org/10.1109/ISBI.2008.4541126}
}
@article{lundberg2017unified,
	title        = {A unified approach to interpreting model predictions},
	author       = {Lundberg, Scott M and Lee, Su-In},
	year         = 2017,
	journal      = {Advances in neural information processing systems},
	volume       = 30
}
@article{maass1997networks,
	title        = {Networks of spiking neurons: the third generation of neural network models},
	author       = {Maass, Wolfgang},
	year         = 1997,
	journal      = {Neural networks},
	publisher    = {Elsevier},
	volume       = 10,
	number       = 9,
	pages        = {1659--1671}
}
@article{MAL-083,
	title        = {Advances and Open Problems in Federated Learning},
	author       = {Peter Kairouz and H. Brendan McMahan and Brendan Avent and Aur{\'e}lien Bellet and Mehdi Bennis and Arjun Nitin Bhagoji and Kallista Bonawitz and Zachary Charles and Graham Cormode and Rachel Cummings and Rafael G. L. D'Oliveira and Hubert Eichner and Salim El Rouayheb and David Evans and Josh Gardner and Zachary Garrett and Adri{\`a} Gasc{\'o}n and Badih Ghazi and Phillip B. Gibbons and Marco Gruteser and Zaid Harchaoui and Chaoyang He and Lie He and Zhouyuan Huo and Ben Hutchinson and Justin Hsu and Martin Jaggi and Tara Javidi and Gauri Joshi and Mikhail Khodak and Jakub Konecn{\'y} and Aleksandra Korolova and Farinaz Koushanfar and Sanmi Koyejo and Tancr{\`e}de Lepoint and Yang Liu and Prateek Mittal and Mehryar Mohri and Richard Nock and Ayfer {\"O}zg{\"u}r and Rasmus Pagh and Hang Qi and Daniel Ramage and Ramesh Raskar and Mariana Raykova and Dawn Song and Weikang Song and Sebastian U. Stich and Ziteng Sun and Ananda Theertha Suresh and Florian Tram{\`e}r and Praneeth Vepakomma and Jianyu Wang and Li Xiong and Zheng Xu and Qiang Yang and Felix X. Yu and Han Yu and Sen Zhao},
	year         = 2021,
	journal      = {Foundations and Trends{\textregistered} in Machine Learning},
	volume       = 14,
	number       = {1--2},
	pages        = {1--210},
	doi          = {10.1561/2200000083},
	issn         = {1935-8237},
	url          = {http://dx.doi.org/10.1561/2200000083},
	date-added   = {2023-11-22 19:14:08 -0500},
	date-modified = {2023-11-22 19:14:08 -0500},
	bdsk-url-1   = {http://dx.doi.org/10.1561/2200000083}
}
@article{markovic2020,
	title        = {Physics for neuromorphic computing},
	author       = {Markovi{\'c}, Danijela and Mizrahi, Alice and Querlioz, Damien and Grollier, Julie},
	year         = 2020,
	journal      = {Nature Reviews Physics},
	publisher    = {Nature Publishing Group UK London},
	volume       = 2,
	number       = 9,
	pages        = {499--510}
}
@article{martin1993myth,
	title        = {The myth of the awesome thinking machine},
	author       = {Martin, C Dianne},
	year         = 1993,
	journal      = {Communications of the ACM},
	publisher    = {ACM New York, NY, USA},
	volume       = 36,
	number       = 4,
	pages        = {120--133}
}
@article{maslej2023artificial,
<<<<<<< HEAD
	title        = {Artificial intelligence index report 2023},
	author       = {Maslej, Nestor and Fattorini, Loredana and Brynjolfsson, Erik and Etchemendy, John and Ligett, Katrina and Lyons, Terah and Manyika, James and Ngo, Helen and Niebles, Juan Carlos and Parli, Vanessa and others},
	year         = 2023,
	journal      = {arXiv preprint arXiv:2310.03715}
=======
  title={Artificial intelligence index report 2023},
  author={Maslej, Nestor and Fattorini, Loredana and Brynjolfsson, Erik and Etchemendy, John and Ligett, Katrina and Lyons, Terah and Manyika, James and Ngo, Helen and Niebles, Juan Carlos and Parli, Vanessa and others},
  journal={arXiv preprint arXiv:2310.03715},
  year={2023}
>>>>>>> c80fd3d5
}
@article{mattson2020mlperf,
	title        = {Mlperf training benchmark},
	author       = {Mattson, Peter and Cheng, Christine and Diamos, Gregory and Coleman, Cody and Micikevicius, Paulius and Patterson, David and Tang, Hanlin and Wei, Gu-Yeon and Bailis, Peter and Bittorf, Victor and others},
	year         = 2020,
	journal      = {Proceedings of Machine Learning and Systems},
	volume       = 2,
	pages        = {336--349}
}
@article{maxime2016impact,
	title        = {The Impact of Demand Uncertainty on Consumer Subsidies for Green Technology Adoption},
	author       = {Maxime C. Cohen and Ruben Lobel and Georgia Perakis},
	year         = 2016,
	journal      = {Management Science},
	publisher    = {INFORMS},
	volume       = 62,
	number       = 5,
	pages        = {1235--1258},
	issn         = {00251909, 15265501},
	url          = {http://www.jstor.org/stable/43835073},
	urldate      = {2023-12-01},
	abstract     = {This paper studies government subsidies for green technology adoption while considering the manufacturing industry's response. Government subsidies offered directly to consumers impact the supplier's production and pricing decisions. Our analysis expands the current understanding of the price-setting newsvendor model, incorporating the external influence from the government, who is now an additional player in the system. We quantify how demand uncertainty impacts the various players (government, industry, and consumers) when designing policies. We further show that, for convex demand functions, an increase in demand uncertainty leads to higher production quantities and lower prices, resulting in lower profits for the supplier. With this in mind, one could expect consumer surplus to increase with uncertainty. In fact, we show that this is not always the case and that the uncertainty impact on consumer surplus depends on the trade-off between lower prices and the possibility of underserving customers with high valuations. We also show that when policy makers such as governments ignore demand uncertainty when designing consumer subsidies, they can significantly miss the desired adoption target level. From a coordination perspective, we demonstrate that the decentralized decisions are also optimal for a central planner managing jointly the supplier and the government. As a result, subsidies provide a coordination mechanism.}
}
@incollection{mccarthy1981epistemological,
	title        = {Epistemological problems of artificial intelligence},
	author       = {McCarthy, John},
	year         = 1981,
	booktitle    = {Readings in artificial intelligence},
	publisher    = {Elsevier},
	pages        = {459--465}
}
@inproceedings{mcmahan2017communication,
	title        = {Communication-efficient learning of deep networks from decentralized data},
	author       = {McMahan, Brendan and Moore, Eider and Ramage, Daniel and Hampson, Seth and y Arcas, Blaise Aguera},
	year         = 2017,
	booktitle    = {Artificial intelligence and statistics},
	pages        = {1273--1282},
	organization = {PMLR}
}
@inproceedings{mcmahan2023communicationefficient,
	title        = {Communication-efficient learning of deep networks from decentralized data},
	author       = {McMahan, Brendan and Moore, Eider and Ramage, Daniel and Hampson, Seth and y Arcas, Blaise Aguera},
	year         = 2017,
	booktitle    = {Artificial intelligence and statistics},
	pages        = {1273--1282},
	organization = {PMLR}
}
@article{miller2000optical,
	title        = {Optical interconnects to silicon},
	author       = {Miller, David AB},
	year         = 2000,
	journal      = {IEEE Journal of Selected Topics in Quantum Electronics},
	publisher    = {IEEE},
	volume       = 6,
	number       = 6,
	pages        = {1312--1317}
}
@article{miller2015remote,
	title        = {Remote exploitation of an unaltered passenger vehicle},
	author       = {Miller, Charlie and Valasek, Chris},
	year         = 2015,
	journal      = {Black Hat USA},
	volume       = 2015,
	number       = {S 91},
	pages        = {1--91},
	date-added   = {2023-11-22 17:11:27 -0500},
	date-modified = {2023-11-22 17:12:18 -0500}
}
@article{miller2019lessons,
	title        = {Lessons learned from hacking a car},
	author       = {Miller, Charlie},
	year         = 2019,
	journal      = {IEEE Design & Test},
	volume       = 36,
	number       = 6,
	pages        = {7--9},
	date-added   = {2023-11-22 16:12:04 -0500},
	date-modified = {2023-11-22 16:13:31 -0500}
}
@article{mills1997overview,
	title        = {An overview of semiconductor photocatalysis},
	author       = {Mills, Andrew and Le Hunte, Stephen},
	year         = 1997,
	journal      = {Journal of photochemistry and photobiology A: Chemistry},
	publisher    = {Elsevier},
	volume       = 108,
	number       = 1,
	pages        = {1--35}
}
@article{mittal2021survey,
	title        = {A survey of SRAM-based in-memory computing techniques and applications},
	author       = {Mittal, Sparsh and Verma, Gaurav and Kaushik, Brajesh and Khanday, Farooq A},
	year         = 2021,
	journal      = {Journal of Systems Architecture},
	publisher    = {Elsevier},
	volume       = 119,
	pages        = 102276
}
@article{modha2023neural,
	title        = {Neural inference at the frontier of energy, space, and time},
	author       = {Modha, Dharmendra S and Akopyan, Filipp and Andreopoulos, Alexander and Appuswamy, Rathinakumar and Arthur, John V and Cassidy, Andrew S and Datta, Pallab and DeBole, Michael V and Esser, Steven K and Otero, Carlos Ortega and others},
	year         = 2023,
	journal      = {Science},
	publisher    = {American Association for the Advancement of Science},
	volume       = 382,
	number       = 6668,
	pages        = {329--335}
}
@article{monyei2018electrons,
	title        = {Electrons have no identity: setting right misrepresentations in Google and Apple’s clean energy purchasing},
	author       = {Monyei, Chukwuka G and Jenkins, Kirsten EH},
	year         = 2018,
	journal      = {Energy research \& social science},
	publisher    = {Elsevier},
	volume       = 46,
	pages        = {48--51}
}
@article{moshawrab2023reviewing,
	title        = {Reviewing Federated Learning Aggregation Algorithms; Strategies, Contributions, Limitations and Future Perspectives},
	author       = {Moshawrab, Mohammad and Adda, Mehdi and Bouzouane, Abdenour and Ibrahim, Hussein and Raad, Ali},
	year         = 2023,
	journal      = {Electronics},
	publisher    = {MDPI},
	volume       = 12,
	number       = 10,
	pages        = 2287
}
@article{muhammad2022survey,
	title        = {A survey on efficient methods for adversarial robustness},
	author       = {Muhammad, Awais and Bae, Sung-Ho},
	year         = 2022,
	journal      = {IEEE Access},
	publisher    = {IEEE},
	volume       = 10,
	pages        = {118815--118830}
}
@inproceedings{munshi2009opencl,
	title        = {The OpenCL specification},
	author       = {Munshi, Aaftab},
	year         = 2009,
	booktitle    = {2009 IEEE Hot Chips 21 Symposium (HCS)},
	volume       = {},
	number       = {},
	pages        = {1--314},
	doi          = {10.1109/HOTCHIPS.2009.7478342},
	bdsk-url-1   = {https://doi.org/10.1109/HOTCHIPS.2009.7478342}
}
@article{musk2019integrated,
	title        = {An integrated brain-machine interface platform with thousands of channels},
	author       = {Musk, Elon and others},
	year         = 2019,
	journal      = {Journal of medical Internet research},
	publisher    = {JMIR Publications Inc., Toronto, Canada},
	volume       = 21,
	number       = 10,
	pages        = {e16194}
}
@book{nakano2021geopolitics,
<<<<<<< HEAD
	title        = {The geopolitics of critical minerals supply chains},
	author       = {Nakano, Jane},
	year         = 2021,
	publisher    = {JSTOR}
=======
  title={The geopolitics of critical minerals supply chains},
  author={Nakano, Jane},
  year={2021},
  publisher={JSTOR}
>>>>>>> c80fd3d5
}
@article{narayanan2006break,
	title        = {How to break anonymity of the netflix prize dataset},
	author       = {Narayanan, Arvind and Shmatikov, Vitaly},
	year         = 2006,
	journal      = {arXiv preprint cs/0610105},
	date-added   = {2023-11-22 16:16:19 -0500},
	date-modified = {2023-11-22 16:16:59 -0500}
}
@misc{nas,
	title        = {Neural Architecture Search with Reinforcement Learning},
	author       = {Barret Zoph and Quoc V. Le},
	year         = 2017,
	eprint       = {1611.01578},
	archiveprefix = {arXiv},
	primaryclass = {cs.LG}
}
@article{ng2021ai,
	title        = {AI literacy: Definition, teaching, evaluation and ethical issues},
	author       = {Ng, Davy Tsz Kit and Leung, Jac Ka Lok and Chu, Kai Wah Samuel and Qiao, Maggie Shen},
	year         = 2021,
	journal      = {Proceedings of the Association for Information Science and Technology},
	publisher    = {Wiley Online Library},
	volume       = 58,
	number       = 1,
	pages        = {504--509}
}
@article{ngo2022alignment,
	title        = {The alignment problem from a deep learning perspective},
	author       = {Ngo, Richard and Chan, Lawrence and Mindermann, S{\"o}ren},
	year         = 2022,
	journal      = {arXiv preprint arXiv:2209.00626}
}
@inproceedings{nguyen2023re,
	title        = {Re-thinking Model Inversion Attacks Against Deep Neural Networks},
	author       = {Nguyen, Ngoc-Bao and Chandrasegaran, Keshigeyan and Abdollahzadeh, Milad and Cheung, Ngai-Man},
	year         = 2023,
	booktitle    = {Proceedings of the IEEE/CVF Conference on Computer Vision and Pattern Recognition},
	pages        = {16384--16393}
}
@misc{noauthor_amd_nodate,
	title        = {{AMD} {Radeon} {RX} 7000 {Series} {Desktop} {Graphics} {Cards}},
	url          = {https://www.amd.com/en/graphics/radeon-rx-graphics},
	urldate      = {2023-11-07},
	bdsk-url-1   = {https://www.amd.com/en/graphics/radeon-rx-graphics}
}
@misc{noauthor_deep_nodate,
	title        = {Deep {Learning} {Model} {Compression} (ii) {\textbar} by {Ivy} {Gu} {\textbar} {Medium}},
	author       = {Ivy Gu},
	year         = 2023,
	url          = {https://ivygdy.medium.com/deep-learning-model-compression-ii-546352ea9453},
	urldate      = {2023-10-20},
	bdsk-url-1   = {https://ivygdy.medium.com/deep-learning-model-compression-ii-546352ea9453}
}
@misc{noauthor_evolution_2023,
	title        = {The {Evolution} of {Audio} {DSPs}},
	year         = 2023,
	month        = oct,
	journal      = {audioXpress},
	url          = {https://audioxpress.com/article/the-evolution-of-audio-dsps},
	urldate      = {2023-11-07},
	abstract     = {To complement the extensive perspective of another Market Update feature article on DSP Products and Applications, published in the November 2020 edition, audioXpress was honored to have the valuable contribution from one of the main suppliers in the field. In this article, Youval Nachum, CEVA's Senior Product Marketing Manager, writes about \&quot;The Evolution of Audio DSPs,\&quot; discussing how DSP technology has evolved, its impact on the user experience, and what the future of DSP has in store for us.},
	language     = {en},
	bdsk-url-1   = {https://audioxpress.com/article/the-evolution-of-audio-dsps}
}
@misc{noauthor_fpga_nodate,
	title        = {{FPGA} {Architecture} {Overview}},
	url          = {https://www.intel.com/content/www/us/en/docs/oneapi-fpga-add-on/optimization-guide/2023-1/fpga-architecture-overview.html},
	urldate      = {2023-11-07},
	bdsk-url-1   = {https://www.intel.com/content/www/us/en/docs/oneapi-fpga-add-on/optimization-guide/2023-1/fpga-architecture-overview.html}
}
@misc{noauthor_google_2023,
	title        = {Google {Tensor} {G3}: {The} new chip that gives your {Pixel} an {AI} upgrade},
	shorttitle   = {Google {Tensor} {G3}},
	year         = 2023,
	month        = oct,
	journal      = {Google},
	url          = {https://blog.google/products/pixel/google-tensor-g3-pixel-8/},
	urldate      = {2023-11-07},
	abstract     = {Tensor G3 on Pixel 8 and Pixel 8 Pro is more helpful, more efficient and more powerful.},
	language     = {en-us},
	bdsk-url-1   = {https://blog.google/products/pixel/google-tensor-g3-pixel-8/}
}
@misc{noauthor_hexagon_nodate,
	title        = {Hexagon {DSP} {SDK} {Processor}},
	journal      = {Qualcomm Developer Network},
	url          = {https://developer.qualcomm.com/software/hexagon-dsp-sdk/dsp-processor},
	urldate      = {2023-11-07},
	abstract     = {The Hexagon DSP processor has both CPU and DSP functionality to support deeply embedded processing needs of the mobile platform for both multimedia and modem functions.},
	language     = {en},
	bdsk-url-1   = {https://developer.qualcomm.com/software/hexagon-dsp-sdk/dsp-processor}
}
@misc{noauthor_integrated_2023,
	title        = {Integrated circuit},
	year         = 2023,
	month        = nov,
	journal      = {Wikipedia},
	url          = {https://en.wikipedia.org/w/index.php?title=Integrated_circuit&oldid=1183537457},
	urldate      = {2023-11-07},
	copyright    = {Creative Commons Attribution-ShareAlike License},
	note         = {Page Version ID: 1183537457},
	abstract     = {An integrated circuit (also known as an IC, a chip, or a microchip) is a set of electronic circuits on one small flat piece of semiconductor material, usually silicon. Large numbers of miniaturized transistors and other electronic components are integrated together on the chip. This results in circuits that are orders of magnitude smaller, faster, and less expensive than those constructed of discrete components, allowing a large transistor count. The IC's mass production capability, reliability, and building-block approach to integrated circuit design have ensured the rapid adoption of standardized ICs in place of designs using discrete transistors. ICs are now used in virtually all electronic equipment and have revolutionized the world of electronics. Computers, mobile phones and other home appliances are now essential parts of the structure of modern societies, made possible by the small size and low cost of ICs such as modern computer processors and microcontrollers. Very-large-scale integration was made practical by technological advancements in semiconductor device fabrication. Since their origins in the 1960s, the size, speed, and capacity of chips have progressed enormously, driven by technical advances that fit more and more transistors on chips of the same size -- a modern chip may have many billions of transistors in an area the size of a human fingernail. These advances, roughly following Moore's law, make the computer chips of today possess millions of times the capacity and thousands of times the speed of the computer chips of the early 1970s. ICs have three main advantages over discrete circuits: size, cost and performance. The size and cost is low because the chips, with all their components, are printed as a unit by photolithography rather than being constructed one transistor at a time. Furthermore, packaged ICs use much less material than discrete circuits. Performance is high because the IC's components switch quickly and consume comparatively little power because of their small size and proximity. The main disadvantage of ICs is the high initial cost of designing them and the enormous capital cost of factory construction. This high initial cost means ICs are only commercially viable when high production volumes are anticipated.},
	language     = {en},
	bdsk-url-1   = {https://en.wikipedia.org/w/index.php?title=Integrated_circuit&oldid=1183537457}
}
@misc{noauthor_intel_nodate,
	title        = {Intel{\textregistered} {Arc}{\texttrademark} {Graphics} {Overview}},
	journal      = {Intel},
	url          = {https://www.intel.com/content/www/us/en/products/details/discrete-gpus/arc.html},
	urldate      = {2023-11-07},
	abstract     = {Find out how Intel{\textregistered} Arc Graphics unlock lifelike gaming and seamless content creation.},
	language     = {en},
	bdsk-url-1   = {https://www.intel.com/content/www/us/en/products/details/discrete-gpus/arc.html}
}
@misc{noauthor_introduction_nodate,
	title        = {An {Introduction} to {Separable} {Convolutions} - {Analytics} {Vidhya}},
	author       = {Hegde, Sumant},
	year         = 2023,
	url          = {https://www.analyticsvidhya.com/blog/2021/11/an-introduction-to-separable-convolutions/},
	urldate      = {2023-10-20},
	bdsk-url-1   = {https://www.analyticsvidhya.com/blog/2021/11/an-introduction-to-separable-convolutions/}
}
@misc{noauthor_knowledge_nodate,
	title        = {Knowledge {Distillation} - {Neural} {Network} {Distiller}},
	author       = {IntelLabs},
	year         = 2023,
	url          = {https://intellabs.github.io/distiller/knowledge_distillation.html},
	urldate      = {2023-10-20},
	bdsk-url-1   = {https://intellabs.github.io/distiller/knowledge_distillation.html}
}
@misc{noauthor_project_nodate,
	title        = {Project {Catapult} - {Microsoft} {Research}},
	url          = {https://www.microsoft.com/en-us/research/project/project-catapult/},
	urldate      = {2023-11-07},
	bdsk-url-1   = {https://www.microsoft.com/en-us/research/project/project-catapult/}
}
@misc{noauthor_what_nodate,
	title        = {What is an {FPGA}? {Field} {Programmable} {Gate} {Array}},
	shorttitle   = {What is an {FPGA}?},
	journal      = {AMD},
	url          = {https://www.xilinx.com/products/silicon-devices/fpga/what-is-an-fpga.html},
	urldate      = {2023-11-07},
	abstract     = {What is an FPGA - Field Programmable Gate Arrays are semiconductor devices that are based around a matrix of configurable logic blocks (CLBs) connected via programmable interconnects. FPGAs can be reprogrammed to desired application or functionality requirements after manufacturing.},
	language     = {en},
	bdsk-url-1   = {https://www.xilinx.com/products/silicon-devices/fpga/what-is-an-fpga.html}
}
@misc{noauthor_who_nodate,
	title        = {Who {Invented} the {Microprocessor}? - {CHM}},
	url          = {https://computerhistory.org/blog/who-invented-the-microprocessor/},
	urldate      = {2023-11-07},
	bdsk-url-1   = {https://computerhistory.org/blog/who-invented-the-microprocessor/}
}
@inproceedings{Norman2017TPUv1,
	title        = {In-Datacenter Performance Analysis of a Tensor Processing Unit},
	author       = {Jouppi, Norman P. and Young, Cliff and Patil, Nishant and Patterson, David and Agrawal, Gaurav and Bajwa, Raminder and Bates, Sarah and Bhatia, Suresh and Boden, Nan and Borchers, Al and Boyle, Rick and Cantin, Pierre-luc and Chao, Clifford and Clark, Chris and Coriell, Jeremy and Daley, Mike and Dau, Matt and Dean, Jeffrey and Gelb, Ben and Ghaemmaghami, Tara Vazir and Gottipati, Rajendra and Gulland, William and Hagmann, Robert and Ho, C. Richard and Hogberg, Doug and Hu, John and Hundt, Robert and Hurt, Dan and Ibarz, Julian and Jaffey, Aaron and Jaworski, Alek and Kaplan, Alexander and Khaitan, Harshit and Killebrew, Daniel and Koch, Andy and Kumar, Naveen and Lacy, Steve and Laudon, James and Law, James and Le, Diemthu and Leary, Chris and Liu, Zhuyuan and Lucke, Kyle and Lundin, Alan and MacKean, Gordon and Maggiore, Adriana and Mahony, Maire and Miller, Kieran and Nagarajan, Rahul and Narayanaswami, Ravi and Ni, Ray and Nix, Kathy and Norrie, Thomas and Omernick, Mark and Penukonda, Narayana and Phelps, Andy and Ross, Jonathan and Ross, Matt and Salek, Amir and Samadiani, Emad and Severn, Chris and Sizikov, Gregory and Snelham, Matthew and Souter, Jed and Steinberg, Dan and Swing, Andy and Tan, Mercedes and Thorson, Gregory and Tian, Bo and Toma, Horia and Tuttle, Erick and Vasudevan, Vijay and Walter, Richard and Wang, Walter and Wilcox, Eric and Yoon, Doe Hyun},
	year         = 2017,
	booktitle    = {Proceedings of the 44th Annual International Symposium on Computer Architecture},
	location     = {Toronto, ON, Canada},
	publisher    = {Association for Computing Machinery},
	address      = {New York, NY, USA},
	series       = {ISCA '17},
	pages        = {1--12},
	doi          = {10.1145/3079856.3080246},
	isbn         = 9781450348928,
	url          = {https://doi.org/10.1145/3079856.3080246},
	abstract     = {Many architects believe that major improvements in cost-energy-performance must now come from domain-specific hardware. This paper evaluates a custom ASIC---called a Tensor Processing Unit (TPU) --- deployed in datacenters since 2015 that accelerates the inference phase of neural networks (NN). The heart of the TPU is a 65,536 8-bit MAC matrix multiply unit that offers a peak throughput of 92 TeraOps/second (TOPS) and a large (28 MiB) software-managed on-chip memory. The TPU's deterministic execution model is a better match to the 99th-percentile response-time requirement of our NN applications than are the time-varying optimizations of CPUs and GPUs that help average throughput more than guaranteed latency. The lack of such features helps explain why, despite having myriad MACs and a big memory, the TPU is relatively small and low power. We compare the TPU to a server-class Intel Haswell CPU and an Nvidia K80 GPU, which are contemporaries deployed in the same datacenters. Our workload, written in the high-level TensorFlow framework, uses production NN applications (MLPs, CNNs, and LSTMs) that represent 95\% of our datacenters' NN inference demand. Despite low utilization for some applications, the TPU is on average about 15X -- 30X faster than its contemporary GPU or CPU, with TOPS/Watt about 30X -- 80X higher. Moreover, using the CPU's GDDR5 memory in the TPU would triple achieved TOPS and raise TOPS/Watt to nearly 70X the GPU and 200X the CPU.},
	numpages     = 12,
	keywords     = {accelerator, neural network, MLP, TPU, CNN, deep learning, domain-specific architecture, GPU, TensorFlow, DNN, RNN, LSTM},
	bdsk-url-1   = {https://doi.org/10.1145/3079856.3080246}
}
@article{Norrie2021TPUv2_3,
	title        = {The Design Process for Google's Training Chips: TPUv2 and TPUv3},
	author       = {Norrie, Thomas and Patil, Nishant and Yoon, Doe Hyun and Kurian, George and Li, Sheng and Laudon, James and Young, Cliff and Jouppi, Norman and Patterson, David},
	year         = 2021,
	journal      = {IEEE Micro},
	volume       = 41,
	number       = 2,
	pages        = {56--63},
	doi          = {10.1109/MM.2021.3058217},
	bdsk-url-1   = {https://doi.org/10.1109/MM.2021.3058217}
}
@article{Northcutt_Athalye_Mueller_2021,
	title        = {Pervasive Label Errors in Test Sets Destabilize Machine Learning Benchmarks},
	author       = {Northcutt, Curtis G and Athalye, Anish and Mueller, Jonas},
	year         = 2021,
	month        = {Mar},
	journal      = {arXiv},
	doi          = {&nbsp; https://doi.org/10.48550/arXiv.2103.14749 arXiv-issued DOI via DataCite},
<<<<<<< HEAD
	bdsk-url-1   = {&nbsp;%20https://doi.org/10.48550/arXiv.2103.14749%20arXiv-issued%20DOI%20via%20DataCite}
}
@misc{obarBiggestLieInternet2018,
	title        = {The Biggest Lie on the Internet},
=======
	note         = {tex.bdsk-url-1: \&nbsp;\%20https://doi.org/10.48550/arXiv.2103.14749\%20arXiv-issued\%20DOI\%20via\%20DataCite},
}
@misc{obarBiggestLieInternet2018,
	title   = {The Biggest Lie on the Internet},
>>>>>>> c80fd3d5
	author       = {Obar, Jonathan A. and Oeldorf-Hirsch, Anne},
	year         = 2018,
	month        = jun,
	address      = {Rochester, NY},
	doi          = {10.2139/ssrn.2757465},
	url          = {https://papers.ssrn.com/abstract=2757465},
	urldate      = {2023-04-20},
	type         = {{SSRN} {Scholarly} {Paper}},
	language     = {en}
}
@article{obermeyer2019dissecting,
	title        = {Dissecting racial bias in an algorithm used to manage the health of populations},
	author       = {Obermeyer, Ziad and Powers, Brian and Vogeli, Christine and Mullainathan, Sendhil},
	year         = 2019,
	journal      = {Science},
	publisher    = {American Association for the Advancement of Science},
	volume       = 366,
	number       = 6464,
	pages        = {447--453}
}
@article{oecd22,
	title        = {Measuring the environmental impacts of artificial intelligence compute and applications},
	author       = {OECD},
	year         = 2022,
	number       = 341,
	doi          = {https://doi.org/https://doi.org/10.1787/7babf571-en},
	url          = {https://www.oecd-ilibrary.org/content/paper/7babf571-en}
}
@article{olah2020zoom,
	title        = {Zoom in: An introduction to circuits},
	author       = {Olah, Chris and Cammarata, Nick and Schubert, Ludwig and Goh, Gabriel and Petrov, Michael and Carter, Shan},
	year         = 2020,
	journal      = {Distill},
	volume       = 5,
	number       = 3,
	pages        = {e00024--001}
}
@article{oliynyk2023know,
	title        = {I Know What You Trained Last Summer: A Survey on Stealing Machine Learning Models and Defences},
	author       = {Oliynyk, Daryna and Mayer, Rudolf and Rauber, Andreas},
	year         = 2023,
	month        = {July},
	journal      = {ACM Comput. Surv.},
	volume       = 55,
	number       = {14s},
	date-added   = {2023-11-22 16:18:21 -0500},
	date-modified = {2023-11-22 16:20:44 -0500},
	keywords     = {model stealing, Machine learning, model extraction}
}
@inproceedings{ooko2021tinyml,
	title        = {TinyML in Africa: Opportunities and challenges},
	author       = {Ooko, Samson Otieno and Ogore, Marvin Muyonga and Nsenga, Jimmy and Zennaro, Marco},
	year         = 2021,
	booktitle    = {2021 IEEE Globecom Workshops (GC Wkshps)},
	pages        = {1--6},
	organization = {IEEE}
}
@article{oprea2022poisoning,
	title        = {Poisoning Attacks Against Machine Learning: Can Machine Learning Be Trustworthy?},
	author       = {Oprea, Alina and Singhal, Anoop and Vassilev, Apostol},
	year         = 2022,
	journal      = {Computer},
	publisher    = {IEEE},
	volume       = 55,
	number       = 11,
	pages        = {94--99}
}
@misc{ou_low_2023,
	title        = {Low {Rank} {Optimization} for {Efficient} {Deep} {Learning}: {Making} {A} {Balance} between {Compact} {Architecture} and {Fast} {Training}},
	shorttitle   = {Low {Rank} {Optimization} for {Efficient} {Deep} {Learning}},
	author       = {Ou, Xinwei and Chen, Zhangxin and Zhu, Ce and Liu, Yipeng},
	year         = 2023,
	month        = {Mar},
	publisher    = {arXiv},
	url          = {http://arxiv.org/abs/2303.13635},
	urldate      = {2023-10-20},
	note         = {arXiv:2303.13635 [cs]},
	abstract     = {Deep neural networks have achieved great success in many data processing applications. However, the high computational complexity and storage cost makes deep learning hard to be used on resource-constrained devices, and it is not environmental-friendly with much power cost. In this paper, we focus on low-rank optimization for efficient deep learning techniques. In the space domain, deep neural networks are compressed by low rank approximation of the network parameters, which directly reduces the storage requirement with a smaller number of network parameters. In the time domain, the network parameters can be trained in a few subspaces, which enables efficient training for fast convergence. The model compression in the spatial domain is summarized into three categories as pre-train, pre-set, and compression-aware methods, respectively. With a series of integrable techniques discussed, such as sparse pruning, quantization, and entropy coding, we can ensemble them in an integration framework with lower computational complexity and storage. Besides of summary of recent technical advances, we have two findings for motivating future works: one is that the effective rank outperforms other sparse measures for network compression. The other is a spatial and temporal balance for tensorized neural networks.},
	file         = {arXiv.org Snapshot:/Users/jeffreyma/Zotero/storage/SPSZ2HR9/2303.html:text/html;Full Text PDF:/Users/jeffreyma/Zotero/storage/6TUEBTEX/Ou et al. - 2023 - Low Rank Optimization for Efficient Deep Learning.pdf:application/pdf},
	keywords     = {Computer Science - Machine Learning},
	bdsk-url-1   = {http://arxiv.org/abs/2303.13635}
}
@article{pan_survey_2010,
	title        = {A {Survey} on {Transfer} {Learning}},
	author       = {Pan, Sinno Jialin and Yang, Qiang},
	year         = 2010,
	month        = {Oct},
	journal      = {IEEE Transactions on Knowledge and Data Engineering},
	publisher    = {IEEE},
	volume       = 22,
	number       = 10,
	pages        = {1345--1359},
	doi          = {10.1109/TKDE.2009.191},
	issn         = {1041-4347},
	url          = {http://ieeexplore.ieee.org/document/5288526/},
	urldate      = {2023-10-25},
	file         = {Pan and Yang - 2010 - A Survey on Transfer Learning.pdf:/Users/alex/Zotero/storage/T3H8E5K8/Pan and Yang - 2010 - A Survey on Transfer Learning.pdf:application/pdf},
	language     = {en},
	bdsk-url-1   = {http://ieeexplore.ieee.org/document/5288526/},
	bdsk-url-2   = {https://doi.org/10.1109/TKDE.2009.191}
}
@article{pan2009survey,
	title        = {A survey on transfer learning},
	author       = {Pan, Sinno Jialin and Yang, Qiang},
	year         = 2009,
	journal      = {IEEE Transactions on knowledge and data engineering},
	publisher    = {IEEE},
	volume       = 22,
	number       = 10,
	pages        = {1345--1359}
}
@inproceedings{papernot2017practical,
	title        = {Practical black-box attacks against machine learning},
	author       = {Papernot, Nicolas and McDaniel, Patrick and Goodfellow, Ian and Jha, Somesh and Celik, Z Berkay and Swami, Ananthram},
	year         = 2017,
	booktitle    = {Proceedings of the 2017 ACM on Asia conference on computer and communications security},
	pages        = {506--519}
}
@article{parisi_continual_2019,
	title        = {Continual lifelong learning with neural networks: {A} review},
	shorttitle   = {Continual lifelong learning with neural networks},
	author       = {Parisi, German I. and Kemker, Ronald and Part, Jose L. and Kanan, Christopher and Wermter, Stefan},
	year         = 2019,
	month        = {May},
	journal      = {Neural Networks},
	volume       = 113,
	pages        = {54--71},
	doi          = {10.1016/j.neunet.2019.01.012},
	issn         = {08936080},
	url          = {https://linkinghub.elsevier.com/retrieve/pii/S0893608019300231},
	urldate      = {2023-10-26},
	file         = {Parisi et al. - 2019 - Continual lifelong learning with neural networks .pdf:/Users/alex/Zotero/storage/TCGHD5TW/Parisi et al. - 2019 - Continual lifelong learning with neural networks .pdf:application/pdf},
	language     = {en},
	bdsk-url-1   = {https://linkinghub.elsevier.com/retrieve/pii/S0893608019300231},
	bdsk-url-2   = {https://doi.org/10.1016/j.neunet.2019.01.012}
}
@article{parrish2023adversarial,
	title        = {Adversarial Nibbler: A Data-Centric Challenge for Improving the Safety of Text-to-Image Models},
	author       = {Alicia Parrish and Hannah Rose Kirk and Jessica Quaye and Charvi Rastogi and Max Bartolo and Oana Inel and Juan Ciro and Rafael Mosquera and Addison Howard and Will Cukierski and D. Sculley and Vijay Janapa Reddi and Lora Aroyo},
	year         = 2023,
	journal      = {arXiv preprint arXiv:2305.14384},
	date-added   = {2023-11-22 16:24:50 -0500},
	date-modified = {2023-11-22 16:26:30 -0500}
}
@article{paszke2019pytorch,
	title        = {Pytorch: An imperative style, high-performance deep learning library},
	author       = {Paszke, Adam and Gross, Sam and Massa, Francisco and Lerer, Adam and Bradbury, James and Chanan, Gregory and Killeen, Trevor and Lin, Zeming and Gimelshein, Natalia and Antiga, Luca and others},
	year         = 2019,
	journal      = {Advances in neural information processing systems},
	volume       = 32
}
@book{patterson2016computer,
	title        = {Computer organization and design ARM edition: the hardware software interface},
	author       = {Patterson, David A and Hennessy, John L},
	year         = 2016,
	publisher    = {Morgan kaufmann}
}
@article{patterson2022carbon,
	title        = {The carbon footprint of machine learning training will plateau, then shrink},
	author       = {Patterson, David and Gonzalez, Joseph and H{\"o}lzle, Urs and Le, Quoc and Liang, Chen and Munguia, Lluis-Miquel and Rothchild, Daniel and So, David R and Texier, Maud and Dean, Jeff},
	year         = 2022,
	journal      = {Computer},
	publisher    = {IEEE},
	volume       = 55,
	number       = 7,
	pages        = {18--28}
}
@misc{Perrigo_2023,
	title        = {OpenAI used Kenyan workers on less than $2 per hour: Exclusive},
	author       = {Perrigo, Billy},
	year         = 2023,
	month        = {Jan},
	journal      = {Time},
	publisher    = {Time},
	url          = {https://time.com/6247678/openai-chatgpt-kenya-workers/},
	bdsk-url-1   = {https://time.com/6247678/openai-chatgpt-kenya-workers/}
}
@article{peters2018designing,
	title        = {Designing for motivation, engagement and wellbeing in digital experience},
	author       = {Peters, Dorian and Calvo, Rafael A and Ryan, Richard M},
	year         = 2018,
	journal      = {Frontiers in psychology},
	publisher    = {Frontiers},
	pages        = 797
}
@article{phillips2020four,
<<<<<<< HEAD
	title        = {Four principles of explainable artificial intelligence},
	author       = {Phillips, P Jonathon and Hahn, Carina A and Fontana, Peter C and Broniatowski, David A and Przybocki, Mark A},
	year         = 2020,
	journal      = {Gaithersburg, Maryland},
	volume       = 18
=======
  title={Four principles of explainable artificial intelligence},
  author={Phillips, P Jonathon and Hahn, Carina A and Fontana, Peter C and Broniatowski, David A and Przybocki, Mark A},
  journal={Gaithersburg, Maryland},
  volume={18},
  year={2020}
>>>>>>> c80fd3d5
}
@article{plasma,
	title        = {Noninvasive assessment of dofetilide plasma concentration using a deep learning (neural network) analysis of the surface electrocardiogram: A proof of concept study},
	author       = {Attia, Zachi and Sugrue, Alan and Asirvatham, Samuel and Ackerman, Michael and Kapa, Suraj and Friedman, Paul and Noseworthy, Peter},
	year         = 2018,
	month        = {08},
	journal      = {PLOS ONE},
	volume       = 13,
	pages        = {e0201059},
	doi          = {10.1371/journal.pone.0201059},
	bdsk-url-1   = {https://doi.org/10.1371/journal.pone.0201059}
}
@article{poff2002aquatic,
	title        = {Aquatic ecosystems \& Global climate change},
	author       = {LeRoy Poff, N and Brinson, MM and Day, JW},
	year         = 2002,
	journal      = {Pew Center on Global Climate Change}
}
@inproceedings{Prakash_2023,
	title        = {{CFU} Playground: Full-Stack Open-Source Framework for Tiny Machine Learning ({TinyML}) Acceleration on {FPGAs}},
	shorttitle   = {{CFU} {Playground}},
	author       = {Shvetank Prakash and Tim Callahan and Joseph Bushagour and Colby Banbury and Alan V. Green and Pete Warden and Tim Ansell and Vijay Janapa Reddi},
	year         = 2023,
	month        = {apr},
	booktitle    = {2023 {IEEE} International Symposium on Performance Analysis of Systems and Software ({ISPASS})},
	publisher    = {{IEEE}},
	pages        = {157--167},
	doi          = {10.1109/ispass57527.2023.00024},
<<<<<<< HEAD
	url          = {https://doi.org/10.1109%2Fispass57527.2023.00024},
	urldate      = {2023-10-25},
	note         = {arXiv:2201.01863 [cs]},
	bdsk-url-1   = {https://doi.org/10.1109%2Fispass57527.2023.00024},
	bdsk-url-2   = {https://doi.org/10.1109/ispass57527.2023.00024},
	file         = {Prakash et al. - 2023 - CFU Playground Full-Stack Open-Source Framework f.pdf:/Users/alex/Zotero/storage/BZNRIDTL/Prakash et al. - 2023 - CFU Playground Full-Stack Open-Source Framework f.pdf:application/pdf},
	keywords     = {Computer Science - Machine Learning, Computer Science - Distributed, Parallel, and Cluster Computing, Computer Science - Hardware Architecture},
	language     = {en}
=======
	url          = {https://doi.org/10.1109%2Fispass57527.2023.00024}
>>>>>>> c80fd3d5
}
@inproceedings{prakash_cfu_2023,
	title        = {{CFU} {Playground}: {Full}-{Stack} {Open}-{Source} {Framework} for {Tiny} {Machine} {Learning} ({tinyML}) {Acceleration} on {FPGAs}},
	shorttitle   = {{CFU} {Playground}},
	author       = {Prakash, Shvetank and Callahan, Tim and Bushagour, Joseph and Banbury, Colby and Green, Alan V. and Warden, Pete and Ansell, Tim and Reddi, Vijay Janapa},
	year         = 2023,
	month        = {Apr},
	booktitle    = {2023 {IEEE} {International} {Symposium} on {Performance} {Analysis} of {Systems} and {Software} ({ISPASS})},
	pages        = {157--167},
	doi          = {10.1109/ISPASS57527.2023.00024},
	url          = {http://arxiv.org/abs/2201.01863},
	urldate      = {2023-10-25},
	note         = {arXiv:2201.01863 [cs]},
	language     = {en},
	keywords     = {Computer Science - Machine Learning, Computer Science - Distributed, Parallel, and Cluster Computing, Computer Science - Hardware Architecture},
	file         = {Prakash et al. - 2023 - CFU Playground Full-Stack Open-Source Framework f.pdf:/Users/alex/Zotero/storage/BZNRIDTL/Prakash et al. - 2023 - CFU Playground Full-Stack Open-Source Framework f.pdf:application/pdf},
	bdsk-url-1   = {http://arxiv.org/abs/2201.01863},
	bdsk-url-2   = {https://doi.org/10.1109/ISPASS57527.2023.00024}
}
<<<<<<< HEAD
@misc{prakash2023tinyml,
	title        = {Is TinyML Sustainable? Assessing the Environmental Impacts of Machine Learning on Microcontrollers},
	author       = {Shvetank Prakash and Matthew Stewart and Colby Banbury and Mark Mazumder and Pete Warden and Brian Plancher and Vijay Janapa Reddi},
	year         = 2023,
	journal      = {arXiv preprint arXiv:2301.11899},
	eprint       = {2301.11899},
	archiveprefix = {arXiv},
	primaryclass = {cs.LG}
=======
@inproceedings{prakashCFUPlaygroundFullStack2023,
	shorttitle   = {{CFU} {Playground}},
	author       = {Prakash, Shvetank and Callahan, Tim and Bushagour, Joseph and Banbury, Colby and Green, Alan V. and Warden, Pete and Ansell, Tim and Reddi, Vijay Janapa},
	year         = 2023,
	month        = apr,
	booktitle    = {2023 {IEEE} {International} {Symposium} on {Performance} {Analysis} of {Systems} and {Software} ({ISPASS})},
	pages        = {157--167},
	doi          = {10.1109/ISPASS57527.2023.00024},
	url          = {http://arxiv.org/abs/2201.01863},
	urldate      = {2023-10-23},
	note         = {arXiv:2201.01863 [cs]}
>>>>>>> c80fd3d5
}
@misc{prakashTinyMLSustainableAssessing2023,
	title   = {Is {TinyML} {Sustainable}?},
	author       = {Prakash, Shvetank and Stewart, Matthew and Banbury, Colby and Mazumder, Mark and Warden, Pete and Plancher, Brian and Reddi, Vijay Janapa},
	year         = 2023,
	month        = may,
	publisher    = {arXiv},
	url          = {http://arxiv.org/abs/2301.11899},
	urldate      = {2023-11-12},
	note         = {arXiv:2301.11899 [cs]},
	annote       = {Comment: To appear in Communications of the ACM (CACM) in 2023}
}
@article{preparednesspublic,
	title        = {Public Health Law},
	author       = {Preparedness, Emergency}
}
@article{Pushkarna_Zaldivar_Kjartansson_2022,
	title        = {Data cards: Purposeful and transparent dataset documentation for responsible ai},
	author       = {Pushkarna, Mahima and Zaldivar, Andrew and Kjartansson, Oddur},
	year         = 2022,
	journal      = {2022 ACM Conference on Fairness, Accountability, and Transparency},
	doi          = {10.1145/3531146.3533231},
	bdsk-url-1   = {https://doi.org/10.1145/3531146.3533231}
}
@article{putnam_reconfigurable_2014,
	title        = {A reconfigurable fabric for accelerating large-scale datacenter services},
	author       = {Putnam, Andrew and Caulfield, Adrian M. and Chung, Eric S. and Chiou, Derek and Constantinides, Kypros and Demme, John and Esmaeilzadeh, Hadi and Fowers, Jeremy and Gopal, Gopi Prashanth and Gray, Jan and Haselman, Michael and Hauck, Scott and Heil, Stephen and Hormati, Amir and Kim, Joo-Young and Lanka, Sitaram and Larus, James and Peterson, Eric and Pope, Simon and Smith, Aaron and Thong, Jason and Xiao, Phillip Yi and Burger, Doug},
	year         = 2014,
	month        = oct,
	journal      = {ACM SIGARCH Computer Architecture News},
	volume       = 42,
	number       = 3,
	pages        = {13--24},
	doi          = {10.1145/2678373.2665678},
	issn         = {0163-5964},
	url          = {https://dl.acm.org/doi/10.1145/2678373.2665678},
	urldate      = {2023-11-07},
	abstract     = {Datacenter workloads demand high computational capabilities, flexibility, power efficiency, and low cost. It is challenging to improve all of these factors simultaneously. To advance datacenter capabilities beyond what commodity server designs can provide, we have designed and built a composable, reconfigurablefabric to accelerate portions of large-scale software services. Each instantiation of the fabric consists of a 6x8 2-D torus of high-end Stratix V FPGAs embedded into a half-rack of 48 machines. One FPGA is placed into each server, accessible through PCIe, and wired directly to other FPGAs with pairs of 10 Gb SAS cables In this paper, we describe a medium-scale deployment of this fabric on a bed of 1,632 servers, and measure its efficacy in accelerating the Bing web search engine. We describe the requirements and architecture of the system, detail the critical engineering challenges and solutions needed to make the system robust in the presence of failures, and measure the performance, power, and resilience of the system when ranking candidate documents. Under high load, the largescale reconfigurable fabric improves the ranking throughput of each server by a factor of 95\% for a fixed latency distribution--- or, while maintaining equivalent throughput, reduces the tail latency by 29\%},
	language     = {en},
	bdsk-url-1   = {https://dl.acm.org/doi/10.1145/2678373.2665678},
	bdsk-url-2   = {https://doi.org/10.1145/2678373.2665678}
}
@article{qi_efficient_2021,
	title        = {An efficient pruning scheme of deep neural networks for {Internet} of {Things} applications},
	author       = {Qi, Chen and Shen, Shibo and Li, Rongpeng and Zhifeng, Zhao and Liu, Qing and Liang, Jing and Zhang, Honggang},
	year         = 2021,
	month        = {Jun},
	journal      = {EURASIP Journal on Advances in Signal Processing},
	volume       = 2021,
	doi          = {10.1186/s13634-021-00744-4},
	abstract     = {Nowadays, deep neural networks (DNNs) have been rapidly deployed to realize a number of functionalities like sensing, imaging, classification, recognition, etc. However, the computational-intensive requirement of DNNs makes it difficult to be applicable for resource-limited Internet of Things (IoT) devices. In this paper, we propose a novel pruning-based paradigm that aims to reduce the computational cost of DNNs, by uncovering a more compact structure and learning the effective weights therein, on the basis of not compromising the expressive capability of DNNs. In particular, our algorithm can achieve efficient end-to-end training that transfers a redundant neural network to a compact one with a specifically targeted compression rate directly. We comprehensively evaluate our approach on various representative benchmark datasets and compared with typical advanced convolutional neural network (CNN) architectures. The experimental results verify the superior performance and robust effectiveness of our scheme. For example, when pruning VGG on CIFAR-10, our proposed scheme is able to significantly reduce its FLOPs (floating-point operations) and number of parameters with a proportion of 76.2\% and 94.1\%, respectively, while still maintaining a satisfactory accuracy. To sum up, our scheme could facilitate the integration of DNNs into the common machine-learning-based IoT framework and establish distributed training of neural networks in both cloud and edge.},
	file         = {Full Text PDF:/Users/jeffreyma/Zotero/storage/AGWCC5VS/Qi et al. - 2021 - An efficient pruning scheme of deep neural network.pdf:application/pdf},
	bdsk-url-1   = {https://doi.org/10.1186/s13634-021-00744-4}
}
@misc{quantdeep,
	title        = {Quantizing deep convolutional networks for efficient inference: A whitepaper},
	author       = {Krishnamoorthi},
	year         = 2018,
	month        = jun,
	publisher    = {arXiv},
	doi          = {10.48550/arXiv.1806.08342},
	url          = {https://arxiv.org/abs/1806.08342},
	urldate      = {2018-06-21},
	bdsk-url-1   = {https://arxiv.org/abs/1806.08342},
	bdsk-url-2   = {https://doi.org/10.48550/arXiv.1806.08342}
}
@inproceedings{raina_large-scale_2009,
	title        = {Large-scale deep unsupervised learning using graphics processors},
	author       = {Raina, Rajat and Madhavan, Anand and Ng, Andrew Y.},
	year         = 2009,
	month        = jun,
	booktitle    = {Proceedings of the 26th {Annual} {International} {Conference} on {Machine} {Learning}},
	publisher    = {ACM},
	address      = {Montreal Quebec Canada},
	pages        = {873--880},
	doi          = {10.1145/1553374.1553486},
	isbn         = {978-1-60558-516-1},
	url          = {https://dl.acm.org/doi/10.1145/1553374.1553486},
	urldate      = {2023-11-07},
	language     = {en},
	bdsk-url-1   = {https://dl.acm.org/doi/10.1145/1553374.1553486},
	bdsk-url-2   = {https://doi.org/10.1145/1553374.1553486}
}
@inproceedings{ramaswamy2023overlooked,
	title        = {Overlooked Factors in Concept-Based Explanations: Dataset Choice, Concept Learnability, and Human Capability},
	author       = {Ramaswamy, Vikram V and Kim, Sunnie SY and Fong, Ruth and Russakovsky, Olga},
	year         = 2023,
	booktitle    = {Proceedings of the IEEE/CVF Conference on Computer Vision and Pattern Recognition},
	pages        = {10932--10941}
}
@article{ramaswamy2023ufo,
	title        = {UFO: A unified method for controlling Understandability and Faithfulness Objectives in concept-based explanations for CNNs},
	author       = {Ramaswamy, Vikram V and Kim, Sunnie SY and Fong, Ruth and Russakovsky, Olga},
	year         = 2023,
	journal      = {arXiv preprint arXiv:2303.15632}
}
@article{ramcharan2017deep,
	title        = {Deep learning for image-based cassava disease detection},
	author       = {Ramcharan, Amanda and Baranowski, Kelsee and McCloskey, Peter and Ahmed, Babuali and Legg, James and Hughes, David P},
	year         = 2017,
	journal      = {Frontiers in plant science},
	publisher    = {Frontiers Media SA},
	volume       = 8,
	pages        = 1852
}
@inproceedings{ramesh2021zero,
	title        = {Zero-shot text-to-image generation},
	author       = {Ramesh, Aditya and Pavlov, Mikhail and Goh, Gabriel and Gray, Scott and Voss, Chelsea and Radford, Alec and Chen, Mark and Sutskever, Ilya},
	year         = 2021,
	booktitle    = {International Conference on Machine Learning},
	pages        = {8821--8831},
	organization = {PMLR}
}
@article{Ranganathan2011-dc,
	title        = {From microprocessors to nanostores: Rethinking data-centric systems},
	author       = {Ranganathan, Parthasarathy},
	year         = 2011,
	month        = jan,
	journal      = {Computer (Long Beach Calif.)},
	publisher    = {Institute of Electrical and Electronics Engineers (IEEE)},
	volume       = 44,
	number       = 1,
	pages        = {39--48}
}
@misc{Rao_2021,
	author       = {Rao, Ravi},
	year         = 2021,
	month        = {Dec},
	journal      = {www.wevolver.com},
	url          = {https://www.wevolver.com/article/tinyml-unlocks-new-possibilities-for-sustainable-development-technologies},
	bdsk-url-1   = {https://www.wevolver.com/article/tinyml-unlocks-new-possibilities-for-sustainable-development-technologies}
}
@inproceedings{Rashmi2018Secure,
	title        = {Secure boot of Embedded Applications - A Review},
	author       = {R.V. Rashmi and A. Karthikeyan},
	year         = 2018,
	booktitle    = {2018 Second International Conference on Electronics, Communication and Aerospace Technology (ICECA)},
	pages        = {291--298},
	date-added   = {2023-11-22 17:50:16 -0500},
	date-modified = {2023-11-22 17:51:39 -0500}
}
@article{Ratner_Hancock_Dunnmon_Goldman_Ré_2018,
	title        = {Snorkel metal: Weak supervision for multi-task learning.},
	author       = {Ratner, Alex and Hancock, Braden and Dunnmon, Jared and Goldman, Roger and R\'{e}, Christopher},
	year         = 2018,
	journal      = {Proceedings of the Second Workshop on Data Management for End-To-End Machine Learning},
	doi          = {10.1145/3209889.3209898}
}
@inproceedings{reddi2020mlperf,
	title        = {Mlperf inference benchmark},
	author       = {Reddi, Vijay Janapa and Cheng, Christine and Kanter, David and Mattson, Peter and Schmuelling, Guenther and Wu, Carole-Jean and Anderson, Brian and Breughe, Maximilien and Charlebois, Mark and Chou, William and others},
	year         = 2020,
	booktitle    = {2020 ACM/IEEE 47th Annual International Symposium on Computer Architecture (ISCA)},
	pages        = {446--459},
	organization = {IEEE}
}
@inproceedings{ribeiro2016should,
	title        = {" Why should i trust you?" Explaining the predictions of any classifier},
	author       = {Ribeiro, Marco Tulio and Singh, Sameer and Guestrin, Carlos},
	year         = 2016,
	booktitle    = {Proceedings of the 22nd ACM SIGKDD international conference on knowledge discovery and data mining},
	pages        = {1135--1144}
}
@misc{rmsprop,
	title        = {Overview of Minibatch Gradient Descent},
	author       = {Geoffrey Hinton},
	year         = 2017,
	institution  = {University of Toronto},
	howpublished = {University Lecture}
}
@conference{Rombach22cvpr,
	title        = {High-Resolution Image Synthesis with Latent Diffusion Models},
	author       = {Robin Rombach and Andreas Blattmann and Dominik Lorenz and Patrick Esser and BjÃ¶rn Ommer},
	year         = 2022,
	booktitle    = {Proceedings of the IEEE Conference on Computer Vision and Pattern Recognition (CVPR)},
	url          = {https://github.com/CompVis/latent-diffusionhttps://arxiv.org/abs/2112.10752}
}
@book{rosenblatt1957perceptron,
	title        = {The perceptron, a perceiving and recognizing automaton Project Para},
	author       = {Rosenblatt, Frank},
	year         = 1957,
	publisher    = {Cornell Aeronautical Laboratory}
}
@article{roskies2002neuroethics,
	title        = {Neuroethics for the new millenium},
	author       = {Roskies, Adina},
	year         = 2002,
	journal      = {Neuron},
	publisher    = {Elsevier},
	volume       = 35,
	number       = 1,
	pages        = {21--23}
}
@inproceedings{ross2018improving,
	title        = {Improving the adversarial robustness and interpretability of deep neural networks by regularizing their input gradients},
	author       = {Ross, Andrew and Doshi-Velez, Finale},
	year         = 2018,
	booktitle    = {Proceedings of the AAAI conference on artificial intelligence},
	volume       = 32,
	number       = 1
}
@inproceedings{rouhani2017tinydl,
	title        = {TinyDL: Just-in-time deep learning solution for constrained embedded systems},
	author       = {Rouhani, Bita and Mirhoseini, Azalia and Koushanfar, Farinaz},
	year         = 2017,
	month        = {05},
	pages        = {1--4},
	doi          = {10.1109/ISCAS.2017.8050343},
	bdsk-url-1   = {https://doi.org/10.1109/ISCAS.2017.8050343}
}
@article{ruder2016overview,
	title        = {An overview of gradient descent optimization algorithms},
	author       = {Ruder, Sebastian},
	year         = 2016,
	journal      = {arXiv preprint arXiv:1609.04747}
}
@article{rudin2019stop,
	title        = {Stop explaining black box machine learning models for high stakes decisions and use interpretable models instead},
	author       = {Rudin, Cynthia},
	year         = 2019,
	journal      = {Nature machine intelligence},
	publisher    = {Nature Publishing Group UK London},
	volume       = 1,
	number       = 5,
	pages        = {206--215}
}
@article{rumelhart1986learning,
	title        = {Learning representations by back-propagating errors},
	author       = {Rumelhart, David E and Hinton, Geoffrey E and Williams, Ronald J},
	year         = 1986,
	journal      = {nature},
	publisher    = {Nature Publishing Group UK London},
	volume       = 323,
	number       = 6088,
	pages        = {533--536}
}
@article{russell2021human,
	title        = {Human-compatible artificial intelligence},
	author       = {Russell, Stuart},
	year         = 2021,
	journal      = {Human-like machine intelligence},
	publisher    = {Oxford University Press Oxford},
	pages        = {3--23}
}
@article{ruvolo_ella_nodate,
	title        = {{ELLA}: {An} {Efficient} {Lifelong} {Learning} {Algorithm}},
	author       = {Ruvolo, Paul and Eaton, Eric},
	file         = {Ruvolo and Eaton - ELLA An Efficient Lifelong Learning Algorithm.pdf:/Users/alex/Zotero/storage/QA5G29GL/Ruvolo and Eaton - ELLA An Efficient Lifelong Learning Algorithm.pdf:application/pdf},
	language     = {en}
}
@article{ryan2000self,
	title        = {Self-determination theory and the facilitation of intrinsic motivation, social development, and well-being.},
	author       = {Ryan, Richard M and Deci, Edward L},
	year         = 2000,
	journal      = {American psychologist},
	publisher    = {American Psychological Association},
	volume       = 55,
	number       = 1,
	pages        = 68
}
@article{samajdar2018scale,
	title        = {Scale-sim: Systolic cnn accelerator simulator},
	author       = {Samajdar, Ananda and Zhu, Yuhao and Whatmough, Paul and Mattina, Matthew and Krishna, Tushar},
	year         = 2018,
	journal      = {arXiv preprint arXiv:1811.02883}
}
@misc{ScaleAI,
	journal      = {ScaleAI},
	url          = {https://scale.com/data-engine},
	bdsk-url-1   = {https://scale.com/data-engine}
}
@article{scaling_laws_NLM,
	title        = {Scaling Laws for Neural Language Models},
	author       = {Jared Kaplan and Sam McCandlish and Tom Henighan and Tom B. Brown and Benjamin Chess and Rewon Child and Scott Gray and Alec Radford and Jeffrey Wu and Dario Amodei},
	year         = 2020,
	journal      = {CoRR},
	volume       = {abs/2001.08361},
	url          = {https://arxiv.org/abs/2001.08361},
	eprinttype   = {arXiv},
	eprint       = {2001.08361},
	timestamp    = {Wed, 03 Jun 2020 10:55:13 +0200},
	biburl       = {https://dblp.org/rec/journals/corr/abs-2001-08361.bib},
	bibsource    = {dblp computer science bibliography, https://dblp.org}
}
@article{schafer2023notorious,
	title        = {The Notorious GPT: science communication in the age of artificial intelligence},
	author       = {Sch{\"a}fer, Mike S},
	year         = 2023,
	journal      = {Journal of Science Communication},
	publisher    = {SISSA Medialab srl},
	volume       = 22,
	number       = 2,
	pages        = {Y02}
}
@article{schuman2022,
	title        = {Opportunities for neuromorphic computing algorithms and applications},
	author       = {Schuman, Catherine D and Kulkarni, Shruti R and Parsa, Maryam and Mitchell, J Parker and Date, Prasanna and Kay, Bill},
	year         = 2022,
	journal      = {Nature Computational Science},
	publisher    = {Nature Publishing Group US New York},
	volume       = 2,
	number       = 1,
	pages        = {10--19}
}
@article{schwartz2020green,
<<<<<<< HEAD
	title        = {Green ai},
	author       = {Schwartz, Roy and Dodge, Jesse and Smith, Noah A and Etzioni, Oren},
	year         = 2020,
	journal      = {Communications of the ACM},
	publisher    = {ACM New York, NY, USA},
	volume       = 63,
	number       = 12,
	pages        = {54--63}
=======
  title={Green ai},
  author={Schwartz, Roy and Dodge, Jesse and Smith, Noah A and Etzioni, Oren},
  journal={Communications of the ACM},
  volume={63},
  number={12},
  pages={54--63},
  year={2020},
  publisher={ACM New York, NY, USA}
>>>>>>> c80fd3d5
}
@inproceedings{schwartz2021deployment,
	title        = {Deployment of Embedded Edge-AI for Wildlife Monitoring in Remote Regions},
	author       = {Schwartz, Daniel and Selman, Jonathan Michael Gomes and Wrege, Peter and Paepcke, Andreas},
	year         = 2021,
	booktitle    = {2021 20th IEEE International Conference on Machine Learning and Applications (ICMLA)},
	pages        = {1035--1042},
	organization = {IEEE}
}
@inproceedings{schwartzDeploymentEmbeddedEdgeAI2021,
	title        = {Deployment of Embedded Edge-AI for Wildlife Monitoring in Remote Regions},
	author       = {Schwartz, Daniel and Selman, Jonathan Michael Gomes and Wrege, Peter and Paepcke, Andreas},
	year         = 2021,
	booktitle    = {2021 20th IEEE International Conference on Machine Learning and Applications (ICMLA)},
	pages        = {1035--1042},
	organization = {IEEE}
}
@inproceedings{schwarzschild2021just,
	title        = {Just how toxic is data poisoning? a unified benchmark for backdoor and data poisoning attacks},
	author       = {Schwarzschild, Avi and Goldblum, Micah and Gupta, Arjun and Dickerson, John P and Goldstein, Tom},
	year         = 2021,
	booktitle    = {International Conference on Machine Learning},
	pages        = {9389--9398},
	organization = {PMLR}
}
@inproceedings{sculley2015hidden,
	title        = {"Everyone wants to do the model work, not the data work": Data Cascades in High-Stakes AI},
	author       = {Nithya Sambasivan and Shivani Kapania and Hannah Highfill and Diana Akrong and Praveen Kumar Paritosh and Lora Mois Aroyo},
	year         = 2021
}
@misc{see_compression_2016,
	title        = {Compression of {Neural} {Machine} {Translation} {Models} via {Pruning}},
	author       = {See, Abigail and Luong, Minh-Thang and Manning, Christopher D.},
	year         = 2016,
	month        = jun,
	publisher    = {arXiv},
	doi          = {10.48550/arXiv.1606.09274},
	url          = {http://arxiv.org/abs/1606.09274},
	urldate      = {2023-10-20},
	note         = {arXiv:1606.09274 [cs]},
	abstract     = {Neural Machine Translation (NMT), like many other deep learning domains, typically suffers from over-parameterization, resulting in large storage sizes. This paper examines three simple magnitude-based pruning schemes to compress NMT models, namely class-blind, class-uniform, and class-distribution, which differ in terms of how pruning thresholds are computed for the different classes of weights in the NMT architecture. We demonstrate the efficacy of weight pruning as a compression technique for a state-of-the-art NMT system. We show that an NMT model with over 200 million parameters can be pruned by 40\% with very little performance loss as measured on the WMT'14 English-German translation task. This sheds light on the distribution of redundancy in the NMT architecture. Our main result is that with retraining, we can recover and even surpass the original performance with an 80\%-pruned model.},
	file         = {arXiv Fulltext PDF:/Users/jeffreyma/Zotero/storage/2CJ4TSNR/See et al. - 2016 - Compression of Neural Machine Translation Models v.pdf:application/pdf},
	keywords     = {Computer Science - Artificial Intelligence, Computer Science - Computation and Language, Computer Science - Neural and Evolutionary Computing},
	bdsk-url-1   = {http://arxiv.org/abs/1606.09274},
	bdsk-url-2   = {https://doi.org/10.48550/arXiv.1606.09274}
}
@misc{segal1999opengl,
	title        = {The OpenGL graphics system: A specification (version 1.1)},
	author       = {Segal, Mark and Akeley, Kurt},
	year         = 1999
}
@article{segura2018ethical,
	title        = {Ethical implications of user perceptions of wearable devices},
	author       = {Segura Anaya, LH and Alsadoon, Abeer and Costadopoulos, Nectar and Prasad, PWC},
	year         = 2018,
	journal      = {Science and engineering ethics},
	publisher    = {Springer},
	volume       = 24,
	pages        = {1--28}
}
@inproceedings{seide2016cntk,
	title        = {CNTK: Microsoft's open-source deep-learning toolkit},
	author       = {Seide, Frank and Agarwal, Amit},
	year         = 2016,
	booktitle    = {Proceedings of the 22nd ACM SIGKDD international conference on knowledge discovery and data mining},
	pages        = {2135--2135}
}
@inproceedings{selvaraju2017grad,
	title        = {Grad-cam: Visual explanations from deep networks via gradient-based localization},
	author       = {Selvaraju, Ramprasaath R and Cogswell, Michael and Das, Abhishek and Vedantam, Ramakrishna and Parikh, Devi and Batra, Dhruv},
	year         = 2017,
	booktitle    = {Proceedings of the IEEE international conference on computer vision},
	pages        = {618--626}
}
@misc{sevilla_compute_2022,
	title        = {Compute {Trends} {Across} {Three} {Eras} of {Machine} {Learning}},
	author       = {Sevilla, Jaime and Heim, Lennart and Ho, Anson and Besiroglu, Tamay and Hobbhahn, Marius and Villalobos, Pablo},
	year         = 2022,
	month        = mar,
	publisher    = {arXiv},
	url          = {http://arxiv.org/abs/2202.05924},
	urldate      = {2023-10-25},
	note         = {arXiv:2202.05924 [cs]},
	file         = {Sevilla et al. - 2022 - Compute Trends Across Three Eras of Machine Learni.pdf:/Users/alex/Zotero/storage/24N9RZ72/Sevilla et al. - 2022 - Compute Trends Across Three Eras of Machine Learni.pdf:application/pdf},
	keywords     = {Computer Science - Machine Learning, Computer Science - Artificial Intelligence, Computer Science - Computers and Society},
	language     = {en},
	bdsk-url-1   = {http://arxiv.org/abs/2202.05924}
}
@article{seyedzadeh2018machine,
	title        = {Machine learning for estimation of building energy consumption and performance: a review},
	author       = {Seyedzadeh, Saleh and Rahimian, Farzad Pour and Glesk, Ivan and Roper, Marc},
	year         = 2018,
	journal      = {Visualization in Engineering},
	publisher    = {Springer},
	volume       = 6,
	pages        = {1--20}
}
@article{sgd,
	title        = {{A Stochastic Approximation Method}},
	author       = {Herbert Robbins and Sutton Monro},
	year         = 1951,
	journal      = {The Annals of Mathematical Statistics},
	url          = {https://doi.org/10.1214/aoms/1177729586}
}
@article{shalev2017formal,
	title        = {On a formal model of safe and scalable self-driving cars},
	author       = {Shalev-Shwartz, Shai and Shammah, Shaked and Shashua, Amnon},
	year         = 2017,
	journal      = {arXiv preprint arXiv:1708.06374}
}
@article{shamir1979share,
	title        = {How to share a secret},
	author       = {Shamir, Adi},
	year         = 1979,
	journal      = {Communications of the ACM},
	publisher    = {ACm New York, NY, USA},
	volume       = 22,
	number       = 11,
	pages        = {612--613}
}
@article{shan2023prompt,
	title        = {Prompt-Specific Poisoning Attacks on Text-to-Image Generative Models},
	author       = {Shan, Shawn and Ding, Wenxin and Passananti, Josephine and Zheng, Haitao and Zhao, Ben Y},
	year         = 2023,
	journal      = {arXiv preprint arXiv:2310.13828}
}
@article{shastri2021photonics,
	title        = {Photonics for artificial intelligence and neuromorphic computing},
	author       = {Shastri, Bhavin J and Tait, Alexander N and Ferreira de Lima, Thomas and Pernice, Wolfram HP and Bhaskaran, Harish and Wright, C David and Prucnal, Paul R},
	year         = 2021,
	journal      = {Nature Photonics},
	publisher    = {Nature Publishing Group UK London},
	volume       = 15,
	number       = 2,
	pages        = {102--114}
}
@article{Sheng_Zhang_2019,
	title        = {Machine learning with crowdsourcing: A brief summary of the past research and Future Directions},
	author       = {Sheng, Victor S. and Zhang, Jing},
	year         = 2019,
	journal      = {Proceedings of the AAAI Conference on Artificial Intelligence},
	volume       = 33,
	number       = {01},
	pages        = {9837--9843},
	doi          = {10.1609/aaai.v33i01.33019837},
	bdsk-url-1   = {https://doi.org/10.1609/aaai.v33i01.33019837}
}
@misc{Sheth_2022,
	title        = {Eletect - TinyML and IOT based Smart Wildlife Tracker},
	author       = {Sheth, Dhruv},
	year         = 2022,
	month        = {Mar},
	journal      = {Hackster.io},
	url          = {https://www.hackster.io/dhruvsheth_/eletect-tinyml-and-iot-based-smart-wildlife-tracker-c03e5a},
	bdsk-url-1   = {https://www.hackster.io/dhruvsheth_/eletect-tinyml-and-iot-based-smart-wildlife-tracker-c03e5a}
}
@inproceedings{shi2022data,
	title        = {Data selection for efficient model update in federated learning},
	author       = {Shi, Hongrui and Radu, Valentin},
	year         = 2022,
	booktitle    = {Proceedings of the 2nd European Workshop on Machine Learning and Systems},
	pages        = {72--78}
}
@book{shneiderman2022human,
	title        = {Human-centered AI},
	author       = {Shneiderman, Ben},
	year         = 2022,
	publisher    = {Oxford University Press}
}
@inproceedings{shokri2017membership,
	title        = {Membership inference attacks against machine learning models},
	author       = {Shokri, Reza and Stronati, Marco and Song, Congzheng and Shmatikov, Vitaly},
	year         = 2017,
	booktitle    = {2017 IEEE symposium on security and privacy (SP)},
	pages        = {3--18},
	organization = {IEEE}
}
@article{silvestro2022improving,
	title        = {Improving biodiversity protection through artificial intelligence},
	author       = {Silvestro, Daniele and Goria, Stefano and Sterner, Thomas and Antonelli, Alexandre},
	year         = 2022,
	journal      = {Nature sustainability},
	publisher    = {Nature Publishing Group UK London},
	volume       = 5,
	number       = 5,
	pages        = {415--424}
}
@inproceedings{skorobogatov2003optical,
	title        = {Optical fault induction attacks},
	author       = {Skorobogatov, Sergei P and Anderson, Ross J},
	year         = 2003,
	booktitle    = {Cryptographic Hardware and Embedded Systems-CHES 2002: 4th International Workshop Redwood Shores, CA, USA, August 13--15, 2002 Revised Papers 4},
	pages        = {2--12},
	organization = {Springer}
}
@inproceedings{skorobogatov2009local,
	title        = {Local heating attacks on flash memory devices},
	author       = {Skorobogatov, Sergei},
	year         = 2009,
	booktitle    = {2009 IEEE International Workshop on Hardware-Oriented Security and Trust},
	pages        = {1--6},
	organization = {IEEE}
}
@article{smestad2023systematic,
	title        = {A Systematic Literature Review on Client Selection in Federated Learning},
	author       = {Smestad, Carl and Li, Jingyue},
	year         = 2023,
	journal      = {arXiv preprint arXiv:2306.04862}
}
@article{smilkov2017smoothgrad,
	title        = {Smoothgrad: removing noise by adding noise},
	author       = {Smilkov, Daniel and Thorat, Nikhil and Kim, Been and Vi{\'e}gas, Fernanda and Wattenberg, Martin},
	year         = 2017,
	journal      = {arXiv preprint arXiv:1706.03825}
}
@misc{smoothquant,
	title        = {SmoothQuant: Accurate and Efficient Post-Training Quantization for Large Language Models},
	author       = {Xiao and Lin, Seznec and Wu, Demouth and Han},
	year         = 2023,
	doi          = {10.48550/arXiv.2211.10438},
	url          = {https://arxiv.org/abs/2211.10438},
	urldate      = {2023-06-05},
	abstract     = {Large language models (LLMs) show excellent performance but are compute- and memory-intensive. Quantization can reduce memory and accelerate inference. However, existing methods cannot maintain accuracy and hardware efficiency at the same time. We propose SmoothQuant, a training-free, accuracy-preserving, and general-purpose post-training quantization (PTQ) solution to enable 8-bit weight, 8-bit activation (W8A8) quantization for LLMs. Based on the fact that weights are easy to quantize while activations are not, SmoothQuant smooths the activation outliers by offline migrating the quantization difficulty from activations to weights with a mathematically equivalent transformation. SmoothQuant enables an INT8 quantization of both weights and activations for all the matrix multiplications in LLMs, including OPT, BLOOM, GLM, MT-NLG, and LLaMA family. We demonstrate up to 1.56x speedup and 2x memory reduction for LLMs with negligible loss in accuracy. SmoothQuant enables serving 530B LLM within a single node. Our work offers a turn-key solution that reduces hardware costs and democratizes LLMs.},
	bdsk-url-1   = {https://arxiv.org/abs/2211.10438},
	bdsk-url-2   = {https://doi.org/10.48550/arXiv.2211.10438}
}
@article{soufleri2023synthetic,
	title        = {Synthetic Dataset Generation for Privacy-Preserving Machine Learning},
	author       = {Efstathia Soufleri and Gobinda Saha and Kaushik Roy},
	year         = 2023,
	journal      = {arXiv preprint arXiv:2210.03205},
	date-added   = {2023-11-22 19:26:18 -0500},
	date-modified = {2023-11-22 19:26:57 -0500}
}
<<<<<<< HEAD
@misc{strubell2019energy,
	title        = {Energy and Policy Considerations for Deep Learning in NLP},
	author       = {Emma Strubell and Ananya Ganesh and Andrew McCallum},
	year         = 2019,
	eprint       = {1906.02243},
	archiveprefix = {arXiv},
	primaryclass = {cs.CL}
=======
@misc{spiegelTextileCompaniesSlammed2022,
	author       = {Spiegel, Rob},
	year         = 2022,
	month        = jun,
	journal      = {designnews.com},
	url          = {https://www.designnews.com/automation/textile-companies-slammed-shortages-and-missing-labor},
	urldate      = {2023-02-10},
	language     = {en}
}
@article{stiglicEffectsScreentimeHealth2019,
	shorttitle   = {Effects of screentime on the health and well-being of children and adolescents},
	author       = {Stiglic, Neza and Viner, Russell M},
	year         = 2019,
	month        = jan,
	journal      = {BMJ Open},
	volume       = 9,
	number       = 1,
	pages        = {e023191},
	doi          = {10.1136/bmjopen-2018-023191},
	issn         = {2044-6055, 2044-6055},
	url          = {https://bmjopen.bmj.com/lookup/doi/10.1136/bmjopen-2018-023191},
	urldate      = {2023-09-20},
	language     = {en}
>>>>>>> c80fd3d5
}
@article{strubellEnergyPolicyConsiderations2019,
	shorttitle   = {Energy and Policy Considerations for Deep Learning in NLP},
	author       = {Strubell, Emma and Ganesh, Ananya and McCallum, Andrew},
	year         = 2019,
	doi          = {10.48550/ARXIV.1906.02243},
	url          = {https://arxiv.org/abs/1906.02243},
	urldate      = {2023-12-06},
	copyright    = {arXiv.org perpetual, non-exclusive license},
	note         = {Publisher: arXiv Version Number: 1},
	annote       = {Other In the 57th Annual Meeting of the Association for Computational Linguistics (ACL). Florence, Italy. July 2019}
}
@inproceedings{suda2016throughput,
	title        = {Throughput-optimized OpenCL-based FPGA accelerator for large-scale convolutional neural networks},
	author       = {Suda, Naveen and Chandra, Vikas and Dasika, Ganesh and Mohanty, Abinash and Ma, Yufei and Vrudhula, Sarma and Seo, Jae-sun and Cao, Yu},
	year         = 2016,
	booktitle    = {Proceedings of the 2016 ACM/SIGDA international symposium on field-programmable gate arrays},
	pages        = {16--25}
}
@misc{surveyofquant,
	title        = {A Survey of Quantization Methods for Efficient Neural Network Inference)},
	author       = {Gholami and Kim, Dong and Yao, Mahoney and Keutzer},
	year         = 2021,
	doi          = {10.48550/arXiv.2103.13630},
	url          = {https://arxiv.org/abs/2103.13630},
	urldate      = {2021-06-21},
	abstract     = {As soon as abstract mathematical computations were adapted to computation on digital computers, the problem of efficient representation, manipulation, and communication of the numerical values in those computations arose. Strongly related to the problem of numerical representation is the problem of quantization: in what manner should a set of continuous real-valued numbers be distributed over a fixed discrete set of numbers to minimize the number of bits required and also to maximize the accuracy of the attendant computations? This perennial problem of quantization is particularly relevant whenever memory and/or computational resources are severely restricted, and it has come to the forefront in recent years due to the remarkable performance of Neural Network models in computer vision, natural language processing, and related areas. Moving from floating-point representations to low-precision fixed integer values represented in four bits or less holds the potential to reduce the memory footprint and latency by a factor of 16x; and, in fact, reductions of 4x to 8x are often realized in practice in these applications. Thus, it is not surprising that quantization has emerged recently as an important and very active sub-area of research in the efficient implementation of computations associated with Neural Networks. In this article, we survey approaches to the problem of quantizing the numerical values in deep Neural Network computations, covering the advantages/disadvantages of current methods. With this survey and its organization, we hope to have presented a useful snapshot of the current research in quantization for Neural Networks and to have given an intelligent organization to ease the evaluation of future research in this area.},
	bdsk-url-1   = {https://arxiv.org/abs/2103.13630},
	bdsk-url-2   = {https://doi.org/10.48550/arXiv.2103.13630}
}
@article{Sze2017-ak,
	title        = {Efficient processing of deep neural networks: A tutorial and survey},
	author       = {Sze, Vivienne and Chen, Yu-Hsin and Yang, Tien-Ju and Emer, Joel},
	year         = 2017,
	month        = mar,
	copyright    = {http://arxiv.org/licenses/nonexclusive-distrib/1.0/},
	abstract     = {Deep neural networks (DNNs) are currently widely used for many artificial intelligence (AI) applications including computer vision, speech recognition, and robotics. While DNNs deliver state-of-the-art accuracy on many AI tasks, it comes at the cost of high computational complexity. Accordingly, techniques that enable efficient processing of DNNs to improve energy efficiency and throughput without sacrificing application accuracy or increasing hardware cost are critical to the wide deployment of DNNs in AI systems. This article aims to provide a comprehensive tutorial and survey about the recent advances towards the goal of enabling efficient processing of DNNs. Specifically, it will provide an overview of DNNs, discuss various hardware platforms and architectures that support DNNs, and highlight key trends in reducing the computation cost of DNNs either solely via hardware design changes or via joint hardware design and DNN algorithm changes. It will also summarize various development resources that enable researchers and practitioners to quickly get started in this field, and highlight important benchmarking metrics and design considerations that should be used for evaluating the rapidly growing number of DNN hardware designs, optionally including algorithmic co-designs, being proposed in academia and industry. The reader will take away the following concepts from this article: understand the key design considerations for DNNs; be able to evaluate different DNN hardware implementations with benchmarks and comparison metrics; understand the trade-offs between various hardware architectures and platforms; be able to evaluate the utility of various DNN design techniques for efficient processing; and understand recent implementation trends and opportunities.},
	archiveprefix = {arXiv},
	eprint       = {1703.09039},
	primaryclass = {cs.CV}
}
@article{sze2017efficient,
	title        = {Efficient processing of deep neural networks: A tutorial and survey},
	author       = {Sze, Vivienne and Chen, Yu-Hsin and Yang, Tien-Ju and Emer, Joel S},
	year         = 2017,
	journal      = {Proceedings of the IEEE},
	publisher    = {Ieee},
	volume       = 105,
	number       = 12,
	pages        = {2295--2329}
}
@article{szegedy2013intriguing,
	title        = {Intriguing properties of neural networks},
	author       = {Szegedy, Christian and Zaremba, Wojciech and Sutskever, Ilya and Bruna, Joan and Erhan, Dumitru and Goodfellow, Ian and Fergus, Rob},
	year         = 2013,
	journal      = {arXiv preprint arXiv:1312.6199}
}
@misc{tan_efficientnet_2020,
	title        = {{EfficientNet}: {Rethinking} {Model} {Scaling} for {Convolutional} {Neural} {Networks}},
	shorttitle   = {{EfficientNet}},
	author       = {Tan, Mingxing and Le, Quoc V.},
	year         = 2020,
	month        = sep,
	publisher    = {arXiv},
	doi          = {10.48550/arXiv.1905.11946},
	url          = {http://arxiv.org/abs/1905.11946},
	urldate      = {2023-10-20},
	note         = {arXiv:1905.11946 [cs, stat]},
	abstract     = {Convolutional Neural Networks (ConvNets) are commonly developed at a fixed resource budget, and then scaled up for better accuracy if more resources are available. In this paper, we systematically study model scaling and identify that carefully balancing network depth, width, and resolution can lead to better performance. Based on this observation, we propose a new scaling method that uniformly scales all dimensions of depth/width/resolution using a simple yet highly effective compound coefficient. We demonstrate the effectiveness of this method on scaling up MobileNets and ResNet. To go even further, we use neural architecture search to design a new baseline network and scale it up to obtain a family of models, called EfficientNets, which achieve much better accuracy and efficiency than previous ConvNets. In particular, our EfficientNet-B7 achieves state-of-the-art 84.3\% top-1 accuracy on ImageNet, while being 8.4x smaller and 6.1x faster on inference than the best existing ConvNet. Our EfficientNets also transfer well and achieve state-of-the-art accuracy on CIFAR-100 (91.7\%), Flowers (98.8\%), and 3 other transfer learning datasets, with an order of magnitude fewer parameters. Source code is at https://github.com/tensorflow/tpu/tree/master/models/official/efficientnet.},
	file         = {arXiv Fulltext PDF:/Users/jeffreyma/Zotero/storage/KISBF35I/Tan and Le - 2020 - EfficientNet Rethinking Model Scaling for Convolu.pdf:application/pdf;arXiv.org Snapshot:/Users/jeffreyma/Zotero/storage/TUD4PH4M/1905.html:text/html},
	keywords     = {Computer Science - Computer Vision and Pattern Recognition, Computer Science - Machine Learning, Statistics - Machine Learning},
	bdsk-url-1   = {http://arxiv.org/abs/1905.11946},
	bdsk-url-2   = {https://doi.org/10.48550/arXiv.1905.11946}
}
@inproceedings{tan2019mnasnet,
	title        = {Mnasnet: Platform-aware neural architecture search for mobile},
	author       = {Tan, Mingxing and Chen, Bo and Pang, Ruoming and Vasudevan, Vijay and Sandler, Mark and Howard, Andrew and Le, Quoc V},
	year         = 2019,
	booktitle    = {Proceedings of the IEEE/CVF conference on computer vision and pattern recognition},
	pages        = {2820--2828}
}
@misc{tan2020efficientnet,
	title        = {EfficientNet: Rethinking Model Scaling for Convolutional Neural Networks},
	author       = {Mingxing Tan and Quoc V. Le},
	year         = 2020,
	archiveprefix = {arXiv},
	eprint       = {1905.11946},
	primaryclass = {cs.LG}
}
@article{tang2022soft,
	title        = {Soft bioelectronics for cardiac interfaces},
	author       = {Tang, Xin and He, Yichun and Liu, Jia},
	year         = 2022,
	journal      = {Biophysics Reviews},
	publisher    = {AIP Publishing},
	volume       = 3,
	number       = 1
}
@article{tang2023flexible,
	title        = {Flexible brain--computer interfaces},
	author       = {Tang, Xin and Shen, Hao and Zhao, Siyuan and Li, Na and Liu, Jia},
	year         = 2023,
	journal      = {Nature Electronics},
	publisher    = {Nature Publishing Group UK London},
	volume       = 6,
	number       = 2,
	pages        = {109--118}
}
@article{tarun2023deep,
	title        = {Deep Regression Unlearning},
	author       = {Ayush K Tarun and Vikram S Chundawat and Murari Mandal and Mohan Kankanhalli},
	year         = 2023,
	journal      = {arXiv preprint arXiv:2210.08196},
	date-added   = {2023-11-22 19:20:59 -0500},
	date-modified = {2023-11-22 19:21:59 -0500}
}
@misc{Team_2023,
	title        = {Data-centric AI for the Enterprise},
	author       = {Team, Snorkel},
	year         = 2023,
	month        = {Aug},
	journal      = {Snorkel AI},
	url          = {https://snorkel.ai/},
	bdsk-url-1   = {https://snorkel.ai/}
}
@misc{Thefutur92:online,
	title        = {The future is being built on Arm: Market diversification continues to drive strong royalty and licensing growth as ecosystem reaches quarter of a trillion chips milestone -- Arm{\textregistered}},
	author       = {ARM.com},
	note         = {(Accessed on 09/16/2023)},
	howpublished = {\url{https://www.arm.com/company/news/2023/02/arm-announces-q3-fy22-results}}
}
@misc{threefloat,
	title        = {Three Floating Point Formats},
	author       = {Google},
	year         = 2023,
	url          = {https://storage.googleapis.com/gweb-cloudblog-publish/images/Three_floating-point_formats.max-624x261.png},
	urldate      = {2023-10-20},
	bdsk-url-1   = {https://storage.googleapis.com/gweb-cloudblog-publish/images/Three_floating-point_formats.max-624x261.png}
}
@article{tillFishDieoffsAre2019,
	title        = {Fish die-offs are concurrent with thermal extremes in north temperate lakes},
	author       = {Till, Aaron and Rypel, Andrew L and Bray, Andrew and Fey, Samuel B},
	year         = 2019,
	journal      = {Nature Climate Change},
	publisher    = {Nature Publishing Group UK London},
	volume       = 9,
	number       = 8,
	pages        = {637--641}
}
@article{tirtalistyani2022indonesia,
	title        = {Indonesia rice irrigation system: Time for innovation},
	author       = {Tirtalistyani, Rose and Murtiningrum, Murtiningrum and Kanwar, Rameshwar S},
	year         = 2022,
	journal      = {Sustainability},
	publisher    = {MDPI},
	volume       = 14,
	number       = 19,
	pages        = 12477
}
@inproceedings{tokui2015chainer,
	title        = {Chainer: a next-generation open source framework for deep learning},
	author       = {Tokui, Seiya and Oono, Kenta and Hido, Shohei and Clayton, Justin},
	year         = 2015,
	booktitle    = {Proceedings of workshop on machine learning systems (LearningSys) in the twenty-ninth annual conference on neural information processing systems (NIPS)},
	volume       = 5,
	pages        = {1--6}
}
@inproceedings{tramer2019adversarial,
	title        = {Adversarial: Perceptual ad blocking meets adversarial machine learning},
	author       = {Tram{\`e}r, Florian and Dupr{\'e}, Pascal and Rusak, Gili and Pellegrino, Giancarlo and Boneh, Dan},
	year         = 2019,
	booktitle    = {Proceedings of the 2019 ACM SIGSAC conference on computer and communications security},
	pages        = {2005--2021}
}
@article{uddin_energy_2012,
	title        = {Energy efficiency and low carbon enabler green {IT} framework for data centers considering green metrics},
	author       = {Uddin, Mueen and Rahman, Azizah Abdul},
	year         = 2012,
	journal      = {Renewable and Sustainable Energy Reviews},
	volume       = 16,
	number       = 6,
	pages        = {4078--4094},
	doi          = {https://doi.org/10.1016/j.rser.2012.03.014},
	issn         = {1364-0321},
	url          = {https://www.sciencedirect.com/science/article/pii/S1364032112001979},
	abstract     = {The increasing demand for storage, networking and computation has driven intensification of large complex data centers that run many of today's Internet, financial, commercial and business applications. A data center comprises of many thousands of servers and can use as much energy as small city. Massive amount of computation power is required to drive and run these server farms resulting in many challenging like huge energy consumptions, emission of green house gases, backups and recovery; This paper proposes energy efficiency and low carbon enabler green IT framework for these large and complex server farms to save consumption of electricity and reduce the emission of green house gases to lower the effects of global warming. The framework uses latest energy saving techniques like virtualization, cloud computing and green metrics to achieve greener data centers. It comprises of five phase to properly implement green IT techniques to achieve green data centers. The proposed framework seamlessly divides data center components into different resource pools and then applies green metrics like Power Usage Effectiveness, Data Center Effectiveness and Carbon Emission Calculator to measure performance of individual components so that benchmarking values can be achieved and set as standard to be followed by data centers.},
	keywords     = {Energy efficiency, Energy efficient data centers, Global warming, Green IT, Green IT framework, Green metrics, Virtualization}
}
@book{un_world_economic_forum_2019,
	title        = {A New Circular Vision for Electronics, Time for a Global Reboot},
	author       = {UN and World Economic Forum},
	year         = 2019,
	month        = {Dec},
	publisher    = {PACE - Platform for Accelerating the Circular Economy},
	url          = {https://www3.weforum.org/docs/WEF_A_New_Circular_Vision_for_Electronics.pdf}
}
@techreport{uptime,
	title        = {Uptime Institute Global Data Center Survey 2022},
	author       = {Jacqueline Davis, Research Analyst Daniel Bizo, Research Director Andy Lawrence, Executive Director of Research Owen Rogers, Research Director for Cloud Computing Max Smolaks, Research Analyst},
	year         = 2022,
	institution  = {Uptime Institute}
}
<<<<<<< HEAD
@techreport{USA_energy,
	title        = {United States Data Center Energy Usage Report},
	author       = {Shehabi, Arman, Sarah Josephine Smith, Dale A. Sartor, Richard E. Brown, Magnus Herrlin, Jonathan G. Koomey, Eric R. Masanet, Nathaniel Horner, Inês Lima Azevedo, William Lintner},
	year         = 2016,
	institution  = {Berkeley Laboratory}
=======
@article{USA_energy,
  title={United states data center energy usage report},
  author={Shehabi, Arman and Smith, Sarah and Sartor, Dale and Brown, Richard and Herrlin, Magnus and Koomey, Jonathan and Masanet, Eric and Horner, Nathaniel and Azevedo, In{\^e}s and Lintner, William},
  year={2016}
>>>>>>> c80fd3d5
}
@article{USA_footprint,
	title        = {The environmental footprint of data centers in the United States},
	author       = {Siddik, Md Abu Bakar and Shehabi, Arman and Marston, Landon},
	year         = 2021,
	month        = may,
	journal      = {Environmental Research Letters},
	publisher    = {IOP Publishing},
	volume       = 16,
	number       = 6,
	pages        = {064017},
	doi          = {10.1088/1748-9326/abfba1},
	issn         = {1748-9326},
	url          = {http://dx.doi.org/10.1088/1748-9326/abfba1}
}
@article{van_de_ven_three_2022,
	title        = {Three types of incremental learning},
	author       = {Van De Ven, Gido M. and Tuytelaars, Tinne and Tolias, Andreas S.},
	year         = 2022,
	month        = dec,
	journal      = {Nature Machine Intelligence},
	volume       = 4,
	number       = 12,
	pages        = {1185--1197},
	doi          = {10.1038/s42256-022-00568-3},
	issn         = {2522-5839},
	url          = {https://www.nature.com/articles/s42256-022-00568-3},
	urldate      = {2023-10-26},
	file         = {Van De Ven et al. - 2022 - Three types of incremental learning.pdf:/Users/alex/Zotero/storage/5ZAHXMQN/Van De Ven et al. - 2022 - Three types of incremental learning.pdf:application/pdf},
	language     = {en},
	bdsk-url-1   = {https://www.nature.com/articles/s42256-022-00568-3},
	bdsk-url-2   = {https://doi.org/10.1038/s42256-022-00568-3}
}
@article{vaswani2017attention,
	title        = {Attention is all you need},
	author       = {Vaswani, Ashish and Shazeer, Noam and Parmar, Niki and Uszkoreit, Jakob and Jones, Llion and Gomez, Aidan N and Kaiser, {\L}ukasz and Polosukhin, Illia},
	year         = 2017,
	journal      = {Advances in neural information processing systems},
	volume       = 30
}
@misc{Vectorbo78:online,
	title        = {Vector-borne diseases},
	note         = {(Accessed on 10/17/2023)},
	howpublished = {\url{https://www.who.int/news-room/fact-sheets/detail/vector-borne-diseases}}
}
@misc{Verma_2022,
	title        = {Elephant AI},
	author       = {Verma, Team Dual_Boot: Swapnil},
	year         = 2022,
	month        = {Mar},
	journal      = {Hackster.io},
	url          = {https://www.hackster.io/dual_boot/elephant-ai-ba71e9},
	bdsk-url-1   = {https://www.hackster.io/dual_boot/elephant-ai-ba71e9}
}
@article{verma2019memory,
	title        = {In-memory computing: Advances and prospects},
	author       = {Verma, Naveen and Jia, Hongyang and Valavi, Hossein and Tang, Yinqi and Ozatay, Murat and Chen, Lung-Yen and Zhang, Bonan and Deaville, Peter},
	year         = 2019,
	journal      = {IEEE Solid-State Circuits Magazine},
	publisher    = {IEEE},
	volume       = 11,
	number       = 3,
	pages        = {43--55}
}
@misc{villalobos_machine_2022,
	title        = {Machine {Learning} {Model} {Sizes} and the {Parameter} {Gap}},
	author       = {Villalobos, Pablo and Sevilla, Jaime and Besiroglu, Tamay and Heim, Lennart and Ho, Anson and Hobbhahn, Marius},
	year         = 2022,
	month        = jul,
	publisher    = {arXiv},
	url          = {http://arxiv.org/abs/2207.02852},
	urldate      = {2023-10-25},
	note         = {arXiv:2207.02852 [cs]},
	file         = {Villalobos et al. - 2022 - Machine Learning Model Sizes and the Parameter Gap.pdf:/Users/alex/Zotero/storage/WW69A82B/Villalobos et al. - 2022 - Machine Learning Model Sizes and the Parameter Gap.pdf:application/pdf},
	keywords     = {Computer Science - Machine Learning, Computer Science - Artificial Intelligence, Computer Science - Computers and Society, Computer Science - Computation and Language},
	language     = {en},
	bdsk-url-1   = {http://arxiv.org/abs/2207.02852}
}
@misc{villalobos_trends_2022,
	title        = {Trends in {Training} {Dataset} {Sizes}},
	author       = {Villalobos, Pablo and Ho, Anson},
	year         = 2022,
	month        = sep,
	journal      = {Epoch AI},
	url          = {https://epochai.org/blog/trends-in-training-dataset-sizes},
	bdsk-url-1   = {https://epochai.org/blog/trends-in-training-dataset-sizes}
}
@misc{VinBrain,
	journal      = {VinBrain},
	url          = {https://vinbrain.net/aiscaler},
	bdsk-url-1   = {https://vinbrain.net/aiscaler}
}
@article{vinuesa2020role,
	title        = {The role of artificial intelligence in achieving the Sustainable Development Goals},
	author       = {Vinuesa, Ricardo and Azizpour, Hossein and Leite, Iolanda and Balaam, Madeline and Dignum, Virginia and Domisch, Sami and Fell{\"a}nder, Anna and Langhans, Simone Daniela and Tegmark, Max and Fuso Nerini, Francesco},
	year         = 2020,
	journal      = {Nature communications},
	publisher    = {Nature Publishing Group},
	volume       = 11,
	number       = 1,
	pages        = {1--10}
}
@article{Vivet2021,
	title        = {IntAct: A 96-Core Processor With Six Chiplets 3D-Stacked on an Active Interposer With Distributed Interconnects and Integrated Power Management},
	author       = {Vivet, Pascal and Guthmuller, Eric and Thonnart, Yvain and Pillonnet, Gael and Fuguet, C{\'e}sar and Miro-Panades, Ivan and Moritz, Guillaume and Durupt, Jean and Bernard, Christian and Varreau, Didier and Pontes, Julian and Thuries, S{\'e}bastien and Coriat, David and Harrand, Michel and Dutoit, Denis and Lattard, Didier and Arnaud, Lucile and Charbonnier, Jean and Coudrain, Perceval and Garnier, Arnaud and Berger, Fr{\'e}d{\'e}ric and Gueugnot, Alain and Greiner, Alain and Meunier, Quentin L. and Farcy, Alexis and Arriordaz, Alexandre and Ch{\'e}ramy, S{\'e}verine and Clermidy, Fabien},
	year         = 2021,
	journal      = {IEEE Journal of Solid-State Circuits},
	volume       = 56,
	number       = 1,
	pages        = {79--97},
	doi          = {10.1109/JSSC.2020.3036341},
	bdsk-url-1   = {https://doi.org/10.1109/JSSC.2020.3036341}
}
@article{wachter2017counterfactual,
	title        = {Counterfactual explanations without opening the black box: Automated decisions and the GDPR},
	author       = {Wachter, Sandra and Mittelstadt, Brent and Russell, Chris},
	year         = 2017,
	journal      = {Harv. JL \& Tech.},
	publisher    = {HeinOnline},
	volume       = 31,
	pages        = 841
}
@article{wald1987semiconductor,
	title        = {Semiconductor manufacturing: an introduction to processes and hazards},
	author       = {Wald, Peter H and Jones, Jeffrey R},
	year         = 1987,
	journal      = {American journal of industrial medicine},
	publisher    = {Wiley Online Library},
	volume       = 11,
	number       = 2,
	pages        = {203--221}
}
@article{waldSemiconductorManufacturingIntroduction1987,
	title        = {Semiconductor manufacturing: an introduction to processes and hazards},
	author       = {Wald, Peter H and Jones, Jeffrey R},
	year         = 1987,
	journal      = {American journal of industrial medicine},
	publisher    = {Wiley Online Library},
	volume       = 11,
	number       = 2,
	pages        = {203--221}
}
@inproceedings{wang2020apq,
	title        = {APQ: Joint Search for Network Architecture, Pruning and Quantization Policy},
	author       = {Wang, Tianzhe and Wang, Kuan and Cai, Han and Lin, Ji and Liu, Zhijian and Wang, Hanrui and Lin, Yujun and Han, Song},
	year         = 2020,
	booktitle    = {2020 IEEE/CVF Conference on Computer Vision and Pattern Recognition (CVPR)},
	volume       = {},
	number       = {},
	pages        = {2075--2084},
	doi          = {10.1109/CVPR42600.2020.00215},
	bdsk-url-1   = {https://doi.org/10.1109/CVPR42600.2020.00215}
}
@article{wang2022interpretability,
	title        = {Interpretability in the wild: a circuit for indirect object identification in gpt-2 small},
	author       = {Wang, Kevin and Variengien, Alexandre and Conmy, Arthur and Shlegeris, Buck and Steinhardt, Jacob},
	year         = 2022,
	journal      = {arXiv preprint arXiv:2211.00593}
}
@article{warden2018speech,
	title        = {Speech commands: A dataset for limited-vocabulary speech recognition},
	author       = {Warden, Pete},
	year         = 2018,
	journal      = {arXiv preprint arXiv:1804.03209}
}
@book{warden2019tinyml,
	title        = {Tinyml: Machine learning with tensorflow lite on arduino and ultra-low-power microcontrollers},
	author       = {Warden, Pete and Situnayake, Daniel},
	year         = 2019,
	publisher    = {O'Reilly Media}
}
@article{wearableinsulin,
	title        = {Wearable Insulin Biosensors for Diabetes Management: Advances and Challenges},
	author       = {Psoma, Sotiria D. and Kanthou, Chryso},
	year         = 2023,
	journal      = {Biosensors},
	volume       = 13,
	number       = 7,
	doi          = {10.3390/bios13070719},
	issn         = {2079-6374},
	url          = {https://www.mdpi.com/2079-6374/13/7/719},
	article-number = 719,
	pubmedid     = 37504117,
	bdsk-url-1   = {https://www.mdpi.com/2079-6374/13/7/719},
	bdsk-url-2   = {https://doi.org/10.3390/bios13070719}
}
@techreport{weforum,
	title        = {Net-Zero Challenge: The supply chain opportunity},
	author       = {Anthony Hobley, Dominic Waughray, Jens Burchardt, Michel Frédeau, Miranda Hadfield, Patrick Herhold, Henri Humpert, Christine O’Brien, Cornelius Pieper, Daniel Weise},
	year         = 2021,
	month        = {jan},
	institution  = {World Economic Forum, Boston Consulting Group}
}
@book{weik_survey_1955,
	title        = {A {Survey} of {Domestic} {Electronic} {Digital} {Computing} {Systems}},
	author       = {Weik, Martin H.},
	year         = 1955,
	publisher    = {Ballistic Research Laboratories},
	language     = {en}
}
@article{weiss_survey_2016,
	title        = {A survey of transfer learning},
	author       = {Weiss, Karl and Khoshgoftaar, Taghi M. and Wang, DingDing},
	year         = 2016,
	month        = dec,
	journal      = {Journal of Big Data},
	volume       = 3,
	number       = 1,
	pages        = 9,
	doi          = {10.1186/s40537-016-0043-6},
	issn         = {2196-1115},
	url          = {http://journalofbigdata.springeropen.com/articles/10.1186/s40537-016-0043-6},
	urldate      = {2023-10-25},
	file         = {Weiss et al. - 2016 - A survey of transfer learning.pdf:/Users/alex/Zotero/storage/3FN2Y6EA/Weiss et al. - 2016 - A survey of transfer learning.pdf:application/pdf},
	language     = {en},
	bdsk-url-1   = {http://journalofbigdata.springeropen.com/articles/10.1186/s40537-016-0043-6},
	bdsk-url-2   = {https://doi.org/10.1186/s40537-016-0043-6}
}
@article{wiener1960some,
	title        = {Some Moral and Technical Consequences of Automation: As machines learn they may develop unforeseen strategies at rates that baffle their programmers.},
	author       = {Wiener, Norbert},
	year         = 1960,
	journal      = {Science},
	publisher    = {American Association for the Advancement of Science},
	volume       = 131,
	number       = 3410,
	pages        = {1355--1358}
}
@article{wong2012metal,
	title        = {Metal--oxide RRAM},
	author       = {Wong, H-S Philip and Lee, Heng-Yuan and Yu, Shimeng and Chen, Yu-Sheng and Wu, Yi and Chen, Pang-Shiu and Lee, Byoungil and Chen, Frederick T and Tsai, Ming-Jinn},
	year         = 2012,
	journal      = {Proceedings of the IEEE},
	publisher    = {IEEE},
	volume       = 100,
	number       = 6,
	pages        = {1951--1970}
}
@inproceedings{wong2018provable,
	title        = {Provable defenses against adversarial examples via the convex outer adversarial polytope},
	author       = {Wong, Eric and Kolter, Zico},
	year         = 2018,
	booktitle    = {International conference on machine learning},
	pages        = {5286--5295},
	organization = {PMLR}
}
@inproceedings{wu2019fbnet,
	title        = {Fbnet: Hardware-aware efficient convnet design via differentiable neural architecture search},
	author       = {Wu, Bichen and Dai, Xiaoliang and Zhang, Peizhao and Wang, Yanghan and Sun, Fei and Wu, Yiming and Tian, Yuandong and Vajda, Peter and Jia, Yangqing and Keutzer, Kurt},
	year         = 2019,
	booktitle    = {Proceedings of the IEEE/CVF conference on computer vision and pattern recognition},
	pages        = {10734--10742}
}
@article{wu2022sustainable,
	title        = {Sustainable ai: Environmental implications, challenges and opportunities},
	author       = {Wu, Carole-Jean and Raghavendra, Ramya and Gupta, Udit and Acun, Bilge and Ardalani, Newsha and Maeng, Kiwan and Chang, Gloria and Aga, Fiona and Huang, Jinshi and Bai, Charles and others},
	year         = 2022,
	journal      = {Proceedings of Machine Learning and Systems},
	volume       = 4,
	pages        = {795--813}
}
<<<<<<< HEAD
@inproceedings{xavier,
	title        = {Understanding the difficulty of training deep feedforward neural networks},
	author       = {Glorot, Xavier and Bengio, Yoshua},
	year         = 2010,
	booktitle    = {Proceedings of the Thirteenth International Conference on Artificial Intelligence and Statistics},
	url          = {https://proceedings.mlr.press/v9/glorot10a.html}
=======
@book{wuAttentionMerchantsEpic2017,
	shorttitle   = {The attention merchants},
	author       = {Wu, Tim},
	year         = 2017,
	publisher    = {Vintage Books, a division of Penguin Random House LLC},
	address      = {New York},
	isbn         = {978-0-8041-7004-8},
	edition      = {First Vintage Books Edition},
	annote       = {"From Tim Wu, author of the award-winning The Master Switch and who coined the phrase "net neutrality"--a revelatory look at the rise of "attention harvesting," and its transformative effect on our society and our selves. Attention merchant: an industrial-scale harvester of human attention. A firm whose business model is the mass capture of attention for resale to advertisers. In nearly every moment of our waking lives, we face a barrage of advertising enticements, branding efforts, sponsored social media, commercials and other efforts to harvest our attention. Over the last century, few times or spaces have remained uncultivated by the "attention merchants," contributing to the distracted, unfocused tenor of our times. Tim Wu argues that this is not simply the byproduct of recent inventions but the end result of more than a century's growth and expansion in the industries that feed on human attention. From the pre-Madison Avenue birth of advertising to TV's golden age to our present age of radically individualized choices, the business model of "attention merchants" has always been the same. He describes the revolts that have risen against these relentless attempts to influence our consumption, from the remote control to FDA regulations to Apple's ad-blocking OS. But he makes clear that attention merchants grow ever-new heads, and their means of harvesting our attention have given rise to the defining industries of our time, changing our nature--cognitive, social, and otherwise--in ways unimaginable even a generation ago"-- "From Tim Wu, author of award-winning The Master Switch, and who coined the phrase "net neutrality"--a revelatory look at the rise of "attention harvesting," and its transformative effect on our society and our selves"--}
}
@article{wuSustainableAIEnvironmental,
  title={Sustainable ai: Environmental implications, challenges and opportunities},
  author={Wu, Carole-Jean and Raghavendra, Ramya and Gupta, Udit and Acun, Bilge and Ardalani, Newsha and Maeng, Kiwan and Chang, Gloria and Aga, Fiona and Huang, Jinshi and Bai, Charles and others},
  journal={Proceedings of Machine Learning and Systems},
  volume={4},
  pages={795--813},
  year={2022}
}
@misc{www.bibliopolis.comLinesMetallicCircuit,
	author       = {www.bibliopolis.com},
	journal      = {James E. Arsenault \& Company},
	url          = {https://www.jamesarsenault.com/pages/books/5190/j-hart-nutley-del-and-compiler/lines-and-metallic-circuit-connections-american-telephone-and-telegraph-company-map-title?soldItem=true},
	urldate      = {2022-11-20},
	language     = {en-US}
>>>>>>> c80fd3d5
}
@inproceedings{xie2020adversarial,
	title        = {Adversarial examples improve image recognition},
	author       = {Xie, Cihang and Tan, Mingxing and Gong, Boqing and Wang, Jiang and Yuille, Alan L and Le, Quoc V},
	year         = 2020,
	booktitle    = {Proceedings of the IEEE/CVF conference on computer vision and pattern recognition},
	pages        = {819--828}
}
@article{xiong_mri-based_2021,
	title        = {{MRI}-based brain tumor segmentation using {FPGA}-accelerated neural network},
	author       = {Xiong, Siyu and Wu, Guoqing and Fan, Xitian and Feng, Xuan and Huang, Zhongcheng and Cao, Wei and Zhou, Xuegong and Ding, Shijin and Yu, Jinhua and Wang, Lingli and Shi, Zhifeng},
	year         = 2021,
	month        = sep,
	journal      = {BMC Bioinformatics},
	volume       = 22,
	number       = 1,
	pages        = 421,
	doi          = {10.1186/s12859-021-04347-6},
	issn         = {1471-2105},
	url          = {https://doi.org/10.1186/s12859-021-04347-6},
	urldate      = {2023-11-07},
	abstract     = {Brain tumor segmentation is a challenging problem in medical image processing and analysis. It is a very time-consuming and error-prone task. In order to reduce the burden on physicians and improve the segmentation accuracy, the computer-aided detection (CAD) systems need to be developed. Due to the powerful feature learning ability of the deep learning technology, many deep learning-based methods have been applied to the brain tumor segmentation CAD systems and achieved satisfactory accuracy. However, deep learning neural networks have high computational complexity, and the brain tumor segmentation process consumes significant time. Therefore, in order to achieve the high segmentation accuracy of brain tumors and obtain the segmentation results efficiently, it is very demanding to speed up the segmentation process of brain tumors.},
	keywords     = {Brain tumor segmatation, FPGA acceleration, Neural network},
	bdsk-url-1   = {https://doi.org/10.1186/s12859-021-04347-6}
}
@article{xiu2019time,
	title        = {Time Moore: Exploiting Moore's Law from the perspective of time},
	author       = {Xiu, Liming},
	year         = 2019,
	journal      = {IEEE Solid-State Circuits Magazine},
	publisher    = {IEEE},
	volume       = 11,
	number       = 1,
	pages        = {39--55}
}
@article{xu2018alternating,
	title        = {Alternating multi-bit quantization for recurrent neural networks},
	author       = {Xu, Chen and Yao, Jianqiang and Lin, Zhouchen and Ou, Wenwu and Cao, Yuanbin and Wang, Zhirong and Zha, Hongbin},
	year         = 2018,
	journal      = {arXiv preprint arXiv:1802.00150}
}
@article{xu2023demystifying,
	title        = {Demystifying CLIP Data},
	author       = {Xu, Hu and Xie, Saining and Tan, Xiaoqing Ellen and Huang, Po-Yao and Howes, Russell and Sharma, Vasu and Li, Shang-Wen and Ghosh, Gargi and Zettlemoyer, Luke and Feichtenhofer, Christoph},
	year         = 2023,
	journal      = {arXiv preprint arXiv:2309.16671}
}
@article{xu2023federated,
	title        = {Federated Learning of Gboard Language Models with Differential Privacy},
	author       = {Xu, Zheng and Zhang, Yanxiang and Andrew, Galen and Choquette-Choo, Christopher A and Kairouz, Peter and McMahan, H Brendan and Rosenstock, Jesse and Zhang, Yuanbo},
	year         = 2023,
	journal      = {arXiv preprint arXiv:2305.18465}
}
@article{yamashita2023coffee,
	title        = {Coffee disease classification at the edge using deep learning},
	author       = {Yamashita, Jo{\~a}o Vitor Yukio Bordin and Leite, Jo{\~a}o Paulo RR},
	year         = 2023,
	journal      = {Smart Agricultural Technology},
	publisher    = {Elsevier},
	volume       = 4,
	pages        = 100183
}
@misc{yang2020coexploration,
	title        = {Co-Exploration of Neural Architectures and Heterogeneous ASIC Accelerator Designs Targeting Multiple Tasks},
	author       = {Lei Yang and Zheyu Yan and Meng Li and Hyoukjun Kwon and Liangzhen Lai and Tushar Krishna and Vikas Chandra and Weiwen Jiang and Yiyu Shi},
	year         = 2020,
	archiveprefix = {arXiv},
	eprint       = {2002.04116},
	primaryclass = {cs.LG}
}
@inproceedings{yang2023online,
	title        = {Online Model Compression for Federated Learning with Large Models},
	author       = {Yang, Tien-Ju and Xiao, Yonghui and Motta, Giovanni and Beaufays, Fran{\c{c}}oise and Mathews, Rajiv and Chen, Mingqing},
	year         = 2023,
	booktitle    = {ICASSP 2023-2023 IEEE International Conference on Acoustics, Speech and Signal Processing (ICASSP)},
	pages        = {1--5},
	organization = {IEEE}
}
@misc{yik2023neurobench,
	title        = {NeuroBench: Advancing Neuromorphic Computing through Collaborative, Fair and Representative Benchmarking},
	author       = {Jason Yik and Soikat Hasan Ahmed and Zergham Ahmed and Brian Anderson and Andreas G. Andreou and Chiara Bartolozzi and Arindam Basu and Douwe den Blanken and Petrut Bogdan and Sander Bohte and Younes Bouhadjar and Sonia Buckley and Gert Cauwenberghs and Federico Corradi and Guido de Croon and Andreea Danielescu and Anurag Daram and Mike Davies and Yigit Demirag and Jason Eshraghian and Jeremy Forest and Steve Furber and Michael Furlong and Aditya Gilra and Giacomo Indiveri and Siddharth Joshi and Vedant Karia and Lyes Khacef and James C. Knight and Laura Kriener and Rajkumar Kubendran and Dhireesha Kudithipudi and Gregor Lenz and Rajit Manohar and Christian Mayr and Konstantinos Michmizos and Dylan Muir and Emre Neftci and Thomas Nowotny and Fabrizio Ottati and Ayca Ozcelikkale and Noah Pacik-Nelson and Priyadarshini Panda and Sun Pao-Sheng and Melika Payvand and Christian Pehle and Mihai A. Petrovici and Christoph Posch and Alpha Renner and Yulia Sandamirskaya and Clemens JS Schaefer and Andr{\'e} van Schaik and Johannes Schemmel and Catherine Schuman and Jae-sun Seo and Sadique Sheik and Sumit Bam Shrestha and Manolis Sifalakis and Amos Sironi and Kenneth Stewart and Terrence C. Stewart and Philipp Stratmann and Guangzhi Tang and Jonathan Timcheck and Marian Verhelst and Craig M. Vineyard and Bernhard Vogginger and Amirreza Yousefzadeh and Biyan Zhou and Fatima Tuz Zohora and Charlotte Frenkel and Vijay Janapa Reddi},
	year         = 2023,
	archiveprefix = {arXiv},
	eprint       = {2304.04640},
	primaryclass = {cs.AI}
}
@article{young2018recent,
	title        = {Recent trends in deep learning based natural language processing},
	author       = {Young, Tom and Hazarika, Devamanyu and Poria, Soujanya and Cambria, Erik},
	year         = 2018,
	journal      = {ieee Computational intelligenCe magazine},
	publisher    = {IEEE},
	volume       = 13,
	number       = 3,
	pages        = {55--75}
}
@inproceedings{zafrir2019q8bert,
	title        = {Q8bert: Quantized 8bit bert},
	author       = {Zafrir, Ofir and Boudoukh, Guy and Izsak, Peter and Wasserblat, Moshe},
	year         = 2019,
	booktitle    = {2019 Fifth Workshop on Energy Efficient Machine Learning and Cognitive Computing-NeurIPS Edition (EMC2-NIPS)},
	pages        = {36--39},
	organization = {IEEE}
}
@inproceedings{zennaro2022tinyml,
	title        = {TinyML: applied AI for development},
	author       = {Zennaro, Marco and Plancher, Brian and Reddi, V Janapa},
	year         = 2022,
	booktitle    = {The UN 7th Multi-stakeholder Forum on Science, Technology and Innovation for the Sustainable Development Goals},
	pages        = {2022--05}
}
@article{zennarobridging,
	title        = {Bridging the Digital Divide: the Promising Impact of TinyML for Developing Countries},
	author       = {Zennaro, Marco and Plancher, Brian and Reddi, Vijay Janapa}
}
@inproceedings{Zhang_2020_CVPR_Workshops,
	title        = {Fast Hardware-Aware Neural Architecture Search},
	author       = {Zhang, Li Lyna and Yang, Yuqing and Jiang, Yuhang and Zhu, Wenwu and Liu, Yunxin},
	year         = 2020,
	month        = {June},
	booktitle    = {Proceedings of the IEEE/CVF Conference on Computer Vision and Pattern Recognition (CVPR) Workshops}
}
@inproceedings{zhang2015fpga,
	title        = {FPGA-based Accelerator Design for Deep Convolutional Neural Networks Proceedings of the 2015 ACM},
	author       = {Zhang, Chen and Li, Peng and Sun, Guangyu and Guan, Yijin and Xiao, Bingjun and Cong, Jason Optimizing},
	year         = 2015,
	booktitle    = {SIGDA International Symposium on Field-Programmable Gate Arrays-FPGA},
	volume       = 15,
	pages        = {161--170}
}
@article{Zhang2017,
	title        = {Highly wearable cuff-less blood pressure and heart rate monitoring with single-arm electrocardiogram and photoplethysmogram signals},
	author       = {Zhang, Qingxue and Zhou, Dian and Zeng, Xuan},
	year         = 2017,
	month        = {Feb},
	day          = {06},
	journal      = {BioMedical Engineering OnLine},
	volume       = 16,
	number       = 1,
	pages        = 23,
	doi          = {10.1186/s12938-017-0317-z},
	issn         = {1475-925X},
	url          = {https://doi.org/10.1186/s12938-017-0317-z},
	bdsk-url-1   = {https://doi.org/10.1186/s12938-017-0317-z}
}
@article{zhang2018review,
	title        = {Review on the research and practice of deep learning and reinforcement learning in smart grids},
	author       = {Zhang, Dongxia and Han, Xiaoqing and Deng, Chunyu},
	year         = 2018,
	journal      = {CSEE Journal of Power and Energy Systems},
	publisher    = {CSEE},
	volume       = 4,
	number       = 3,
	pages        = {362--370}
}
@misc{zhang2019autoshrink,
	title        = {AutoShrink: A Topology-aware NAS for Discovering Efficient Neural Architecture},
	author       = {Tunhou Zhang and Hsin-Pai Cheng and Zhenwen Li and Feng Yan and Chengyu Huang and Hai Li and Yiran Chen},
	year         = 2019,
	archiveprefix = {arXiv},
	eprint       = {1911.09251},
	primaryclass = {cs.LG}
}
@article{zhao2018federated,
	title        = {Federated learning with non-iid data},
	author       = {Zhao, Yue and Li, Meng and Lai, Liangzhen and Suda, Naveen and Civin, Damon and Chandra, Vikas},
	year         = 2018,
	journal      = {arXiv preprint arXiv:1806.00582}
}
@inproceedings{zhao2018fpga,
	title        = {FPGA-based remote power side-channel attacks},
	author       = {Zhao, Mark and Suh, G Edward},
	year         = 2018,
	booktitle    = {2018 IEEE Symposium on Security and Privacy (SP)},
	pages        = {229--244},
	date-added   = {2023-11-22 17:08:21 -0500},
	date-modified = {2023-11-22 17:09:07 -0500},
	organization = {IEEE}
}
@misc{zhou_deep_2023,
	title        = {Deep {Class}-{Incremental} {Learning}: {A} {Survey}},
	shorttitle   = {Deep {Class}-{Incremental} {Learning}},
	author       = {Zhou, Da-Wei and Wang, Qi-Wei and Qi, Zhi-Hong and Ye, Han-Jia and Zhan, De-Chuan and Liu, Ziwei},
	year         = 2023,
	month        = feb,
	publisher    = {arXiv},
	url          = {http://arxiv.org/abs/2302.03648},
	urldate      = {2023-10-26},
	note         = {arXiv:2302.03648 [cs]},
	annote       = {Comment: Code is available at https://github.com/zhoudw-zdw/CIL\_Survey/},
	language     = {en},
	bdsk-url-1   = {http://arxiv.org/abs/2302.03648},
	file         = {Zhou et al. - 2023 - Deep Class-Incremental Learning A Survey.pdf:/Users/alex/Zotero/storage/859VZG7W/Zhou et al. - 2023 - Deep Class-Incremental Learning A Survey.pdf:application/pdf},
	keywords     = {Computer Science - Computer Vision and Pattern Recognition, Computer Science - Machine Learning}
}
@inproceedings{zhou2018interpretable,
	title        = {Interpretable basis decomposition for visual explanation},
	author       = {Zhou, Bolei and Sun, Yiyou and Bau, David and Torralba, Antonio},
	year         = 2018,
	booktitle    = {Proceedings of the European Conference on Computer Vision (ECCV)},
	pages        = {119--134}
}
@misc{zhou2021analognets,
	title        = {AnalogNets: ML-HW Co-Design of Noise-robust TinyML Models and Always-On Analog Compute-in-Memory Accelerator},
	author       = {Chuteng Zhou and Fernando Garcia Redondo and Julian B{\"u}chel and Irem Boybat and Xavier Timoneda Comas and S. R. Nandakumar and Shidhartha Das and Abu Sebastian and Manuel Le Gallo and Paul N. Whatmough},
	year         = 2021,
	archiveprefix = {arXiv},
	eprint       = {2111.06503},
	primaryclass = {cs.AR}
}
@article{zhou2022photonic,
	title        = {Photonic matrix multiplication lights up photonic accelerator and beyond},
	author       = {Zhou, Hailong and Dong, Jianji and Cheng, Junwei and Dong, Wenchan and Huang, Chaoran and Shen, Yichen and Zhang, Qiming and Gu, Min and Qian, Chao and Chen, Hongsheng and others},
	year         = 2022,
	journal      = {Light: Science \& Applications},
	publisher    = {Nature Publishing Group UK London},
	volume       = 11,
	number       = 1,
	pages        = 30
}
@inproceedings{zhu2018benchmarking,
	title        = {Benchmarking and analyzing deep neural network training},
	author       = {Zhu, Hongyu and Akrout, Mohamed and Zheng, Bojian and Pelegris, Andrew and Jayarajan, Anand and Phanishayee, Amar and Schroeder, Bianca and Pekhimenko, Gennady},
	year         = 2018,
	booktitle    = {2018 IEEE International Symposium on Workload Characterization (IISWC)},
	pages        = {88--100},
	organization = {IEEE}
}
@article{zhuang_comprehensive_2021,
	title        = {A {Comprehensive} {Survey} on {Transfer} {Learning}},
	author       = {Zhuang, Fuzhen and Qi, Zhiyuan and Duan, Keyu and Xi, Dongbo and Zhu, Yongchun and Zhu, Hengshu and Xiong, Hui and He, Qing},
	year         = 2021,
	month        = jan,
	journal      = {Proceedings of the IEEE},
	publisher    = {IEEE},
	volume       = 109,
	number       = 1,
	pages        = {43--76},
	doi          = {10.1109/JPROC.2020.3004555},
	issn         = {0018-9219, 1558-2256},
	url          = {https://ieeexplore.ieee.org/document/9134370/},
	urldate      = {2023-10-25},
	language     = {en},
	file         = {Zhuang et al. - 2021 - A Comprehensive Survey on Transfer Learning.pdf:/Users/alex/Zotero/storage/CHJB2WE4/Zhuang et al. - 2021 - A Comprehensive Survey on Transfer Learning.pdf:application/pdf},
	bdsk-url-1   = {https://ieeexplore.ieee.org/document/9134370/},
	bdsk-url-2   = {https://doi.org/10.1109/JPROC.2020.3004555},
	file         = {Zhuang et al. - 2021 - A Comprehensive Survey on Transfer Learning.pdf:/Users/alex/Zotero/storage/CHJB2WE4/Zhuang et al. - 2021 - A Comprehensive Survey on Transfer Learning.pdf:application/pdf}
}
@article{zhuang2020comprehensive,
	title        = {A comprehensive survey on transfer learning},
	author       = {Zhuang, Fuzhen and Qi, Zhiyuan and Duan, Keyu and Xi, Dongbo and Zhu, Yongchun and Zhu, Hengshu and Xiong, Hui and He, Qing},
	year         = 2020,
	journal      = {Proceedings of the IEEE},
	publisher    = {IEEE},
	volume       = 109,
	number       = 1,
	pages        = {43--76}
}<|MERGE_RESOLUTION|>--- conflicted
+++ resolved
@@ -53,7 +53,6 @@
 	pages        = {50--55},
 	doi          = {10.1109/MSPEC.2021.9563954}
 }
-<<<<<<< HEAD
 @article{a4e2073d2c6e4fcb9b7459c2e44716f1,
 	title        = {Electrons have no identity: Setting right misrepresentations in Google and Apple{\textquoteright}s clean energy purchasing},
 	author       = {Chukwuka Monyei and Kirsten Jenkins},
@@ -68,16 +67,6 @@
 	abstract     = {Aside dedicated generation, transmission and distribution networks, the hype around corporations and other entities purchasing so called clean energy may be considered a deliberate accounting misrepresentation. To illustrate this case in this short perspective, we begin by explaining the technical difficulties of remaining “renewables pure”. We then give case studies of two organisations – Apple Inc. and Google LLC – who are, arguably, at fault of making such claims. The method is a simple, non-systematic comparison between what is technically possible, and what is claimed to be possible. Given that incongruous renewables claims have the potential to further impoverish vulnerable households who must bear the financial costs of renewables integration, we conclude that a successful decarbonisation pathway must not have selective winners or losers.},
 	keywords     = {electricity generation, clean energy, power purchase agreements, renewables},
 	language     = {English}
-=======
-@article{monyei2018electrons,
-  title={Electrons have no identity: setting right misrepresentations in Google and Apple’s clean energy purchasing},
-  author={Monyei, Chukwuka G and Jenkins, Kirsten EH},
-  journal={Energy research \& social science},
-  volume={46},
-  pages={48--51},
-  year={2018},
-  publisher={Elsevier}
->>>>>>> c80fd3d5
 }
 @inproceedings{abadi2016deep,
 	title        = {Deep Learning with Differential Privacy},
@@ -388,17 +377,10 @@
 	organization = {IEEE}
 }
 @book{barroso2019datacenter,
-<<<<<<< HEAD
 	title        = {The datacenter as a computer: Designing warehouse-scale machines},
 	author       = {Barroso, Luiz Andr{\'e} and H{\"o}lzle, Urs and Ranganathan, Parthasarathy},
 	year         = 2019,
 	publisher    = {Springer Nature}
-=======
-  title={The datacenter as a computer: Designing warehouse-scale machines},
-  author={Barroso, Luiz Andr{\'e} and H{\"o}lzle, Urs and Ranganathan, Parthasarathy},
-  year={2019},
-  publisher={Springer Nature}
->>>>>>> c80fd3d5
 }
 @techreport{bashmakov2022climate,
 	title        = {Climate Change 2022: Mitigation of Climate Change. Contribution of Working Group III to the Sixth Assessment Report of the Intergovernmental Panel on Climate Change, Chapter 11},
@@ -1538,7 +1520,6 @@
 	date-modified = {2023-11-22 16:47:03 -0500},
 	organization = {IEEE}
 }
-<<<<<<< HEAD
 @article{green_AI,
 	title        = {Green ai},
 	author       = {Schwartz, Roy and Dodge, Jesse and Smith, Noah A and Etzioni, Oren},
@@ -1548,23 +1529,6 @@
 	volume       = 63,
 	number       = 12,
 	pages        = {54--63}
-=======
-@article{greenspanFinancialLiteracyTool2002,
-	shorttitle   = {Financial literacy},
-	author       = {Greenspan, Alan},
-	year         = 2002,
-	month        = aug,
-	journal      = {The Futurist},
-	volume       = 36,
-	number       = 4,
-	pages        = {37--41},
-	issn         = {00163317},
-	url          = {https://www.proquest.com/docview/218575152/abstract/2200DB2A27154BC2PQ/1},
-	urldate      = {2023-04-09},
-	copyright    = {Copyright World Future Society Jul/Aug 2002},
-	note         = {Num Pages: 5 Place: Washington, United States Publisher: World Future Society},
-	language     = {English}
->>>>>>> c80fd3d5
 }
 @book{grossmanHighTechTrash2007,
 	title        = {High tech trash: Digital devices, hidden toxics, and human health},
@@ -1579,7 +1543,6 @@
 	journal      = {Advances in neural information processing systems},
 	volume       = 29
 }
-<<<<<<< HEAD
 @article{gu2014towards,
 	title        = {Towards deep neural network architectures robust to adversarial examples},
 	author       = {Gu, Shixiang and Rigazio, Luca},
@@ -1617,8 +1580,6 @@
 	keywords     = {manufacturing, energy, sustainable computing, mobile, computer architecture},
 	language     = {en}
 }
-=======
->>>>>>> c80fd3d5
 @article{Gupta2023ChatGPT,
 	title        = {From ChatGPT to ThreatGPT: Impact of Generative AI in Cybersecurity and Privacy},
 	author       = {Gupta, Maanak and Akiri, Charankumar and Aryal, Kshitiz and Parker, Eli and Praharaj, Lopamudra},
@@ -1630,13 +1591,8 @@
 	date-modified = {2023-11-22 18:02:55 -0500}
 }
 @inproceedings{guptaACTDesigningSustainable2022,
-<<<<<<< HEAD
 	title        = {ACT: Designing sustainable computer systems with an architectural carbon modeling tool},
 	author       = {Gupta, Udit and Elgamal, Mariam and Hills, Gage and Wei, Gu-Yeon and Lee, Hsien-Hsin S and Brooks, David and Wu, Carole-Jean},
-=======
-	shorttitle   = {ACT: designing sustainable computer systems with an architectural carbon modeling tool},
-	author       = {Gupta, Udit and Elgamal, Mariam and Hills, Gage and Wei, Gu-Yeon and Lee, Hsien-Hsin S. and Brooks, David and Wu, Carole-Jean},
->>>>>>> c80fd3d5
 	year         = 2022,
 	booktitle    = {Proceedings of the 49th Annual International Symposium on Computer Architecture},
 	pages        = {784--799}
@@ -2452,17 +2408,10 @@
 	language     = {en}
 }
 @article{lecocq2022mitigation,
-<<<<<<< HEAD
 	title        = {Mitigation and development pathways in the near-to mid-term (Chapter 4)},
 	author       = {Lecocq, F and Winkler, H and Daka, JP and Fu, S and Gerber, GS and Kartha, S and Krey, V and Lofgren, H and Masui, T and Mathur, R and others},
 	year         = 2022,
 	publisher    = {Cambridge University Press}
-=======
-  title={Mitigation and development pathways in the near-to mid-term (Chapter 4)},
-  author={Lecocq, F and Winkler, H and Daka, JP and Fu, S and Gerber, GS and Kartha, S and Krey, V and Lofgren, H and Masui, T and Mathur, R and others},
-  year={2022},
-  publisher={Cambridge University Press}
->>>>>>> c80fd3d5
 }
 @inproceedings{lecun_optimal_1989,
 	title        = {Optimal {Brain} {Damage}},
@@ -2808,17 +2757,10 @@
 	pages        = {120--133}
 }
 @article{maslej2023artificial,
-<<<<<<< HEAD
 	title        = {Artificial intelligence index report 2023},
 	author       = {Maslej, Nestor and Fattorini, Loredana and Brynjolfsson, Erik and Etchemendy, John and Ligett, Katrina and Lyons, Terah and Manyika, James and Ngo, Helen and Niebles, Juan Carlos and Parli, Vanessa and others},
 	year         = 2023,
 	journal      = {arXiv preprint arXiv:2310.03715}
-=======
-  title={Artificial intelligence index report 2023},
-  author={Maslej, Nestor and Fattorini, Loredana and Brynjolfsson, Erik and Etchemendy, John and Ligett, Katrina and Lyons, Terah and Manyika, James and Ngo, Helen and Niebles, Juan Carlos and Parli, Vanessa and others},
-  journal={arXiv preprint arXiv:2310.03715},
-  year={2023}
->>>>>>> c80fd3d5
 }
 @article{mattson2020mlperf,
 	title        = {Mlperf training benchmark},
@@ -2977,17 +2919,10 @@
 	pages        = {e16194}
 }
 @book{nakano2021geopolitics,
-<<<<<<< HEAD
 	title        = {The geopolitics of critical minerals supply chains},
 	author       = {Nakano, Jane},
 	year         = 2021,
 	publisher    = {JSTOR}
-=======
-  title={The geopolitics of critical minerals supply chains},
-  author={Nakano, Jane},
-  year={2021},
-  publisher={JSTOR}
->>>>>>> c80fd3d5
 }
 @article{narayanan2006break,
 	title        = {How to break anonymity of the netflix prize dataset},
@@ -3176,17 +3111,10 @@
 	month        = {Mar},
 	journal      = {arXiv},
 	doi          = {&nbsp; https://doi.org/10.48550/arXiv.2103.14749 arXiv-issued DOI via DataCite},
-<<<<<<< HEAD
 	bdsk-url-1   = {&nbsp;%20https://doi.org/10.48550/arXiv.2103.14749%20arXiv-issued%20DOI%20via%20DataCite}
 }
 @misc{obarBiggestLieInternet2018,
 	title        = {The Biggest Lie on the Internet},
-=======
-	note         = {tex.bdsk-url-1: \&nbsp;\%20https://doi.org/10.48550/arXiv.2103.14749\%20arXiv-issued\%20DOI\%20via\%20DataCite},
-}
-@misc{obarBiggestLieInternet2018,
-	title   = {The Biggest Lie on the Internet},
->>>>>>> c80fd3d5
 	author       = {Obar, Jonathan A. and Oeldorf-Hirsch, Anne},
 	year         = 2018,
 	month        = jun,
@@ -3373,19 +3301,11 @@
 	pages        = 797
 }
 @article{phillips2020four,
-<<<<<<< HEAD
 	title        = {Four principles of explainable artificial intelligence},
 	author       = {Phillips, P Jonathon and Hahn, Carina A and Fontana, Peter C and Broniatowski, David A and Przybocki, Mark A},
 	year         = 2020,
 	journal      = {Gaithersburg, Maryland},
 	volume       = 18
-=======
-  title={Four principles of explainable artificial intelligence},
-  author={Phillips, P Jonathon and Hahn, Carina A and Fontana, Peter C and Broniatowski, David A and Przybocki, Mark A},
-  journal={Gaithersburg, Maryland},
-  volume={18},
-  year={2020}
->>>>>>> c80fd3d5
 }
 @article{plasma,
 	title        = {Noninvasive assessment of dofetilide plasma concentration using a deep learning (neural network) analysis of the surface electrocardiogram: A proof of concept study},
@@ -3414,7 +3334,6 @@
 	publisher    = {{IEEE}},
 	pages        = {157--167},
 	doi          = {10.1109/ispass57527.2023.00024},
-<<<<<<< HEAD
 	url          = {https://doi.org/10.1109%2Fispass57527.2023.00024},
 	urldate      = {2023-10-25},
 	note         = {arXiv:2201.01863 [cs]},
@@ -3423,9 +3342,6 @@
 	file         = {Prakash et al. - 2023 - CFU Playground Full-Stack Open-Source Framework f.pdf:/Users/alex/Zotero/storage/BZNRIDTL/Prakash et al. - 2023 - CFU Playground Full-Stack Open-Source Framework f.pdf:application/pdf},
 	keywords     = {Computer Science - Machine Learning, Computer Science - Distributed, Parallel, and Cluster Computing, Computer Science - Hardware Architecture},
 	language     = {en}
-=======
-	url          = {https://doi.org/10.1109%2Fispass57527.2023.00024}
->>>>>>> c80fd3d5
 }
 @inproceedings{prakash_cfu_2023,
 	title        = {{CFU} {Playground}: {Full}-{Stack} {Open}-{Source} {Framework} for {Tiny} {Machine} {Learning} ({tinyML}) {Acceleration} on {FPGAs}},
@@ -3445,7 +3361,6 @@
 	bdsk-url-1   = {http://arxiv.org/abs/2201.01863},
 	bdsk-url-2   = {https://doi.org/10.1109/ISPASS57527.2023.00024}
 }
-<<<<<<< HEAD
 @misc{prakash2023tinyml,
 	title        = {Is TinyML Sustainable? Assessing the Environmental Impacts of Machine Learning on Microcontrollers},
 	author       = {Shvetank Prakash and Matthew Stewart and Colby Banbury and Mark Mazumder and Pete Warden and Brian Plancher and Vijay Janapa Reddi},
@@ -3454,19 +3369,6 @@
 	eprint       = {2301.11899},
 	archiveprefix = {arXiv},
 	primaryclass = {cs.LG}
-=======
-@inproceedings{prakashCFUPlaygroundFullStack2023,
-	shorttitle   = {{CFU} {Playground}},
-	author       = {Prakash, Shvetank and Callahan, Tim and Bushagour, Joseph and Banbury, Colby and Green, Alan V. and Warden, Pete and Ansell, Tim and Reddi, Vijay Janapa},
-	year         = 2023,
-	month        = apr,
-	booktitle    = {2023 {IEEE} {International} {Symposium} on {Performance} {Analysis} of {Systems} and {Software} ({ISPASS})},
-	pages        = {157--167},
-	doi          = {10.1109/ISPASS57527.2023.00024},
-	url          = {http://arxiv.org/abs/2201.01863},
-	urldate      = {2023-10-23},
-	note         = {arXiv:2201.01863 [cs]}
->>>>>>> c80fd3d5
 }
 @misc{prakashTinyMLSustainableAssessing2023,
 	title   = {Is {TinyML} {Sustainable}?},
@@ -3772,7 +3674,6 @@
 	pages        = {10--19}
 }
 @article{schwartz2020green,
-<<<<<<< HEAD
 	title        = {Green ai},
 	author       = {Schwartz, Roy and Dodge, Jesse and Smith, Noah A and Etzioni, Oren},
 	year         = 2020,
@@ -3781,16 +3682,6 @@
 	volume       = 63,
 	number       = 12,
 	pages        = {54--63}
-=======
-  title={Green ai},
-  author={Schwartz, Roy and Dodge, Jesse and Smith, Noah A and Etzioni, Oren},
-  journal={Communications of the ACM},
-  volume={63},
-  number={12},
-  pages={54--63},
-  year={2020},
-  publisher={ACM New York, NY, USA}
->>>>>>> c80fd3d5
 }
 @inproceedings{schwartz2021deployment,
 	title        = {Deployment of Embedded Edge-AI for Wildlife Monitoring in Remote Regions},
@@ -4025,7 +3916,6 @@
 	date-added   = {2023-11-22 19:26:18 -0500},
 	date-modified = {2023-11-22 19:26:57 -0500}
 }
-<<<<<<< HEAD
 @misc{strubell2019energy,
 	title        = {Energy and Policy Considerations for Deep Learning in NLP},
 	author       = {Emma Strubell and Ananya Ganesh and Andrew McCallum},
@@ -4033,31 +3923,6 @@
 	eprint       = {1906.02243},
 	archiveprefix = {arXiv},
 	primaryclass = {cs.CL}
-=======
-@misc{spiegelTextileCompaniesSlammed2022,
-	author       = {Spiegel, Rob},
-	year         = 2022,
-	month        = jun,
-	journal      = {designnews.com},
-	url          = {https://www.designnews.com/automation/textile-companies-slammed-shortages-and-missing-labor},
-	urldate      = {2023-02-10},
-	language     = {en}
-}
-@article{stiglicEffectsScreentimeHealth2019,
-	shorttitle   = {Effects of screentime on the health and well-being of children and adolescents},
-	author       = {Stiglic, Neza and Viner, Russell M},
-	year         = 2019,
-	month        = jan,
-	journal      = {BMJ Open},
-	volume       = 9,
-	number       = 1,
-	pages        = {e023191},
-	doi          = {10.1136/bmjopen-2018-023191},
-	issn         = {2044-6055, 2044-6055},
-	url          = {https://bmjopen.bmj.com/lookup/doi/10.1136/bmjopen-2018-023191},
-	urldate      = {2023-09-20},
-	language     = {en}
->>>>>>> c80fd3d5
 }
 @article{strubellEnergyPolicyConsiderations2019,
 	shorttitle   = {Energy and Policy Considerations for Deep Learning in NLP},
@@ -4260,18 +4125,11 @@
 	year         = 2022,
 	institution  = {Uptime Institute}
 }
-<<<<<<< HEAD
 @techreport{USA_energy,
 	title        = {United States Data Center Energy Usage Report},
 	author       = {Shehabi, Arman, Sarah Josephine Smith, Dale A. Sartor, Richard E. Brown, Magnus Herrlin, Jonathan G. Koomey, Eric R. Masanet, Nathaniel Horner, Inês Lima Azevedo, William Lintner},
 	year         = 2016,
 	institution  = {Berkeley Laboratory}
-=======
-@article{USA_energy,
-  title={United states data center energy usage report},
-  author={Shehabi, Arman and Smith, Sarah and Sartor, Dale and Brown, Richard and Herrlin, Magnus and Koomey, Jonathan and Masanet, Eric and Horner, Nathaniel and Azevedo, In{\^e}s and Lintner, William},
-  year={2016}
->>>>>>> c80fd3d5
 }
 @article{USA_footprint,
 	title        = {The environmental footprint of data centers in the United States},
@@ -4533,39 +4391,12 @@
 	volume       = 4,
 	pages        = {795--813}
 }
-<<<<<<< HEAD
 @inproceedings{xavier,
 	title        = {Understanding the difficulty of training deep feedforward neural networks},
 	author       = {Glorot, Xavier and Bengio, Yoshua},
 	year         = 2010,
 	booktitle    = {Proceedings of the Thirteenth International Conference on Artificial Intelligence and Statistics},
 	url          = {https://proceedings.mlr.press/v9/glorot10a.html}
-=======
-@book{wuAttentionMerchantsEpic2017,
-	shorttitle   = {The attention merchants},
-	author       = {Wu, Tim},
-	year         = 2017,
-	publisher    = {Vintage Books, a division of Penguin Random House LLC},
-	address      = {New York},
-	isbn         = {978-0-8041-7004-8},
-	edition      = {First Vintage Books Edition},
-	annote       = {"From Tim Wu, author of the award-winning The Master Switch and who coined the phrase "net neutrality"--a revelatory look at the rise of "attention harvesting," and its transformative effect on our society and our selves. Attention merchant: an industrial-scale harvester of human attention. A firm whose business model is the mass capture of attention for resale to advertisers. In nearly every moment of our waking lives, we face a barrage of advertising enticements, branding efforts, sponsored social media, commercials and other efforts to harvest our attention. Over the last century, few times or spaces have remained uncultivated by the "attention merchants," contributing to the distracted, unfocused tenor of our times. Tim Wu argues that this is not simply the byproduct of recent inventions but the end result of more than a century's growth and expansion in the industries that feed on human attention. From the pre-Madison Avenue birth of advertising to TV's golden age to our present age of radically individualized choices, the business model of "attention merchants" has always been the same. He describes the revolts that have risen against these relentless attempts to influence our consumption, from the remote control to FDA regulations to Apple's ad-blocking OS. But he makes clear that attention merchants grow ever-new heads, and their means of harvesting our attention have given rise to the defining industries of our time, changing our nature--cognitive, social, and otherwise--in ways unimaginable even a generation ago"-- "From Tim Wu, author of award-winning The Master Switch, and who coined the phrase "net neutrality"--a revelatory look at the rise of "attention harvesting," and its transformative effect on our society and our selves"--}
-}
-@article{wuSustainableAIEnvironmental,
-  title={Sustainable ai: Environmental implications, challenges and opportunities},
-  author={Wu, Carole-Jean and Raghavendra, Ramya and Gupta, Udit and Acun, Bilge and Ardalani, Newsha and Maeng, Kiwan and Chang, Gloria and Aga, Fiona and Huang, Jinshi and Bai, Charles and others},
-  journal={Proceedings of Machine Learning and Systems},
-  volume={4},
-  pages={795--813},
-  year={2022}
-}
-@misc{www.bibliopolis.comLinesMetallicCircuit,
-	author       = {www.bibliopolis.com},
-	journal      = {James E. Arsenault \& Company},
-	url          = {https://www.jamesarsenault.com/pages/books/5190/j-hart-nutley-del-and-compiler/lines-and-metallic-circuit-connections-american-telephone-and-telegraph-company-map-title?soldItem=true},
-	urldate      = {2022-11-20},
-	language     = {en-US}
->>>>>>> c80fd3d5
 }
 @inproceedings{xie2020adversarial,
 	title        = {Adversarial examples improve image recognition},
