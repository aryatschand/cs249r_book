@inproceedings{abadi2016deep,
	title        = {Deep learning with differential privacy},
	author       = {Abadi, Martin and Chu, Andy and Goodfellow, Ian and McMahan, H Brendan and Mironov, Ilya and Talwar, Kunal and Zhang, Li},
	year         = 2016,
	booktitle    = {Proceedings of the 2016 ACM SIGSAC conference on computer and communications security},
	pages        = {308--318}
}

@inproceedings{abadi2016tensorflow,
	title        = {$\{$TensorFlow$\}$: a system for $\{$Large-Scale$\}$ machine learning},
	author       = {Abadi, Mart{\'\i}n and Barham, Paul and Chen, Jianmin and Chen, Zhifeng and Davis, Andy and Dean, Jeffrey and Devin, Matthieu and Ghemawat, Sanjay and Irving, Geoffrey and Isard, Michael and others},
	year         = 2016,
	booktitle    = {12th USENIX symposium on operating systems design and implementation (OSDI 16)},
	pages        = {265--283}
}

@inproceedings{adolf2016fathom,
	title        = {Fathom: Reference workloads for modern deep learning methods},
	author       = {Adolf, Robert and Rama, Saketh and Reagen, Brandon and Wei, Gu-Yeon and Brooks, David},
	year         = 2016,
	booktitle    = {2016 IEEE International Symposium on Workload Characterization (IISWC)},
	pages        = {1--10},
	organization = {IEEE}
}

@misc{al2016theano,
	title        = {Theano: A Python framework for fast computation of mathematical expressions},
	author       = {The Theano Development Team and Rami Al-Rfou and Guillaume Alain and Amjad Almahairi and Christof Angermueller and Dzmitry Bahdanau and Nicolas Ballas and Frédéric Bastien and Justin Bayer and Anatoly Belikov and Alexander Belopolsky and Yoshua Bengio and Arnaud Bergeron and James Bergstra and Valentin Bisson and Josh Bleecher Snyder and Nicolas Bouchard and Nicolas Boulanger-Lewandowski and Xavier Bouthillier and Alexandre de Brébisson and Olivier Breuleux and Pierre-Luc Carrier and Kyunghyun Cho and Jan Chorowski and Paul Christiano and Tim Cooijmans and Marc-Alexandre Côté and Myriam Côté and Aaron Courville and Yann N. Dauphin and Olivier Delalleau and Julien Demouth and Guillaume Desjardins and Sander Dieleman and Laurent Dinh and Mélanie Ducoffe and Vincent Dumoulin and Samira Ebrahimi Kahou and Dumitru Erhan and Ziye Fan and Orhan Firat and Mathieu Germain and Xavier Glorot and Ian Goodfellow and Matt Graham and Caglar Gulcehre and Philippe Hamel and Iban Harlouchet and Jean-Philippe Heng and Balázs Hidasi and Sina Honari and Arjun Jain and Sébastien Jean and Kai Jia and Mikhail Korobov and Vivek Kulkarni and Alex Lamb and Pascal Lamblin and Eric Larsen and César Laurent and Sean Lee and Simon Lefrancois and Simon Lemieux and Nicholas Léonard and Zhouhan Lin and Jesse A. Livezey and Cory Lorenz and Jeremiah Lowin and Qianli Ma and Pierre-Antoine Manzagol and Olivier Mastropietro and Robert T. McGibbon and Roland Memisevic and Bart van Merriënboer and Vincent Michalski and Mehdi Mirza and Alberto Orlandi and Christopher Pal and Razvan Pascanu and Mohammad Pezeshki and Colin Raffel and Daniel Renshaw and Matthew Rocklin and Adriana Romero and Markus Roth and Peter Sadowski and John Salvatier and François Savard and Jan Schlüter and John Schulman and Gabriel Schwartz and Iulian Vlad Serban and Dmitriy Serdyuk and Samira Shabanian and Étienne Simon and Sigurd Spieckermann and S. Ramana Subramanyam and Jakub Sygnowski and Jérémie Tanguay and Gijs van Tulder and Joseph Turian and Sebastian Urban and Pascal Vincent and Francesco Visin and Harm de Vries and David Warde-Farley and Dustin J. Webb and Matthew Willson and Kelvin Xu and Lijun Xue and Li Yao and Saizheng Zhang and Ying Zhang},
	year         = 2016,
	eprint       = {1605.02688},
	archiveprefix = {arXiv},
	primaryclass = {cs.SC}
}

@article{Aledhari_Razzak_Parizi_Saeed_2020,
	title        = {Federated learning: A survey on enabling technologies, Protocols, and applications},
	author       = {Aledhari, Mohammed and Razzak, Rehma and Parizi, Reza M. and Saeed, Fahad},
	year         = 2020,
	journal      = {IEEE Access},
	volume       = 8,
	pages        = {140699–140725},
	doi          = {10.1109/access.2020.3013541}
}

@article{aljundi_gradient_nodate,
	title        = {Gradient based sample selection for online continual learning},
	author       = {Aljundi, Rahaf and Lin, Min and Goujaud, Baptiste and Bengio, Yoshua},
	language     = {en},
	file         = {Aljundi et al. - Gradient based sample selection for online continu.pdf:/Users/alex/Zotero/storage/GPHM4KY7/Aljundi et al. - Gradient based sample selection for online continu.pdf:application/pdf}
}

@inproceedings{altayeb2022classifying,
	title        = {Classifying mosquito wingbeat sound using TinyML},
	author       = {Altayeb, Moez and Zennaro, Marco and Rovai, Marcelo},
	year         = 2022,
	booktitle    = {Proceedings of the 2022 ACM Conference on Information Technology for Social Good},
	pages        = {132--137}
}

@misc{amodei_ai_2018,
	title        = {{AI} and {Compute}},
	author       = {Amodei, Dario and Hernandez, Danny},
	year         = 2018,
	month        = may,
	journal      = {OpenAI Blog},
	url          = {https://openai.com/research/ai-and-compute}
}

@inproceedings{antol2015vqa,
	title        = {Vqa: Visual question answering},
	author       = {Antol, Stanislaw and Agrawal, Aishwarya and Lu, Jiasen and Mitchell, Margaret and Batra, Dhruv and Zitnick, C Lawrence and Parikh, Devi},
	year         = 2015,
	booktitle    = {Proceedings of the IEEE international conference on computer vision},
	pages        = {2425--2433}
}

@article{app112211073,
	title        = {Hardware/Software Co-Design for TinyML Voice-Recognition Application on Resource Frugal Edge Devices},
	author       = {Kwon, Jisu and Park, Daejin},
	year         = 2021,
	journal      = {Applied Sciences},
	volume       = 11,
	number       = 22,
	doi          = {10.3390/app112211073},
	issn         = {2076-3417},
	url          = {https://www.mdpi.com/2076-3417/11/22/11073},
	article-number = 11073,
	abstract     = {On-device artificial intelligence has attracted attention globally, and attempts to combine the internet of things and TinyML (machine learning) applications are increasing. Although most edge devices have limited resources, time and energy costs are important when running TinyML applications. In this paper, we propose a structure in which the part that preprocesses externally input data in the TinyML application is distributed to the hardware. These processes are performed using software in the microcontroller unit of an edge device. Furthermore, resistor&ndash;transistor logic, which perform not only windowing using the Hann function, but also acquire audio raw data, is added to the inter-integrated circuit sound module that collects audio data in the voice-recognition application. As a result of the experiment, the windowing function was excluded from the TinyML application of the embedded board. When the length of the hardware-implemented Hann window is 80 and the quantization degree is 2&minus;5, the exclusion causes a decrease in the execution time of the front-end function and energy consumption by 8.06% and 3.27%, respectively.}
}

@article{Ardila_Branson_Davis_Henretty_Kohler_Meyer_Morais_Saunders_Tyers_Weber_2020,
	title        = {Common Voice: A Massively-Multilingual Speech Corpus},
	author       = {Ardila, Rosana and Branson, Megan and Davis, Kelly and Henretty, Michael and Kohler, Michael and Meyer, Josh and Morais, Reuben and Saunders, Lindsay and Tyers, Francis M. and Weber, Gregor},
	year         = 2020,
	month        = {May},
	journal      = {Proceedings of the 12th Conference on Language Resources and Evaluation},
	pages        = {4218–4222}
}

@misc{awq,
	title        = {AWQ: Activation-aware Weight Quantization for LLM Compression and Acceleration},
	author       = {Lin and Tang, Tang and Yang, Dang and Gan, Han},
	year         = 2023,
	doi          = {10.48550/arXiv.2306.00978},
	url          = {https://arxiv.org/abs/2306.00978},
	urldate      = {2023-10-03},
	abstract     = {Large language models (LLMs) have shown excellent performance on various tasks, but the astronomical model size raises the hardware barrier for serving (memory size) and slows down token generation (memory bandwidth). In this paper, we propose Activation-aware Weight Quantization (AWQ), a hardware-friendly approach for LLM low-bit weight-only quantization. Our method is based on the observation that weights are not equally important: protecting only 1% of salient weights can greatly reduce quantization error. We then propose to search for the optimal perchannel scaling that protects the salient weights by observing the activation, not weights. AWQ does not rely on any backpropagation or reconstruction, so it can well preserve LLMs’ generalization ability on different domains and modalities, without overfitting to the calibration set. AWQ outperforms existing work on various language modeling and domain-specific benchmarks. Thanks to better generalization, it achieves excellent quantization performance for instruction-tuned LMs and, for the first time, multi-modal LMs. Alongside AWQ, we implement an efficient and flexible inference framework tailored for LLMs on the edge, offering more than 3× speedup over the Huggingface FP16 implementation on both desktop and mobile GPUs. It also democratizes the deployment of the 70B Llama-2 model on mobile GPU (NVIDIA Jetson Orin 64GB).}
}

@inproceedings{bamoumen2022tinyml,
	title        = {How TinyML Can be Leveraged to Solve Environmental Problems: A Survey},
	author       = {Bamoumen, Hatim and Temouden, Anas and Benamar, Nabil and Chtouki, Yousra},
	year         = 2022,
	booktitle    = {2022 International Conference on Innovation and Intelligence for Informatics, Computing, and Technologies (3ICT)},
	pages        = {338--343},
	organization = {IEEE}
}

@article{banbury2020benchmarking,
	title        = {Benchmarking tinyml systems: Challenges and direction},
	author       = {Banbury, Colby R and Reddi, Vijay Janapa and Lam, Max and Fu, William and Fazel, Amin and Holleman, Jeremy and Huang, Xinyuan and Hurtado, Robert and Kanter, David and Lokhmotov, Anton and others},
	year         = 2020,
	journal      = {arXiv preprint arXiv:2003.04821}
}

@article{bank2023autoencoders,
	title        = {Autoencoders},
	author       = {Bank, Dor and Koenigstein, Noam and Giryes, Raja},
	year         = 2023,
	journal      = {Machine Learning for Data Science Handbook: Data Mining and Knowledge Discovery Handbook},
	publisher    = {Springer},
	pages        = {353--374}
}

@book{barroso2019datacenter,
	title        = {The datacenter as a computer: Designing warehouse-scale machines},
	author       = {Barroso, Luiz Andr{\'e} and H{\"o}lzle, Urs and Ranganathan, Parthasarathy},
	year         = 2019,
	publisher    = {Springer Nature}
}

@article{Bender_Friedman_2018,
	title        = {Data statements for natural language processing: Toward mitigating system bias and enabling better science},
	author       = {Bender, Emily M. and Friedman, Batya},
	year         = 2018,
	journal      = {Transactions of the Association for Computational Linguistics},
	volume       = 6,
	pages        = {587–604},
	doi          = {10.1162/tacl_a_00041}
}

@article{beyer2020we,
	title        = {Are we done with imagenet?},
	author       = {Beyer, Lucas and H{\'e}naff, Olivier J and Kolesnikov, Alexander and Zhai, Xiaohua and Oord, A{\"a}ron van den},
	year         = 2020,
	journal      = {arXiv preprint arXiv:2006.07159}
}

@article{biggio2014pattern,
	title        = {Pattern recognition systems under attack: Design issues and research challenges},
	author       = {Biggio, Battista and Fumera, Giorgio and Roli, Fabio},
	year         = 2014,
	journal      = {International Journal of Pattern Recognition and Artificial Intelligence},
	publisher    = {World Scientific},
	volume       = 28,
	number       = {07},
	pages        = 1460002
}

@misc{blalock_what_2020,
	title        = {What is the {State} of {Neural} {Network} {Pruning}?},
	author       = {Blalock, Davis and Ortiz, Jose Javier Gonzalez and Frankle, Jonathan and Guttag, John},
	year         = 2020,
	month        = mar,
	publisher    = {arXiv},
	doi          = {10.48550/arXiv.2003.03033},
	url          = {http://arxiv.org/abs/2003.03033},
	urldate      = {2023-10-20},
	note         = {arXiv:2003.03033 [cs, stat]},
	abstract     = {Neural network pruning---the task of reducing the size of a network by removing parameters---has been the subject of a great deal of work in recent years. We provide a meta-analysis of the literature, including an overview of approaches to pruning and consistent findings in the literature. After aggregating results across 81 papers and pruning hundreds of models in controlled conditions, our clearest finding is that the community suffers from a lack of standardized benchmarks and metrics. This deficiency is substantial enough that it is hard to compare pruning techniques to one another or determine how much progress the field has made over the past three decades. To address this situation, we identify issues with current practices, suggest concrete remedies, and introduce ShrinkBench, an open-source framework to facilitate standardized evaluations of pruning methods. We use ShrinkBench to compare various pruning techniques and show that its comprehensive evaluation can prevent common pitfalls when comparing pruning methods.},
	keywords     = {Computer Science - Machine Learning, Statistics - Machine Learning},
	file         = {arXiv Fulltext PDF:/Users/jeffreyma/Zotero/storage/MA4QGZ6E/Blalock et al. - 2020 - What is the State of Neural Network Pruning.pdf:application/pdf;arXiv.org Snapshot:/Users/jeffreyma/Zotero/storage/8DFKG4GL/2003.html:text/html}
}

@article{brown2020language,
	title        = {Language models are few-shot learners},
	author       = {Brown, Tom and Mann, Benjamin and Ryder, Nick and Subbiah, Melanie and Kaplan, Jared D and Dhariwal, Prafulla and Neelakantan, Arvind and Shyam, Pranav and Sastry, Girish and Askell, Amanda and others},
	year         = 2020,
	journal      = {Advances in neural information processing systems},
	volume       = 33,
	pages        = {1877--1901}
}

@inproceedings{cai_online_2021,
	title        = {Online {Continual} {Learning} with {Natural} {Distribution} {Shifts}: {An} {Empirical} {Study} with {Visual} {Data}},
	shorttitle   = {Online {Continual} {Learning} with {Natural} {Distribution} {Shifts}},
	author       = {Cai, Zhipeng and Sener, Ozan and Koltun, Vladlen},
	year         = 2021,
	month        = oct,
	booktitle    = {2021 {IEEE}/{CVF} {International} {Conference} on {Computer} {Vision} ({ICCV})},
	publisher    = {IEEE},
	address      = {Montreal, QC, Canada},
	pages        = {8261--8270},
	doi          = {10.1109/ICCV48922.2021.00817},
	isbn         = {978-1-66542-812-5},
	url          = {https://ieeexplore.ieee.org/document/9710740/},
	urldate      = {2023-10-26},
	language     = {en},
	file         = {Cai et al. - 2021 - Online Continual Learning with Natural Distributio.pdf:/Users/alex/Zotero/storage/R7ZMIM4K/Cai et al. - 2021 - Online Continual Learning with Natural Distributio.pdf:application/pdf}
}

@article{cai_tinytl_nodate,
	title        = {{TinyTL}: {Reduce} {Memory}, {Not} {Parameters} for {Efﬁcient} {On}-{Device} {Learning}},
	author       = {Cai, Han and Gan, Chuang and Zhu, Ligeng and Han, Song},
	language     = {en},
	file         = {Cai et al. - TinyTL Reduce Memory, Not Parameters for Efﬁcient.pdf:/Users/alex/Zotero/storage/J9C8PTCX/Cai et al. - TinyTL Reduce Memory, Not Parameters for Efﬁcient.pdf:application/pdf}
}

@article{cai2018proxylessnas,
	title        = {Proxylessnas: Direct neural architecture search on target task and hardware},
	author       = {Cai, Han and Zhu, Ligeng and Han, Song},
	year         = 2018,
	journal      = {arXiv preprint arXiv:1812.00332}
}

@article{cai2020tinytl,
	title        = {Tinytl: Reduce memory, not parameters for efficient on-device learning},
	author       = {Cai, Han and Gan, Chuang and Zhu, Ligeng and Han, Song},
	year         = 2020,
	journal      = {Advances in Neural Information Processing Systems},
	volume       = 33,
	pages        = {11285--11297}
}

@article{Chapelle_Scholkopf_Zien,
	title        = {Semi-supervised learning (Chapelle, O. et al., eds.; 2006) [book reviews]},
	author       = {Chapelle, O. and Scholkopf, B. and Zien, Eds., A.},
	year         = 2009,
	journal      = {IEEE Transactions on Neural Networks},
	volume       = 20,
	number       = 3,
	pages        = {542–542},
	doi          = {10.1109/tnn.2009.2015974}
}

@misc{chen__inpainting_2022,
	title        = {Inpainting {Fluid} {Dynamics} with {Tensor} {Decomposition} ({NumPy})},
	author       = {Chen (陈新宇), Xinyu},
	year         = 2022,
	month        = mar,
	journal      = {Medium},
	url          = {https://medium.com/@xinyu.chen/inpainting-fluid-dynamics-with-tensor-decomposition-numpy-d84065fead4d},
	urldate      = {2023-10-20},
	abstract     = {Some simple examples for showing how to use tensor decomposition to reconstruct fluid dynamics},
	language     = {en}
}

@misc{chen_tvm_2018,
	title        = {{TVM}: {An} {Automated} {End}-to-{End} {Optimizing} {Compiler} for {Deep} {Learning}},
	shorttitle   = {{TVM}},
	author       = {Chen, Tianqi and Moreau, Thierry and Jiang, Ziheng and Zheng, Lianmin and Yan, Eddie and Cowan, Meghan and Shen, Haichen and Wang, Leyuan and Hu, Yuwei and Ceze, Luis and Guestrin, Carlos and Krishnamurthy, Arvind},
	year         = 2018,
	month        = oct,
	publisher    = {arXiv},
	url          = {http://arxiv.org/abs/1802.04799},
	urldate      = {2023-10-26},
	note         = {arXiv:1802.04799 [cs]},
	language     = {en},
	keywords     = {Computer Science - Artificial Intelligence, Computer Science - Machine Learning, Computer Science - Programming Languages},
	annote       = {Comment: Significantly improved version, add automated optimization},
	file         = {Chen et al. - 2018 - TVM An Automated End-to-End Optimizing Compiler f.pdf:/Users/alex/Zotero/storage/QR8MHJ38/Chen et al. - 2018 - TVM An Automated End-to-End Optimizing Compiler f.pdf:application/pdf}
}

@article{chen2016training,
	title        = {Training deep nets with sublinear memory cost},
	author       = {Chen, Tianqi and Xu, Bing and Zhang, Chiyuan and Guestrin, Carlos},
	year         = 2016,
	journal      = {arXiv preprint arXiv:1604.06174}
}

@inproceedings{chen2018tvm,
	title        = {$\{$TVM$\}$: An automated $\{$End-to-End$\}$ optimizing compiler for deep learning},
	author       = {Chen, Tianqi and Moreau, Thierry and Jiang, Ziheng and Zheng, Lianmin and Yan, Eddie and Shen, Haichen and Cowan, Meghan and Wang, Leyuan and Hu, Yuwei and Ceze, Luis and others},
	year         = 2018,
	booktitle    = {13th USENIX Symposium on Operating Systems Design and Implementation (OSDI 18)},
	pages        = {578--594}
}

@article{chen2023learning,
	title        = {Learning domain-heterogeneous speaker recognition systems with personalized continual federated learning},
	author       = {Chen, Zhiyong and Xu, Shugong},
	year         = 2023,
	journal      = {EURASIP Journal on Audio, Speech, and Music Processing},
	publisher    = {Springer},
	volume       = 2023,
	number       = 1,
	pages        = 33
}

@misc{chollet2015,
	title        = {keras},
	author       = {François Chollet},
	year         = 2015,
	journal      = {GitHub repository},
	publisher    = {GitHub},
	howpublished = {\url{https://github.com/fchollet/keras}},
	commit       = {5bcac37}
}

@article{chollet2018keras,
	title        = {Introduction to keras},
	author       = {Chollet, Fran{\c{c}}ois},
	year         = 2018,
	journal      = {March 9th}
}

@inproceedings{chu2021discovering,
	title        = {Discovering multi-hardware mobile models via architecture search},
	author       = {Chu, Grace and Arikan, Okan and Bender, Gabriel and Wang, Weijun and Brighton, Achille and Kindermans, Pieter-Jan and Liu, Hanxiao and Akin, Berkin and Gupta, Suyog and Howard, Andrew},
	year         = 2021,
	booktitle    = {Proceedings of the IEEE/CVF Conference on Computer Vision and Pattern Recognition},
	pages        = {3022--3031},
	eprint       = {2008.08178},
	archiveprefix = {arXiv},
	primaryclass = {cs.CV}
}

@article{coleman2017dawnbench,
	title        = {Dawnbench: An end-to-end deep learning benchmark and competition},
	author       = {Coleman, Cody and Narayanan, Deepak and Kang, Daniel and Zhao, Tian and Zhang, Jian and Nardi, Luigi and Bailis, Peter and Olukotun, Kunle and R{\'e}, Chris and Zaharia, Matei},
	year         = 2017,
	journal      = {Training},
	volume       = 100,
	number       = 101,
	pages        = 102
}

@inproceedings{coleman2022similarity,
	title        = {Similarity search for efficient active learning and search of rare concepts},
	author       = {Coleman, Cody and Chou, Edward and Katz-Samuels, Julian and Culatana, Sean and Bailis, Peter and Berg, Alexander C and Nowak, Robert and Sumbaly, Roshan and Zaharia, Matei and Yalniz, I Zeki},
	year         = 2022,
	booktitle    = {Proceedings of the AAAI Conference on Artificial Intelligence},
	volume       = 36,
	number       = 6,
	pages        = {6402--6410}
}

@misc{cottier_trends_2023,
	title        = {Trends in the {Dollar} {Training} {Cost} of {Machine} {Learning} {Systems}},
	author       = {Cottier, Ben},
	year         = 2023,
	month        = jan,
	journal      = {Epoch AI Report},
	url          = {https://epochai.org/blog/trends-in-the-dollar-training-cost-of-machine-learning-systems}
}

@misc{david_tensorflow_2021,
	title        = {{TensorFlow} {Lite} {Micro}: {Embedded} {Machine} {Learning} on {TinyML} {Systems}},
	shorttitle   = {{TensorFlow} {Lite} {Micro}},
	author       = {David, Robert and Duke, Jared and Jain, Advait and Reddi, Vijay Janapa and Jeffries, Nat and Li, Jian and Kreeger, Nick and Nappier, Ian and Natraj, Meghna and Regev, Shlomi and Rhodes, Rocky and Wang, Tiezhen and Warden, Pete},
	year         = 2021,
	month        = mar,
	publisher    = {arXiv},
	url          = {http://arxiv.org/abs/2010.08678},
	urldate      = {2023-10-26},
	note         = {arXiv:2010.08678 [cs]},
	language     = {en},
	keywords     = {Computer Science - Artificial Intelligence, Computer Science - Machine Learning},
	file         = {David et al. - 2021 - TensorFlow Lite Micro Embedded Machine Learning o.pdf:/Users/alex/Zotero/storage/YCFVNEVH/David et al. - 2021 - TensorFlow Lite Micro Embedded Machine Learning o.pdf:application/pdf}
}

@article{david2021tensorflow,
	title        = {Tensorflow lite micro: Embedded machine learning for tinyml systems},
	author       = {David, Robert and Duke, Jared and Jain, Advait and Janapa Reddi, Vijay and Jeffries, Nat and Li, Jian and Kreeger, Nick and Nappier, Ian and Natraj, Meghna and Wang, Tiezhen and others},
	year         = 2021,
	journal      = {Proceedings of Machine Learning and Systems},
	volume       = 3,
	pages        = {800--811}
}

@article{dean2012large,
	title        = {Large scale distributed deep networks},
	author       = {Dean, Jeffrey and Corrado, Greg and Monga, Rajat and Chen, Kai and Devin, Matthieu and Mao, Mark and Ranzato, Marc'aurelio and Senior, Andrew and Tucker, Paul and Yang, Ke and others},
	year         = 2012,
	journal      = {Advances in neural information processing systems},
	volume       = 25
}

@misc{deci,
	title        = {The Ultimate Guide to Deep Learning Model Quantization and Quantization-Aware Training},
	url          = {https://deci.ai/quantization-and-quantization-aware-training/}
}

@misc{deepcompress,
	title        = {Deep Compression: Compressing Deep Neural Networks with Pruning, Trained Quantization and Huffman Coding},
	author       = {Han and Mao and Dally},
	year         = 2016,
	doi          = {10.48550/arXiv.1510.00149},
	url          = {https://arxiv.org/abs/1510.00149},
	urldate      = {2016-02-15},
	abstract     = {Neural networks are both computationally intensive and memory intensive, making them difficult to deploy on embedded systems with limited hardware resources. To address this limitation, we introduce "deep compression", a three stage pipeline: pruning, trained quantization and Huffman coding, that work together to reduce the storage requirement of neural networks by 35x to 49x without affecting their accuracy. Our method first prunes the network by learning only the important connections. Next, we quantize the weights to enforce weight sharing, finally, we apply Huffman coding. After the first two steps we retrain the network to fine tune the remaining connections and the quantized centroids. Pruning, reduces the number of connections by 9x to 13x; Quantization then reduces the number of bits that represent each connection from 32 to 5. On the ImageNet dataset, our method reduced the storage required by AlexNet by 35x, from 240MB to 6.9MB, without loss of accuracy. Our method reduced the size of VGG-16 by 49x from 552MB to 11.3MB, again with no loss of accuracy. This allows fitting the model into on-chip SRAM cache rather than off-chip DRAM memory. Our compression method also facilitates the use of complex neural networks in mobile applications where application size and download bandwidth are constrained. Benchmarked on CPU, GPU and mobile GPU, compressed network has 3x to 4x layerwise speedup and 3x to 7x better energy efficiency.}
}

@inproceedings{deng2009imagenet,
	title        = {ImageNet: A large-scale hierarchical image database},
	author       = {Deng, Jia and Socher, R. and Fei-Fei, Li and Dong, Wei and Li, Kai and Li, Li-Jia},
	year         = 2009,
	month        = {06},
	booktitle    = {2009 IEEE Conference on Computer Vision and Pattern Recognition(CVPR)},
	volume       = 00,
	pages        = {248--255},
	doi          = {10.1109/CVPR.2009.5206848},
	url          = {https://ieeexplore.ieee.org/abstract/document/5206848/},
	added-at     = {2018-09-20T15:22:39.000+0200},
	biburl       = {https://www.bibsonomy.org/bibtex/252793859f5bcbbd3f7f9e5d083160acf/analyst},
	description  = {ImageNet: A large-scale hierarchical image database},
	interhash    = {fbfae3e4fe1a81c477ba00efd0d4d977},
	intrahash    = {52793859f5bcbbd3f7f9e5d083160acf},
	keywords     = {2009 computer-vision cvpr dataset ieee paper},
	timestamp    = {2018-09-20T15:22:39.000+0200}
}

@article{desai2016five,
	title        = {Five Safes: designing data access for research},
	author       = {Desai, Tanvi and Ritchie, Felix and Welpton, Richard and others},
	year         = 2016,
	journal      = {Economics Working Paper Series},
	volume       = 1601,
	pages        = 28
}

@article{desai2020five,
	title        = {Five Safes: designing data access for research; 2016},
	author       = {Desai, Tanvi and Ritchie, Felix and Welpton, Richard},
	year         = 2020,
	journal      = {URL https://www2. uwe. ac. uk/faculties/bbs/Documents/1601. pdf}
}

@article{devlin2018bert,
	title        = {Bert: Pre-training of deep bidirectional transformers for language understanding},
	author       = {Devlin, Jacob and Chang, Ming-Wei and Lee, Kenton and Toutanova, Kristina},
	year         = 2018,
	journal      = {arXiv preprint arXiv:1810.04805}
}

@article{dhar2021survey,
	title        = {A survey of on-device machine learning: An algorithms and learning theory perspective},
	author       = {Dhar, Sauptik and Guo, Junyao and Liu, Jiayi and Tripathi, Samarth and Kurup, Unmesh and Shah, Mohak},
	year         = 2021,
	journal      = {ACM Transactions on Internet of Things},
	publisher    = {ACM New York, NY, USA},
	volume       = 2,
	number       = 3,
	pages        = {1--49}
}

@misc{dong2022splitnets,
	title        = {SplitNets: Designing Neural Architectures for Efficient Distributed Computing on Head-Mounted Systems},
	author       = {Xin Dong and Barbara De Salvo and Meng Li and Chiao Liu and Zhongnan Qu and H. T. Kung and Ziyun Li},
	year         = 2022,
	eprint       = {2204.04705},
	archiveprefix = {arXiv},
	primaryclass = {cs.LG}
}

@article{duisterhof2019learning,
	title        = {Learning to seek: Autonomous source seeking with deep reinforcement learning onboard a nano drone microcontroller},
	author       = {Duisterhof, Bardienus P and Krishnan, Srivatsan and Cruz, Jonathan J and Banbury, Colby R and Fu, William and Faust, Aleksandra and de Croon, Guido CHE and Reddi, Vijay Janapa},
	year         = 2019,
	journal      = {arXiv preprint arXiv:1909.11236}
}

@inproceedings{duisterhof2021sniffy,
	title        = {Sniffy bug: A fully autonomous swarm of gas-seeking nano quadcopters in cluttered environments},
	author       = {Duisterhof, Bardienus P and Li, Shushuai and Burgu{\'e}s, Javier and Reddi, Vijay Janapa and de Croon, Guido CHE},
	year         = 2021,
	booktitle    = {2021 IEEE/RSJ International Conference on Intelligent Robots and Systems (IROS)},
	pages        = {9099--9106},
	organization = {IEEE}
}

@article{dwork2014algorithmic,
	title        = {The algorithmic foundations of differential privacy},
	author       = {Dwork, Cynthia and Roth, Aaron and others},
	year         = 2014,
	journal      = {Foundations and Trends{\textregistered} in Theoretical Computer Science},
	publisher    = {Now Publishers, Inc.},
	volume       = 9,
	number       = {3--4},
	pages        = {211--407}
}

@article{electronics12102287,
	title        = {Reviewing Federated Learning Aggregation Algorithms; Strategies, Contributions, Limitations and Future Perspectives},
	author       = {Moshawrab, Mohammad and Adda, Mehdi and Bouzouane, Abdenour and Ibrahim, Hussein and Raad, Ali},
	year         = 2023,
	journal      = {Electronics},
	volume       = 12,
	number       = 10,
	doi          = {10.3390/electronics12102287},
	issn         = {2079-9292},
	url          = {https://www.mdpi.com/2079-9292/12/10/2287},
	article-number = 2287
}

@misc{energyproblem,
	title        = {Computing's energy problem (and what we can do about it)},
	author       = {ISSCC},
	year         = 2014,
	url          = {https://ieeexplore.ieee.org/document/6757323},
	urldate      = {2014-03-06}
}

@article{esteva2017dermatologist,
	title        = {Dermatologist-level classification of skin cancer with deep neural networks},
	author       = {Esteva, Andre and Kuprel, Brett and Novoa, Roberto A and Ko, Justin and Swetter, Susan M and Blau, Helen M and Thrun, Sebastian},
	year         = 2017,
	journal      = {nature},
	publisher    = {Nature Publishing Group},
	volume       = 542,
	number       = 7639,
	pages        = {115--118}
}

@misc{fahim2021hls4ml,
	title        = {hls4ml: An Open-Source Codesign Workflow to Empower Scientific Low-Power Machine Learning Devices},
	author       = {Farah Fahim and Benjamin Hawks and Christian Herwig and James Hirschauer and Sergo Jindariani and Nhan Tran and Luca P. Carloni and Giuseppe Di Guglielmo and Philip Harris and Jeffrey Krupa and Dylan Rankin and Manuel Blanco Valentin and Josiah Hester and Yingyi Luo and John Mamish and Seda Orgrenci-Memik and Thea Aarrestad and Hamza Javed and Vladimir Loncar and Maurizio Pierini and Adrian Alan Pol and Sioni Summers and Javier Duarte and Scott Hauck and Shih-Chieh Hsu and Jennifer Ngadiuba and Mia Liu and Duc Hoang and Edward Kreinar and Zhenbin Wu},
	year         = 2021,
	eprint       = {2103.05579},
	archiveprefix = {arXiv},
	primaryclass = {cs.LG}
}

@misc{frankle_lottery_2019,
	title        = {The {Lottery} {Ticket} {Hypothesis}: {Finding} {Sparse}, {Trainable} {Neural} {Networks}},
	shorttitle   = {The {Lottery} {Ticket} {Hypothesis}},
	author       = {Frankle, Jonathan and Carbin, Michael},
	year         = 2019,
	month        = mar,
	publisher    = {arXiv},
	doi          = {10.48550/arXiv.1803.03635},
	url          = {http://arxiv.org/abs/1803.03635},
	urldate      = {2023-10-20},
	note         = {arXiv:1803.03635 [cs]},
	abstract     = {Neural network pruning techniques can reduce the parameter counts of trained networks by over 90\%, decreasing storage requirements and improving computational performance of inference without compromising accuracy. However, contemporary experience is that the sparse architectures produced by pruning are difficult to train from the start, which would similarly improve training performance. We find that a standard pruning technique naturally uncovers subnetworks whose initializations made them capable of training effectively. Based on these results, we articulate the "lottery ticket hypothesis:" dense, randomly-initialized, feed-forward networks contain subnetworks ("winning tickets") that - when trained in isolation - reach test accuracy comparable to the original network in a similar number of iterations. The winning tickets we find have won the initialization lottery: their connections have initial weights that make training particularly effective. We present an algorithm to identify winning tickets and a series of experiments that support the lottery ticket hypothesis and the importance of these fortuitous initializations. We consistently find winning tickets that are less than 10-20\% of the size of several fully-connected and convolutional feed-forward architectures for MNIST and CIFAR10. Above this size, the winning tickets that we find learn faster than the original network and reach higher test accuracy.},
	keywords     = {Computer Science - Artificial Intelligence, Computer Science - Machine Learning, Computer Science - Neural and Evolutionary Computing},
	file         = {arXiv Fulltext PDF:/Users/jeffreyma/Zotero/storage/6STHYGW5/Frankle and Carbin - 2019 - The Lottery Ticket Hypothesis Finding Sparse, Tra.pdf:application/pdf;arXiv.org Snapshot:/Users/jeffreyma/Zotero/storage/QGNSCTQB/1803.html:text/html}
}

@article{gaviria2022dollar,
	title        = {The Dollar Street Dataset: Images Representing the Geographic and Socioeconomic Diversity of the World},
	author       = {Gaviria Rojas, William and Diamos, Sudnya and Kini, Keertan and Kanter, David and Janapa Reddi, Vijay and Coleman, Cody},
	year         = 2022,
	journal      = {Advances in Neural Information Processing Systems},
	volume       = 35,
	pages        = {12979--12990}
}

@article{Gebru_Morgenstern_Vecchione_Vaughan_Wallach_III_Crawford_2021,
	title        = {Datasheets for datasets},
	author       = {Gebru, Timnit and Morgenstern, Jamie and Vecchione, Briana and Vaughan, Jennifer Wortman and Wallach, Hanna and III, Hal Daumé and Crawford, Kate},
	year         = 2021,
	journal      = {Communications of the ACM},
	volume       = 64,
	number       = 12,
	pages        = {86–92},
	doi          = {10.1145/3458723}
}

@article{goodfellow2020generative,
	title        = {Generative adversarial networks},
	author       = {Goodfellow, Ian and Pouget-Abadie, Jean and Mirza, Mehdi and Xu, Bing and Warde-Farley, David and Ozair, Sherjil and Courville, Aaron and Bengio, Yoshua},
	year         = 2020,
	journal      = {Communications of the ACM},
	publisher    = {ACM New York, NY, USA},
	volume       = 63,
	number       = 11,
	pages        = {139--144}
}

@misc{Google,
	title        = {Information quality & content moderation},
	author       = {Google},
	url          = {https://blog.google/documents/83/}
}

@misc{gordon_morphnet_2018,
	title        = {{MorphNet}: {Fast} \& {Simple} {Resource}-{Constrained} {Structure} {Learning} of {Deep} {Networks}},
	shorttitle   = {{MorphNet}},
	author       = {Gordon, Ariel and Eban, Elad and Nachum, Ofir and Chen, Bo and Wu, Hao and Yang, Tien-Ju and Choi, Edward},
	year         = 2018,
	month        = apr,
	publisher    = {arXiv},
	doi          = {10.48550/arXiv.1711.06798},
	url          = {http://arxiv.org/abs/1711.06798},
	urldate      = {2023-10-20},
	note         = {arXiv:1711.06798 [cs, stat]},
	abstract     = {We present MorphNet, an approach to automate the design of neural network structures. MorphNet iteratively shrinks and expands a network, shrinking via a resource-weighted sparsifying regularizer on activations and expanding via a uniform multiplicative factor on all layers. In contrast to previous approaches, our method is scalable to large networks, adaptable to specific resource constraints (e.g. the number of floating-point operations per inference), and capable of increasing the network's performance. When applied to standard network architectures on a wide variety of datasets, our approach discovers novel structures in each domain, obtaining higher performance while respecting the resource constraint.},
	keywords     = {Computer Science - Machine Learning, Statistics - Machine Learning},
	file         = {arXiv Fulltext PDF:/Users/jeffreyma/Zotero/storage/GV7N4CZC/Gordon et al. - 2018 - MorphNet Fast & Simple Resource-Constrained Struc.pdf:application/pdf;arXiv.org Snapshot:/Users/jeffreyma/Zotero/storage/K6FUV82F/1711.html:text/html}
}

@inproceedings{gordon2018morphnet,
	title        = {Morphnet: Fast \& simple resource-constrained structure learning of deep networks},
	author       = {Gordon, Ariel and Eban, Elad and Nachum, Ofir and Chen, Bo and Wu, Hao and Yang, Tien-Ju and Choi, Edward},
	year         = 2018,
	booktitle    = {Proceedings of the IEEE conference on computer vision and pattern recognition},
	pages        = {1586--1595}
}

@article{gruslys2016memory,
	title        = {Memory-efficient backpropagation through time},
	author       = {Gruslys, Audrunas and Munos, R{\'e}mi and Danihelka, Ivo and Lanctot, Marc and Graves, Alex},
	year         = 2016,
	journal      = {Advances in neural information processing systems},
	volume       = 29
}

@article{han2015deep,
	title        = {Deep compression: Compressing deep neural networks with pruning, trained quantization and huffman coding},
	author       = {Han, Song and Mao, Huizi and Dally, William J},
	year         = 2015,
	journal      = {arXiv preprint arXiv:1510.00149}
}

@misc{han2016deep,
	title        = {Deep Compression: Compressing Deep Neural Networks with Pruning, Trained Quantization and Huffman Coding},
	author       = {Song Han and Huizi Mao and William J. Dally},
	year         = 2016,
	eprint       = {1510.00149},
	archiveprefix = {arXiv},
	primaryclass = {cs.CV}
}

@misc{he_structured_2023,
	title        = {Structured {Pruning} for {Deep} {Convolutional} {Neural} {Networks}: {A} survey},
	shorttitle   = {Structured {Pruning} for {Deep} {Convolutional} {Neural} {Networks}},
	author       = {He, Yang and Xiao, Lingao},
	year         = 2023,
	month        = mar,
	publisher    = {arXiv},
	doi          = {10.48550/arXiv.2303.00566},
	url          = {http://arxiv.org/abs/2303.00566},
	urldate      = {2023-10-20},
	note         = {arXiv:2303.00566 [cs]},
	abstract     = {The remarkable performance of deep Convolutional neural networks (CNNs) is generally attributed to their deeper and wider architectures, which can come with significant computational costs. Pruning neural networks has thus gained interest since it effectively lowers storage and computational costs. In contrast to weight pruning, which results in unstructured models, structured pruning provides the benefit of realistic acceleration by producing models that are friendly to hardware implementation. The special requirements of structured pruning have led to the discovery of numerous new challenges and the development of innovative solutions. This article surveys the recent progress towards structured pruning of deep CNNs. We summarize and compare the state-of-the-art structured pruning techniques with respect to filter ranking methods, regularization methods, dynamic execution, neural architecture search, the lottery ticket hypothesis, and the applications of pruning. While discussing structured pruning algorithms, we briefly introduce the unstructured pruning counterpart to emphasize their differences. Furthermore, we provide insights into potential research opportunities in the field of structured pruning. A curated list of neural network pruning papers can be found at https://github.com/he-y/Awesome-Pruning},
	keywords     = {Computer Science - Computer Vision and Pattern Recognition},
	file         = {arXiv Fulltext PDF:/Users/jeffreyma/Zotero/storage/K5RGQQA9/He and Xiao - 2023 - Structured Pruning for Deep Convolutional Neural N.pdf:application/pdf;arXiv.org Snapshot:/Users/jeffreyma/Zotero/storage/U7PVPU4C/2303.html:text/html}
}

@inproceedings{he2016deep,
	title        = {Deep residual learning for image recognition},
	author       = {He, Kaiming and Zhang, Xiangyu and Ren, Shaoqing and Sun, Jian},
	year         = 2016,
	booktitle    = {Proceedings of the IEEE conference on computer vision and pattern recognition},
	pages        = {770--778}
}

@inproceedings{hendrycks2021natural,
	title        = {Natural adversarial examples},
	author       = {Hendrycks, Dan and Zhao, Kevin and Basart, Steven and Steinhardt, Jacob and Song, Dawn},
	year         = 2021,
	booktitle    = {Proceedings of the IEEE/CVF Conference on Computer Vision and Pattern Recognition},
	pages        = {15262--15271}
}

@misc{hinton_distilling_2015,
	title        = {Distilling the {Knowledge} in a {Neural} {Network}},
	author       = {Hinton, Geoffrey and Vinyals, Oriol and Dean, Jeff},
	year         = 2015,
	month        = mar,
	publisher    = {arXiv},
	doi          = {10.48550/arXiv.1503.02531},
	url          = {http://arxiv.org/abs/1503.02531},
	urldate      = {2023-10-20},
	note         = {arXiv:1503.02531 [cs, stat]},
	abstract     = {A very simple way to improve the performance of almost any machine learning algorithm is to train many different models on the same data and then to average their predictions. Unfortunately, making predictions using a whole ensemble of models is cumbersome and may be too computationally expensive to allow deployment to a large number of users, especially if the individual models are large neural nets. Caruana and his collaborators have shown that it is possible to compress the knowledge in an ensemble into a single model which is much easier to deploy and we develop this approach further using a different compression technique. We achieve some surprising results on MNIST and we show that we can significantly improve the acoustic model of a heavily used commercial system by distilling the knowledge in an ensemble of models into a single model. We also introduce a new type of ensemble composed of one or more full models and many specialist models which learn to distinguish fine-grained classes that the full models confuse. Unlike a mixture of experts, these specialist models can be trained rapidly and in parallel.},
	keywords     = {Computer Science - Machine Learning, Computer Science - Neural and Evolutionary Computing, Statistics - Machine Learning},
	file         = {arXiv Fulltext PDF:/Users/jeffreyma/Zotero/storage/VREDW45A/Hinton et al. - 2015 - Distilling the Knowledge in a Neural Network.pdf:application/pdf;arXiv.org Snapshot:/Users/jeffreyma/Zotero/storage/8MNJG4RP/1503.html:text/html}
}

@misc{hinton2015distilling,
	title        = {Distilling the Knowledge in a Neural Network},
	author       = {Geoffrey Hinton and Oriol Vinyals and Jeff Dean},
	year         = 2015,
	eprint       = {1503.02531},
	archiveprefix = {arXiv},
	primaryclass = {stat.ML}
}

@article{Holland_Hosny_Newman_Joseph_Chmielinski_2020,
	title        = {The Dataset Nutrition label},
	author       = {Holland, Sarah and Hosny, Ahmed and Newman, Sarah and Joseph, Joshua and Chmielinski, Kasia},
	year         = 2020,
	journal      = {Data Protection and Privacy},
	doi          = {10.5040/9781509932771.ch-001}
}

@inproceedings{hong2023publishing,
	title        = {Publishing Efficient On-device Models Increases Adversarial Vulnerability},
	author       = {Hong, Sanghyun and Carlini, Nicholas and Kurakin, Alexey},
	year         = 2023,
	booktitle    = {2023 IEEE Conference on Secure and Trustworthy Machine Learning (SaTML)},
	pages        = {271--290},
	organization = {IEEE}
}

@misc{howard_mobilenets_2017,
	title        = {{MobileNets}: {Efficient} {Convolutional} {Neural} {Networks} for {Mobile} {Vision} {Applications}},
	shorttitle   = {{MobileNets}},
	author       = {Howard, Andrew G. and Zhu, Menglong and Chen, Bo and Kalenichenko, Dmitry and Wang, Weijun and Weyand, Tobias and Andreetto, Marco and Adam, Hartwig},
	year         = 2017,
	month        = apr,
	publisher    = {arXiv},
	doi          = {10.48550/arXiv.1704.04861},
	url          = {http://arxiv.org/abs/1704.04861},
	urldate      = {2023-10-20},
	note         = {arXiv:1704.04861 [cs]},
	abstract     = {We present a class of efficient models called MobileNets for mobile and embedded vision applications. MobileNets are based on a streamlined architecture that uses depth-wise separable convolutions to build light weight deep neural networks. We introduce two simple global hyper-parameters that efficiently trade off between latency and accuracy. These hyper-parameters allow the model builder to choose the right sized model for their application based on the constraints of the problem. We present extensive experiments on resource and accuracy tradeoffs and show strong performance compared to other popular models on ImageNet classification. We then demonstrate the effectiveness of MobileNets across a wide range of applications and use cases including object detection, finegrain classification, face attributes and large scale geo-localization.},
	keywords     = {Computer Science - Computer Vision and Pattern Recognition},
	file         = {arXiv Fulltext PDF:/Users/jeffreyma/Zotero/storage/IJ9P9ID9/Howard et al. - 2017 - MobileNets Efficient Convolutional Neural Network.pdf:application/pdf;arXiv.org Snapshot:/Users/jeffreyma/Zotero/storage/D9TS95GJ/1704.html:text/html}
}

@misc{howard2017mobilenets,
	title        = {MobileNets: Efficient Convolutional Neural Networks for Mobile Vision Applications},
	author       = {Andrew G. Howard and Menglong Zhu and Bo Chen and Dmitry Kalenichenko and Weijun Wang and Tobias Weyand and Marco Andreetto and Hartwig Adam},
	year         = 2017,
	journal      = {arXiv preprint arXiv:1704.04861},
	eprint       = {1704.04861},
	archiveprefix = {arXiv},
	primaryclass = {cs.CV}
}

@misc{iandola_squeezenet_2016,
	title        = {{SqueezeNet}: {AlexNet}-level accuracy with 50x fewer parameters and {\textless}0.{5MB} model size},
	shorttitle   = {{SqueezeNet}},
	author       = {Iandola, Forrest N. and Han, Song and Moskewicz, Matthew W. and Ashraf, Khalid and Dally, William J. and Keutzer, Kurt},
	year         = 2016,
	month        = nov,
	publisher    = {arXiv},
	doi          = {10.48550/arXiv.1602.07360},
	url          = {http://arxiv.org/abs/1602.07360},
	urldate      = {2023-10-20},
	note         = {arXiv:1602.07360 [cs]},
	abstract     = {Recent research on deep neural networks has focused primarily on improving accuracy. For a given accuracy level, it is typically possible to identify multiple DNN architectures that achieve that accuracy level. With equivalent accuracy, smaller DNN architectures offer at least three advantages: (1) Smaller DNNs require less communication across servers during distributed training. (2) Smaller DNNs require less bandwidth to export a new model from the cloud to an autonomous car. (3) Smaller DNNs are more feasible to deploy on FPGAs and other hardware with limited memory. To provide all of these advantages, we propose a small DNN architecture called SqueezeNet. SqueezeNet achieves AlexNet-level accuracy on ImageNet with 50x fewer parameters. Additionally, with model compression techniques we are able to compress SqueezeNet to less than 0.5MB (510x smaller than AlexNet). The SqueezeNet architecture is available for download here: https://github.com/DeepScale/SqueezeNet},
	keywords     = {Computer Science - Artificial Intelligence, Computer Science - Computer Vision and Pattern Recognition},
	file         = {arXiv Fulltext PDF:/Users/jeffreyma/Zotero/storage/X3ZX9UTZ/Iandola et al. - 2016 - SqueezeNet AlexNet-level accuracy with 50x fewer .pdf:application/pdf;arXiv.org Snapshot:/Users/jeffreyma/Zotero/storage/DHI96QVT/1602.html:text/html}
}

@article{iandola2016squeezenet,
	title        = {SqueezeNet: AlexNet-level accuracy with 50x fewer parameters and< 0.5 MB model size},
	author       = {Iandola, Forrest N and Han, Song and Moskewicz, Matthew W and Ashraf, Khalid and Dally, William J and Keutzer, Kurt},
	year         = 2016,
	journal      = {arXiv preprint arXiv:1602.07360}
}

@inproceedings{ignatov2018ai,
	title        = {Ai benchmark: Running deep neural networks on android smartphones},
	author       = {Ignatov, Andrey and Timofte, Radu and Chou, William and Wang, Ke and Wu, Max and Hartley, Tim and Van Gool, Luc},
	year         = 2018,
	booktitle    = {Proceedings of the European Conference on Computer Vision (ECCV) Workshops},
	pages        = {0--0}
}

@inproceedings{ijcai2021p592,
	title        = {Hardware-Aware Neural Architecture Search: Survey and Taxonomy},
	author       = {Benmeziane, Hadjer and El Maghraoui, Kaoutar and Ouarnoughi, Hamza and Niar, Smail and Wistuba, Martin and Wang, Naigang},
	year         = 2021,
	month        = 8,
	booktitle    = {Proceedings of the Thirtieth International Joint Conference on Artificial Intelligence, {IJCAI-21}},
	publisher    = {International Joint Conferences on Artificial Intelligence Organization},
	pages        = {4322--4329},
	doi          = {10.24963/ijcai.2021/592},
	url          = {https://doi.org/10.24963/ijcai.2021/592},
	note         = {Survey Track},
	editor       = {Zhi-Hua Zhou}
}

@misc{intquantfordeepinf,
	title        = {Integer Quantization for Deep Learning Inference: Principles and Empirical Evaluation)},
	author       = {Wu and Judd, Zhang and Isaev, Micikevicius},
	year         = 2020,
	doi          = {10.48550/arXiv.2004.09602},
	url          = {https://arxiv.org/abs/2004.09602},
	urldate      = {2020-04-20},
	abstract     = {Quantization techniques can reduce the size of Deep Neural Networks and improve inference latency and throughput by taking advantage of high throughput integer instructions. In this paper we review the mathematical aspects of quantization parameters and evaluate their choices on a wide range of neural network models for different application domains, including vision, speech, and language. We focus on quantization techniques that are amenable to acceleration by processors with high-throughput integer math pipelines. We also present a workflow for 8-bit quantization that is able to maintain accuracy within 1% of the floating-point baseline on all networks studied, including models that are more difficult to quantize, such as MobileNets and BERT-large.}
}

@inproceedings{jia2014caffe,
	title        = {Caffe: Convolutional architecture for fast feature embedding},
	author       = {Jia, Yangqing and Shelhamer, Evan and Donahue, Jeff and Karayev, Sergey and Long, Jonathan and Girshick, Ross and Guadarrama, Sergio and Darrell, Trevor},
	year         = 2014,
	booktitle    = {Proceedings of the 22nd ACM international conference on Multimedia},
	pages        = {675--678}
}

@article{jia2023life,
	title        = {Life-threatening ventricular arrhythmia detection challenge in implantable cardioverter--defibrillators},
	author       = {Jia, Zhenge and Li, Dawei and Xu, Xiaowei and Li, Na and Hong, Feng and Ping, Lichuan and Shi, Yiyu},
	year         = 2023,
	journal      = {Nature Machine Intelligence},
	publisher    = {Nature Publishing Group UK London},
	volume       = 5,
	number       = 5,
	pages        = {554--555}
}

@misc{jiang2019accuracy,
	title        = {Accuracy vs. Efficiency: Achieving Both through FPGA-Implementation Aware Neural Architecture Search},
	author       = {Weiwen Jiang and Xinyi Zhang and Edwin H. -M. Sha and Lei Yang and Qingfeng Zhuge and Yiyu Shi and Jingtong Hu},
	year         = 2019,
	eprint       = {1901.11211},
	archiveprefix = {arXiv},
	primaryclass = {cs.DC}
}

@article{Johnson-Roberson_Barto_Mehta_Sridhar_Rosaen_Vasudevan_2017,
	title        = {Driving in the matrix: Can virtual worlds replace human-generated annotations for real world tasks?},
	author       = {Johnson-Roberson, Matthew and Barto, Charles and Mehta, Rounak and Sridhar, Sharath Nittur and Rosaen, Karl and Vasudevan, Ram},
	year         = 2017,
	journal      = {2017 IEEE International Conference on Robotics and Automation (ICRA)},
	doi          = {10.1109/icra.2017.7989092}
}

@article{jordan_machine_2015,
	title        = {Machine learning: {Trends}, perspectives, and prospects},
	shorttitle   = {Machine learning},
	author       = {Jordan, M. I. and Mitchell, T. M.},
	year         = 2015,
	month        = jul,
	journal      = {Science},
	volume       = 349,
	number       = 6245,
	pages        = {255--260},
	doi          = {10.1126/science.aaa8415},
	issn         = {0036-8075, 1095-9203},
	url          = {https://www.science.org/doi/10.1126/science.aaa8415},
	urldate      = {2023-10-25},
	language     = {en},
	file         = {Jordan and Mitchell - 2015 - Machine learning Trends, perspectives, and prospe.pdf:/Users/alex/Zotero/storage/RGU3CQ4Q/Jordan and Mitchell - 2015 - Machine learning Trends, perspectives, and prospe.pdf:application/pdf}
}

@inproceedings{jouppi2017datacenter,
	title        = {In-datacenter performance analysis of a tensor processing unit},
	author       = {Jouppi, Norman P and Young, Cliff and Patil, Nishant and Patterson, David and Agrawal, Gaurav and Bajwa, Raminder and Bates, Sarah and Bhatia, Suresh and Boden, Nan and Borchers, Al and others},
	year         = 2017,
	booktitle    = {Proceedings of the 44th annual international symposium on computer architecture},
	pages        = {1--12}
}

@article{kairouz2015secure,
	title        = {Secure multi-party differential privacy},
	author       = {Kairouz, Peter and Oh, Sewoong and Viswanath, Pramod},
	year         = 2015,
	journal      = {Advances in neural information processing systems},
	volume       = 28
}

@article{karargyris2023federated,
	title        = {Federated benchmarking of medical artificial intelligence with MedPerf},
	author       = {Karargyris, Alexandros and Umeton, Renato and Sheller, Micah J and Aristizabal, Alejandro and George, Johnu and Wuest, Anna and Pati, Sarthak and Kassem, Hasan and Zenk, Maximilian and Baid, Ujjwal and others},
	year         = 2023,
	journal      = {Nature Machine Intelligence},
	publisher    = {Nature Publishing Group UK London},
	volume       = 5,
	number       = 7,
	pages        = {799--810}
}

@article{kiela2021dynabench,
	title        = {Dynabench: Rethinking benchmarking in NLP},
	author       = {Kiela, Douwe and Bartolo, Max and Nie, Yixin and Kaushik, Divyansh and Geiger, Atticus and Wu, Zhengxuan and Vidgen, Bertie and Prasad, Grusha and Singh, Amanpreet and Ringshia, Pratik and others},
	year         = 2021,
	journal      = {arXiv preprint arXiv:2104.14337}
}

@inproceedings{koh2021wilds,
	title        = {Wilds: A benchmark of in-the-wild distribution shifts},
	author       = {Koh, Pang Wei and Sagawa, Shiori and Marklund, Henrik and Xie, Sang Michael and Zhang, Marvin and Balsubramani, Akshay and Hu, Weihua and Yasunaga, Michihiro and Phillips, Richard Lanas and Gao, Irena and others},
	year         = 2021,
	booktitle    = {International Conference on Machine Learning},
	pages        = {5637--5664},
	organization = {PMLR}
}

@article{kolda_tensor_2009,
	title        = {Tensor {Decompositions} and {Applications}},
	author       = {Kolda, Tamara G. and Bader, Brett W.},
	year         = 2009,
	month        = aug,
	journal      = {SIAM Review},
	volume       = 51,
	number       = 3,
	pages        = {455--500},
	doi          = {10.1137/07070111X},
	issn         = {0036-1445, 1095-7200},
	url          = {http://epubs.siam.org/doi/10.1137/07070111X},
	urldate      = {2023-10-20},
	abstract     = {This survey provides an overview of higher-order tensor decompositions, their applications, and available software. A tensor is a multidimensional or N -way array. Decompositions of higher-order tensors (i.e., N -way arrays with N ≥ 3) have applications in psychometrics, chemometrics, signal processing, numerical linear algebra, computer vision, numerical analysis, data mining, neuroscience, graph analysis, and elsewhere. Two particular tensor decompositions can be considered to be higher-order extensions of the matrix singular value decomposition: CANDECOMP/PARAFAC (CP) decomposes a tensor as a sum of rank-one tensors, and the Tucker decomposition is a higher-order form of principal component analysis. There are many other tensor decompositions, including INDSCAL, PARAFAC2, CANDELINC, DEDICOM, and PARATUCK2 as well as nonnegative variants of all of the above. The N-way Toolbox, Tensor Toolbox, and Multilinear Engine are examples of software packages for working with tensors.},
	language     = {en},
	file         = {Kolda and Bader - 2009 - Tensor Decompositions and Applications.pdf:/Users/jeffreyma/Zotero/storage/Q7ZG2267/Kolda and Bader - 2009 - Tensor Decompositions and Applications.pdf:application/pdf}
}

@article{koshti2011cumulative,
	title        = {Cumulative sum control chart},
	author       = {Koshti, VV},
	year         = 2011,
	journal      = {International journal of physics and mathematical sciences},
	volume       = 1,
	number       = 1,
	pages        = {28--32}
}

@misc{krishna2023raman,
	title        = {RAMAN: A Re-configurable and Sparse tinyML Accelerator for Inference on Edge},
	author       = {Adithya Krishna and Srikanth Rohit Nudurupati and Chandana D G and Pritesh Dwivedi and André van Schaik and Mahesh Mehendale and Chetan Singh Thakur},
	year         = 2023,
	eprint       = {2306.06493},
	archiveprefix = {arXiv},
	primaryclass = {cs.NE}
}

@article{krishnamoorthi2018quantizing,
	title        = {Quantizing deep convolutional networks for efficient inference: A whitepaper},
	author       = {Krishnamoorthi, Raghuraman},
	year         = 2018,
	journal      = {arXiv preprint arXiv:1806.08342}
}

@article{Krishnan_Rajpurkar_Topol_2022,
	title        = {Self-supervised learning in medicine and Healthcare},
	author       = {Krishnan, Rayan and Rajpurkar, Pranav and Topol, Eric J.},
	year         = 2022,
	journal      = {Nature Biomedical Engineering},
	volume       = 6,
	number       = 12,
	pages        = {1346–1352},
	doi          = {10.1038/s41551-022-00914-1}
}

@article{krizhevsky2012imagenet,
	title        = {Imagenet classification with deep convolutional neural networks},
	author       = {Krizhevsky, Alex and Sutskever, Ilya and Hinton, Geoffrey E},
	year         = 2012,
	journal      = {Advances in neural information processing systems},
	volume       = 25
}

@inproceedings{kung1979systolic,
	title        = {Systolic arrays (for VLSI)},
	author       = {Kung, Hsiang Tsung and Leiserson, Charles E},
	year         = 1979,
	booktitle    = {Sparse Matrix Proceedings 1978},
	volume       = 1,
	pages        = {256--282},
	organization = {Society for industrial and applied mathematics Philadelphia, PA, USA}
}

@misc{kung2018packing,
	title        = {Packing Sparse Convolutional Neural Networks for Efficient Systolic Array Implementations: Column Combining Under Joint Optimization},
	author       = {H. T. Kung and Bradley McDanel and Sai Qian Zhang},
	year         = 2018,
	eprint       = {1811.04770},
	archiveprefix = {arXiv},
	primaryclass = {cs.LG}
}

@incollection{kurkova_survey_2018,
	title        = {A {Survey} on {Deep} {Transfer} {Learning}},
	author       = {Tan, Chuanqi and Sun, Fuchun and Kong, Tao and Zhang, Wenchang and Yang, Chao and Liu, Chunfang},
	year         = 2018,
	booktitle    = {Artificial {Neural} {Networks} and {Machine} {Learning} – {ICANN} 2018},
	publisher    = {Springer International Publishing},
	address      = {Cham},
	volume       = 11141,
	pages        = {270--279},
	doi          = {10.1007/978-3-030-01424-7_27},
	isbn         = {978-3-030-01423-0 978-3-030-01424-7},
	url          = {http://link.springer.com/10.1007/978-3-030-01424-7_27},
	urldate      = {2023-10-26},
	note         = {Series Title: Lecture Notes in Computer Science},
	language     = {en},
	editor       = {Kůrková, Věra and Manolopoulos, Yannis and Hammer, Barbara and Iliadis, Lazaros and Maglogiannis, Ilias},
	file         = {Tan et al. - 2018 - A Survey on Deep Transfer Learning.pdf:/Users/alex/Zotero/storage/5NZ36SGB/Tan et al. - 2018 - A Survey on Deep Transfer Learning.pdf:application/pdf}
}

@misc{kuzmin2022fp8,
	title        = {FP8 Quantization: The Power of the Exponent},
	author       = {Andrey Kuzmin and Mart Van Baalen and Yuwei Ren and Markus Nagel and Jorn Peters and Tijmen Blankevoort},
	year         = 2022,
	eprint       = {2208.09225},
	archiveprefix = {arXiv},
	primaryclass = {cs.LG}
}

@misc{kwon_tinytrain_2023,
	title        = {{TinyTrain}: {Deep} {Neural} {Network} {Training} at the {Extreme} {Edge}},
	shorttitle   = {{TinyTrain}},
	author       = {Kwon, Young D. and Li, Rui and Venieris, Stylianos I. and Chauhan, Jagmohan and Lane, Nicholas D. and Mascolo, Cecilia},
	year         = 2023,
	month        = jul,
	publisher    = {arXiv},
	url          = {http://arxiv.org/abs/2307.09988},
	urldate      = {2023-10-26},
	note         = {arXiv:2307.09988 [cs]},
	language     = {en},
	keywords     = {Computer Science - Computer Vision and Pattern Recognition, Computer Science - Machine Learning},
	file         = {Kwon et al. - 2023 - TinyTrain Deep Neural Network Training at the Ext.pdf:/Users/alex/Zotero/storage/L2ST472U/Kwon et al. - 2023 - TinyTrain Deep Neural Network Training at the Ext.pdf:application/pdf}
}

@article{kwon2023tinytrain,
	title        = {TinyTrain: Deep Neural Network Training at the Extreme Edge},
	author       = {Kwon, Young D and Li, Rui and Venieris, Stylianos I and Chauhan, Jagmohan and Lane, Nicholas D and Mascolo, Cecilia},
	year         = 2023,
	journal      = {arXiv preprint arXiv:2307.09988}
}

@misc{Labelbox,
	journal      = {Labelbox},
	url          = {https://labelbox.com/}
}

@article{lai2018cmsis,
	title        = {Cmsis-nn: Efficient neural network kernels for arm cortex-m cpus},
	author       = {Lai, Liangzhen and Suda, Naveen and Chandra, Vikas},
	year         = 2018,
	journal      = {arXiv preprint arXiv:1801.06601}
}

@misc{lai2018cmsisnn,
	title        = {CMSIS-NN: Efficient Neural Network Kernels for Arm Cortex-M CPUs},
	author       = {Liangzhen Lai and Naveen Suda and Vikas Chandra},
	year         = 2018,
	eprint       = {1801.06601},
	archiveprefix = {arXiv},
	primaryclass = {cs.NE}
}

@inproceedings{lecun_optimal_1989,
	title        = {Optimal {Brain} {Damage}},
	author       = {LeCun, Yann and Denker, John and Solla, Sara},
	year         = 1989,
	booktitle    = {Advances in {Neural} {Information} {Processing} {Systems}},
	publisher    = {Morgan-Kaufmann},
	volume       = 2,
	url          = {https://proceedings.neurips.cc/paper/1989/hash/6c9882bbac1c7093bd25041881277658-Abstract.html},
	urldate      = {2023-10-20},
	abstract     = {We  have used  information-theoretic ideas  to derive  a class of prac(cid:173) tical  and  nearly  optimal schemes  for  adapting the size  of a  neural  network.  By  removing  unimportant  weights  from  a  network, sev(cid:173) eral  improvements  can  be  expected:  better  generalization, fewer  training examples required,  and improved speed  of learning and/or classification.  The  basic  idea  is  to  use  second-derivative informa(cid:173) tion to make a  tradeoff between  network  complexity  and training  set error.  Experiments confirm  the usefulness  of the methods on a  real-world  application.},
	file         = {Full Text PDF:/Users/jeffreyma/Zotero/storage/BYHQQSST/LeCun et al. - 1989 - Optimal Brain Damage.pdf:application/pdf}
}

@article{lecun1989optimal,
	title        = {Optimal brain damage},
	author       = {LeCun, Yann and Denker, John and Solla, Sara},
	year         = 1989,
	journal      = {Advances in neural information processing systems},
	volume       = 2
}

@article{li2014communication,
	title        = {Communication efficient distributed machine learning with the parameter server},
	author       = {Li, Mu and Andersen, David G and Smola, Alexander J and Yu, Kai},
	year         = 2014,
	journal      = {Advances in Neural Information Processing Systems},
	volume       = 27
}

@article{li2016lightrnn,
	title        = {LightRNN: Memory and computation-efficient recurrent neural networks},
	author       = {Li, Xiang and Qin, Tao and Yang, Jian and Liu, Tie-Yan},
	year         = 2016,
	journal      = {Advances in Neural Information Processing Systems},
	volume       = 29
}

@article{li2017deep,
	title        = {Deep reinforcement learning: An overview},
	author       = {Li, Yuxi},
	year         = 2017,
	journal      = {arXiv preprint arXiv:1701.07274}
}

@article{li2017learning,
	title        = {Learning without forgetting},
	author       = {Li, Zhizhong and Hoiem, Derek},
	year         = 2017,
	journal      = {IEEE transactions on pattern analysis and machine intelligence},
	publisher    = {IEEE},
	volume       = 40,
	number       = 12,
	pages        = {2935--2947}
}

@article{li2019edge,
	title        = {Edge AI: On-demand accelerating deep neural network inference via edge computing},
	author       = {Li, En and Zeng, Liekang and Zhou, Zhi and Chen, Xu},
	year         = 2019,
	journal      = {IEEE Transactions on Wireless Communications},
	publisher    = {IEEE},
	volume       = 19,
	number       = 1,
	pages        = {447--457}
}

@misc{liao_can_2023,
	title        = {Can {Unstructured} {Pruning} {Reduce} the {Depth} in {Deep} {Neural} {Networks}?},
	author       = {Liao, Zhu and Quétu, Victor and Nguyen, Van-Tam and Tartaglione, Enzo},
	year         = 2023,
	month        = aug,
	publisher    = {arXiv},
	doi          = {10.48550/arXiv.2308.06619},
	url          = {http://arxiv.org/abs/2308.06619},
	urldate      = {2023-10-20},
	note         = {arXiv:2308.06619 [cs]},
	abstract     = {Pruning is a widely used technique for reducing the size of deep neural networks while maintaining their performance. However, such a technique, despite being able to massively compress deep models, is hardly able to remove entire layers from a model (even when structured): is this an addressable task? In this study, we introduce EGP, an innovative Entropy Guided Pruning algorithm aimed at reducing the size of deep neural networks while preserving their performance. The key focus of EGP is to prioritize pruning connections in layers with low entropy, ultimately leading to their complete removal. Through extensive experiments conducted on popular models like ResNet-18 and Swin-T, our findings demonstrate that EGP effectively compresses deep neural networks while maintaining competitive performance levels. Our results not only shed light on the underlying mechanism behind the advantages of unstructured pruning, but also pave the way for further investigations into the intricate relationship between entropy, pruning techniques, and deep learning performance. The EGP algorithm and its insights hold great promise for advancing the field of network compression and optimization. The source code for EGP is released open-source.},
	keywords     = {Computer Science - Artificial Intelligence, Computer Science - Machine Learning},
	file         = {arXiv Fulltext PDF:/Users/jeffreyma/Zotero/storage/V6P3XB5H/Liao et al. - 2023 - Can Unstructured Pruning Reduce the Depth in Deep .pdf:application/pdf;arXiv.org Snapshot:/Users/jeffreyma/Zotero/storage/WSQ4ZUH4/2308.html:text/html}
}

@misc{lin_-device_2022,
	title        = {On-{Device} {Training} {Under} {256KB} {Memory}},
	author       = {Lin, Ji and Zhu, Ligeng and Chen, Wei-Ming and Wang, Wei-Chen and Gan, Chuang and Han, Song},
	year         = 2022,
	month        = nov,
	publisher    = {arXiv},
	url          = {http://arxiv.org/abs/2206.15472},
	urldate      = {2023-10-26},
	note         = {arXiv:2206.15472 [cs]},
	language     = {en},
	keywords     = {Computer Science - Computer Vision and Pattern Recognition},
	annote       = {Comment: NeurIPS 2022},
	file         = {Lin et al. - 2022 - On-Device Training Under 256KB Memory.pdf:/Users/alex/Zotero/storage/GMF6SWGT/Lin et al. - 2022 - On-Device Training Under 256KB Memory.pdf:application/pdf}
}

@misc{lin_-device_2022-1,
	title        = {On-{Device} {Training} {Under} {256KB} {Memory}},
	author       = {Lin, Ji and Zhu, Ligeng and Chen, Wei-Ming and Wang, Wei-Chen and Gan, Chuang and Han, Song},
	year         = 2022,
	month        = nov,
	publisher    = {arXiv},
	url          = {http://arxiv.org/abs/2206.15472},
	urldate      = {2023-10-25},
	note         = {arXiv:2206.15472 [cs]},
	language     = {en},
	keywords     = {Computer Science - Computer Vision and Pattern Recognition},
	annote       = {Comment: NeurIPS 2022},
	file         = {Lin et al. - 2022 - On-Device Training Under 256KB Memory.pdf:/Users/alex/Zotero/storage/DNIY32R2/Lin et al. - 2022 - On-Device Training Under 256KB Memory.pdf:application/pdf}
}

@misc{lin_mcunet_2020,
	title        = {{MCUNet}: {Tiny} {Deep} {Learning} on {IoT} {Devices}},
	shorttitle   = {{MCUNet}},
	author       = {Lin, Ji and Chen, Wei-Ming and Lin, Yujun and Cohn, John and Gan, Chuang and Han, Song},
	year         = 2020,
	month        = nov,
	publisher    = {arXiv},
	doi          = {10.48550/arXiv.2007.10319},
	url          = {http://arxiv.org/abs/2007.10319},
	urldate      = {2023-10-20},
	note         = {arXiv:2007.10319 [cs]},
	abstract     = {Machine learning on tiny IoT devices based on microcontroller units (MCU) is appealing but challenging: the memory of microcontrollers is 2-3 orders of magnitude smaller even than mobile phones. We propose MCUNet, a framework that jointly designs the efficient neural architecture (TinyNAS) and the lightweight inference engine (TinyEngine), enabling ImageNet-scale inference on microcontrollers. TinyNAS adopts a two-stage neural architecture search approach that first optimizes the search space to fit the resource constraints, then specializes the network architecture in the optimized search space. TinyNAS can automatically handle diverse constraints (i.e.device, latency, energy, memory) under low search costs.TinyNAS is co-designed with TinyEngine, a memory-efficient inference library to expand the search space and fit a larger model. TinyEngine adapts the memory scheduling according to the overall network topology rather than layer-wise optimization, reducing the memory usage by 4.8x, and accelerating the inference by 1.7-3.3x compared to TF-Lite Micro and CMSIS-NN. MCUNet is the first to achieves {\textgreater}70\% ImageNet top1 accuracy on an off-the-shelf commercial microcontroller, using 3.5x less SRAM and 5.7x less Flash compared to quantized MobileNetV2 and ResNet-18. On visual\&audio wake words tasks, MCUNet achieves state-of-the-art accuracy and runs 2.4-3.4x faster than MobileNetV2 and ProxylessNAS-based solutions with 3.7-4.1x smaller peak SRAM. Our study suggests that the era of always-on tiny machine learning on IoT devices has arrived. Code and models can be found here: https://tinyml.mit.edu.},
	keywords     = {Computer Science - Computer Vision and Pattern Recognition},
	file         = {arXiv Fulltext PDF:/Users/jeffreyma/Zotero/storage/IX2JN4P9/Lin et al. - 2020 - MCUNet Tiny Deep Learning on IoT Devices.pdf:application/pdf;arXiv.org Snapshot:/Users/jeffreyma/Zotero/storage/BAKHZ46Y/2007.html:text/html},
	language     = {en},
	annote       = {Comment: NeurIPS 2020 (spotlight)}
}

@inproceedings{lin2014microsoft,
	title        = {Microsoft coco: Common objects in context},
	author       = {Lin, Tsung-Yi and Maire, Michael and Belongie, Serge and Hays, James and Perona, Pietro and Ramanan, Deva and Doll{\'a}r, Piotr and Zitnick, C Lawrence},
	year         = 2014,
	booktitle    = {Computer Vision--ECCV 2014: 13th European Conference, Zurich, Switzerland, September 6-12, 2014, Proceedings, Part V 13},
	pages        = {740--755},
	organization = {Springer}
}

@article{lin2020mcunet,
	title        = {Mcunet: Tiny deep learning on iot devices},
	author       = {Lin, Ji and Chen, Wei-Ming and Lin, Yujun and Gan, Chuang and Han, Song and others},
	year         = 2020,
	journal      = {Advances in Neural Information Processing Systems},
	volume       = 33,
	pages        = {11711--11722},
	eprint       = {2007.10319},
	archiveprefix = {arXiv},
	primaryclass = {cs.CV}
}

@article{lin2022device,
	title        = {On-device training under 256kb memory},
	author       = {Lin, Ji and Zhu, Ligeng and Chen, Wei-Ming and Wang, Wei-Chen and Gan, Chuang and Han, Song},
	year         = 2022,
	journal      = {Advances in Neural Information Processing Systems},
	volume       = 35,
	pages        = {22941--22954}
}

@misc{lu_notes_2016,
	title        = {Notes on {Low}-rank {Matrix} {Factorization}},
	author       = {Lu, Yuan and Yang, Jie},
	year         = 2016,
	month        = may,
	publisher    = {arXiv},
	doi          = {10.48550/arXiv.1507.00333},
	url          = {http://arxiv.org/abs/1507.00333},
	urldate      = {2023-10-20},
	note         = {arXiv:1507.00333 [cs]},
	abstract     = {Low-rank matrix factorization (MF) is an important technique in data science. The key idea of MF is that there exists latent structures in the data, by uncovering which we could obtain a compressed representation of the data. By factorizing an original matrix to low-rank matrices, MF provides a unified method for dimension reduction, clustering, and matrix completion. In this article we review several important variants of MF, including: Basic MF, Non-negative MF, Orthogonal non-negative MF. As can be told from their names, non-negative MF and orthogonal non-negative MF are variants of basic MF with non-negativity and/or orthogonality constraints. Such constraints are useful in specific senarios. In the first part of this article, we introduce, for each of these models, the application scenarios, the distinctive properties, and the optimizing method. By properly adapting MF, we can go beyond the problem of clustering and matrix completion. In the second part of this article, we will extend MF to sparse matrix compeletion, enhance matrix compeletion using various regularization methods, and make use of MF for (semi-)supervised learning by introducing latent space reinforcement and transformation. We will see that MF is not only a useful model but also as a flexible framework that is applicable for various prediction problems.},
	keywords     = {Computer Science - Information Retrieval, Computer Science - Machine Learning, Mathematics - Numerical Analysis},
	file         = {arXiv Fulltext PDF:/Users/jeffreyma/Zotero/storage/4QED5ZU9/Lu and Yang - 2016 - Notes on Low-rank Matrix Factorization.pdf:application/pdf;arXiv.org Snapshot:/Users/jeffreyma/Zotero/storage/XIBZBDJQ/1507.html:text/html}
}

@article{lundberg2017unified,
	title        = {A unified approach to interpreting model predictions},
	author       = {Lundberg, Scott M and Lee, Su-In},
	year         = 2017,
	journal      = {Advances in neural information processing systems},
	volume       = 30
}

@article{mattson2020mlperf,
	title        = {Mlperf training benchmark},
	author       = {Mattson, Peter and Cheng, Christine and Diamos, Gregory and Coleman, Cody and Micikevicius, Paulius and Patterson, David and Tang, Hanlin and Wei, Gu-Yeon and Bailis, Peter and Bittorf, Victor and others},
	year         = 2020,
	journal      = {Proceedings of Machine Learning and Systems},
	volume       = 2,
	pages        = {336--349}
}

@inproceedings{mcmahan2017communication,
	title        = {Communication-efficient learning of deep networks from decentralized data},
	author       = {McMahan, Brendan and Moore, Eider and Ramage, Daniel and Hampson, Seth and y Arcas, Blaise Aguera},
	year         = 2017,
	booktitle    = {Artificial intelligence and statistics},
	pages        = {1273--1282},
	organization = {PMLR}
}

@inproceedings{mcmahan2023communicationefficient,
	title        = {Communication-efficient learning of deep networks from decentralized data},
	author       = {McMahan, Brendan and Moore, Eider and Ramage, Daniel and Hampson, Seth and y Arcas, Blaise Aguera},
	year         = 2017,
	booktitle    = {Artificial intelligence and statistics},
	pages        = {1273--1282},
	organization = {PMLR}
}

@article{moshawrab2023reviewing,
	title        = {Reviewing Federated Learning Aggregation Algorithms; Strategies, Contributions, Limitations and Future Perspectives},
	author       = {Moshawrab, Mohammad and Adda, Mehdi and Bouzouane, Abdenour and Ibrahim, Hussein and Raad, Ali},
	year         = 2023,
	journal      = {Electronics},
	publisher    = {MDPI},
	volume       = 12,
	number       = 10,
	pages        = 2287
}

@inproceedings{nguyen2023re,
	title        = {Re-thinking Model Inversion Attacks Against Deep Neural Networks},
	author       = {Nguyen, Ngoc-Bao and Chandrasegaran, Keshigeyan and Abdollahzadeh, Milad and Cheung, Ngai-Man},
	year         = 2023,
	booktitle    = {Proceedings of the IEEE/CVF Conference on Computer Vision and Pattern Recognition},
	pages        = {16384--16393}
}

@misc{noauthor_deep_nodate,
	title        = {Deep {Learning} {Model} {Compression} (ii) {\textbar} by {Ivy} {Gu} {\textbar} {Medium}},
	author       = {Ivy Gu},
	year         = 2023,
	url          = {https://ivygdy.medium.com/deep-learning-model-compression-ii-546352ea9453},
	urldate      = {2023-10-20}
}

@misc{noauthor_introduction_nodate,
	title        = {An {Introduction} to {Separable} {Convolutions} - {Analytics} {Vidhya}},
	author       = {Hegde, Sumant},
	year         = 2023,
	url          = {https://www.analyticsvidhya.com/blog/2021/11/an-introduction-to-separable-convolutions/},
	urldate      = {2023-10-20}
}

@misc{noauthor_knowledge_nodate,
	title        = {Knowledge {Distillation} - {Neural} {Network} {Distiller}},
	author       = {IntelLabs},
	year         = 2023,
	url          = {https://intellabs.github.io/distiller/knowledge_distillation.html},
	urldate      = {2023-10-20}
}

@article{Northcutt_Athalye_Mueller_2021,
	title        = {Pervasive Label Errors in Test Sets Destabilize Machine Learning Benchmarks},
	author       = {Northcutt, Curtis G and Athalye, Anish and Mueller, Jonas},
	year         = 2021,
	month        = {Mar},
	journal      = {arXiv},
	doi          = {&nbsp;  https://doi.org/10.48550/arXiv.2103.14749 arXiv-issued DOI via DataCite}
}

@inproceedings{ooko2021tinyml,
	title        = {TinyML in Africa: Opportunities and challenges},
	author       = {Ooko, Samson Otieno and Ogore, Marvin Muyonga and Nsenga, Jimmy and Zennaro, Marco},
	year         = 2021,
	booktitle    = {2021 IEEE Globecom Workshops (GC Wkshps)},
	pages        = {1--6},
	organization = {IEEE}
}

@misc{ou_low_2023,
	title        = {Low {Rank} {Optimization} for {Efficient} {Deep} {Learning}: {Making} {A} {Balance} between {Compact} {Architecture} and {Fast} {Training}},
	shorttitle   = {Low {Rank} {Optimization} for {Efficient} {Deep} {Learning}},
	author       = {Ou, Xinwei and Chen, Zhangxin and Zhu, Ce and Liu, Yipeng},
	year         = 2023,
	month        = mar,
	publisher    = {arXiv},
	url          = {http://arxiv.org/abs/2303.13635},
	urldate      = {2023-10-20},
	note         = {arXiv:2303.13635 [cs]},
	abstract     = {Deep neural networks have achieved great success in many data processing applications. However, the high computational complexity and storage cost makes deep learning hard to be used on resource-constrained devices, and it is not environmental-friendly with much power cost. In this paper, we focus on low-rank optimization for efficient deep learning techniques. In the space domain, deep neural networks are compressed by low rank approximation of the network parameters, which directly reduces the storage requirement with a smaller number of network parameters. In the time domain, the network parameters can be trained in a few subspaces, which enables efficient training for fast convergence. The model compression in the spatial domain is summarized into three categories as pre-train, pre-set, and compression-aware methods, respectively. With a series of integrable techniques discussed, such as sparse pruning, quantization, and entropy coding, we can ensemble them in an integration framework with lower computational complexity and storage. Besides of summary of recent technical advances, we have two findings for motivating future works: one is that the effective rank outperforms other sparse measures for network compression. The other is a spatial and temporal balance for tensorized neural networks.},
	keywords     = {Computer Science - Machine Learning},
	file         = {arXiv.org Snapshot:/Users/jeffreyma/Zotero/storage/SPSZ2HR9/2303.html:text/html;Full Text PDF:/Users/jeffreyma/Zotero/storage/6TUEBTEX/Ou et al. - 2023 - Low Rank Optimization for Efficient Deep Learning.pdf:application/pdf}
}

@article{pan_survey_2010,
	title        = {A {Survey} on {Transfer} {Learning}},
	author       = {Pan, Sinno Jialin and Yang, Qiang},
	year         = 2010,
	month        = oct,
	journal      = {IEEE Transactions on Knowledge and Data Engineering},
	volume       = 22,
	number       = 10,
	pages        = {1345--1359},
	doi          = {10.1109/TKDE.2009.191},
	issn         = {1041-4347},
	url          = {http://ieeexplore.ieee.org/document/5288526/},
	urldate      = {2023-10-25},
	language     = {en},
	file         = {Pan and Yang - 2010 - A Survey on Transfer Learning.pdf:/Users/alex/Zotero/storage/T3H8E5K8/Pan and Yang - 2010 - A Survey on Transfer Learning.pdf:application/pdf}
}

@article{pan2009survey,
	title        = {A survey on transfer learning},
	author       = {Pan, Sinno Jialin and Yang, Qiang},
	year         = 2009,
	journal      = {IEEE Transactions on knowledge and data engineering},
	publisher    = {IEEE},
	volume       = 22,
	number       = 10,
	pages        = {1345--1359}
}

@article{parisi_continual_2019,
	title        = {Continual lifelong learning with neural networks: {A} review},
	shorttitle   = {Continual lifelong learning with neural networks},
	author       = {Parisi, German I. and Kemker, Ronald and Part, Jose L. and Kanan, Christopher and Wermter, Stefan},
	year         = 2019,
	month        = may,
	journal      = {Neural Networks},
	volume       = 113,
	pages        = {54--71},
	doi          = {10.1016/j.neunet.2019.01.012},
	issn         = {08936080},
	url          = {https://linkinghub.elsevier.com/retrieve/pii/S0893608019300231},
	urldate      = {2023-10-26},
	language     = {en},
	file         = {Parisi et al. - 2019 - Continual lifelong learning with neural networks .pdf:/Users/alex/Zotero/storage/TCGHD5TW/Parisi et al. - 2019 - Continual lifelong learning with neural networks .pdf:application/pdf}
}

@article{paszke2019pytorch,
	title        = {Pytorch: An imperative style, high-performance deep learning library},
	author       = {Paszke, Adam and Gross, Sam and Massa, Francisco and Lerer, Adam and Bradbury, James and Chanan, Gregory and Killeen, Trevor and Lin, Zeming and Gimelshein, Natalia and Antiga, Luca and others},
	year         = 2019,
	journal      = {Advances in neural information processing systems},
	volume       = 32
}

@misc{Perrigo_2023,
	title        = {OpenAI used Kenyan workers on less than $2 per hour: Exclusive},
	author       = {Perrigo, Billy},
	year         = 2023,
	month        = {Jan},
	journal      = {Time},
	publisher    = {Time},
	url          = {https://time.com/6247678/openai-chatgpt-kenya-workers/}
}

@inproceedings{Prakash_2023,
	title        = {{CFU} Playground: Full-Stack Open-Source Framework for Tiny Machine Learning ({TinyML}) Acceleration on {FPGAs}},
	author       = {Shvetank Prakash and Tim Callahan and Joseph Bushagour and Colby Banbury and Alan V. Green and Pete Warden and Tim Ansell and Vijay Janapa Reddi},
	year         = 2023,
	month        = {apr},
	booktitle    = {2023 {IEEE} International Symposium on Performance Analysis of Systems and Software ({ISPASS})},
	publisher    = {{IEEE}},
	doi          = {10.1109/ispass57527.2023.00024},
	url          = {https://doi.org/10.1109%2Fispass57527.2023.00024}
}

@inproceedings{prakash_cfu_2023,
	title        = {{CFU} {Playground}: {Full}-{Stack} {Open}-{Source} {Framework} for {Tiny} {Machine} {Learning} ({tinyML}) {Acceleration} on {FPGAs}},
	shorttitle   = {{CFU} {Playground}},
	author       = {Prakash, Shvetank and Callahan, Tim and Bushagour, Joseph and Banbury, Colby and Green, Alan V. and Warden, Pete and Ansell, Tim and Reddi, Vijay Janapa},
	year         = 2023,
	month        = apr,
	booktitle    = {2023 {IEEE} {International} {Symposium} on {Performance} {Analysis} of {Systems} and {Software} ({ISPASS})},
	pages        = {157--167},
	doi          = {10.1109/ISPASS57527.2023.00024},
	url          = {http://arxiv.org/abs/2201.01863},
	urldate      = {2023-10-25},
	note         = {arXiv:2201.01863 [cs]},
	language     = {en},
	keywords     = {Computer Science - Machine Learning, Computer Science - Distributed, Parallel, and Cluster Computing, Computer Science - Hardware Architecture},
	file         = {Prakash et al. - 2023 - CFU Playground Full-Stack Open-Source Framework f.pdf:/Users/alex/Zotero/storage/BZNRIDTL/Prakash et al. - 2023 - CFU Playground Full-Stack Open-Source Framework f.pdf:application/pdf}
}

@article{preparednesspublic,
	title        = {Public Health Law},
	author       = {Preparedness, Emergency}
}

@article{Pushkarna_Zaldivar_Kjartansson_2022,
	title        = {Data cards: Purposeful and transparent dataset documentation for responsible ai},
	author       = {Pushkarna, Mahima and Zaldivar, Andrew and Kjartansson, Oddur},
	year         = 2022,
	journal      = {2022 ACM Conference on Fairness, Accountability, and Transparency},
	doi          = {10.1145/3531146.3533231}
}

@article{qi_efficient_2021,
	title        = {An efficient pruning scheme of deep neural networks for {Internet} of {Things} applications},
	author       = {Qi, Chen and Shen, Shibo and Li, Rongpeng and Zhifeng, Zhao and Liu, Qing and Liang, Jing and Zhang, Honggang},
	year         = 2021,
	month        = jun,
	journal      = {EURASIP Journal on Advances in Signal Processing},
	volume       = 2021,
	doi          = {10.1186/s13634-021-00744-4},
	abstract     = {Nowadays, deep neural networks (DNNs) have been rapidly deployed to realize a number of functionalities like sensing, imaging, classification, recognition, etc. However, the computational-intensive requirement of DNNs makes it difficult to be applicable for resource-limited Internet of Things (IoT) devices. In this paper, we propose a novel pruning-based paradigm that aims to reduce the computational cost of DNNs, by uncovering a more compact structure and learning the effective weights therein, on the basis of not compromising the expressive capability of DNNs. In particular, our algorithm can achieve efficient end-to-end training that transfers a redundant neural network to a compact one with a specifically targeted compression rate directly. We comprehensively evaluate our approach on various representative benchmark datasets and compared with typical advanced convolutional neural network (CNN) architectures. The experimental results verify the superior performance and robust effectiveness of our scheme. For example, when pruning VGG on CIFAR-10, our proposed scheme is able to significantly reduce its FLOPs (floating-point operations) and number of parameters with a proportion of 76.2\% and 94.1\%, respectively, while still maintaining a satisfactory accuracy. To sum up, our scheme could facilitate the integration of DNNs into the common machine-learning-based IoT framework and establish distributed training of neural networks in both cloud and edge.},
	file         = {Full Text PDF:/Users/jeffreyma/Zotero/storage/AGWCC5VS/Qi et al. - 2021 - An efficient pruning scheme of deep neural network.pdf:application/pdf}
}

@misc{quantdeep,
	title        = {Quantizing deep convolutional networks for efficient inference: A whitepaper},
	author       = {Krishnamoorthi},
	year         = 2018,
	month        = jun,
	publisher    = {arXiv},
	doi          = {10.48550/arXiv.1806.08342},
	url          = {https://arxiv.org/abs/1806.08342},
	urldate      = {2018-06-21},
	abstract     = {We present an overview of techniques for quantizing convolutional neural networks for inference with integer weights and activations. Per-channel quantization of weights and per-layer quantization of activations to 8-bits of precision post-training produces classification accuracies within 2% of floating point networks for a wide variety of CNN architectures. Model sizes can be reduced by a factor of 4 by quantizing weights to 8-bits, even when 8-bit arithmetic is not supported. This can be achieved with simple, post training quantization of weights.We benchmark latencies of quantized networks on CPUs and DSPs and observe a speedup of 2x-3x for quantized implementations compared to floating point on CPUs. Speedups of up to 10x are observed on specialized processors with fixed point SIMD capabilities, like the Qualcomm QDSPs with HVX. Quantization-aware training can provide further improvements, reducing the gap to floating point to 1% at 8-bit precision. Quantization-aware training also allows for reducing the precision of weights to four bits with accuracy losses ranging from 2% to 10%, with higher accuracy drop for smaller networks.We introduce tools in TensorFlow and TensorFlowLite for quantizing convolutional networks and review best practices for quantization-aware training to obtain high accuracy with quantized weights and activations. We recommend that per-channel quantization of weights and per-layer quantization of activations be the preferred quantization scheme for hardware acceleration and kernel optimization. We also propose that future processors and hardware accelerators for optimized inference support precisions of 4, 8 and 16 bits.}
}

@article{ramcharan2017deep,
	title        = {Deep learning for image-based cassava disease detection},
	author       = {Ramcharan, Amanda and Baranowski, Kelsee and McCloskey, Peter and Ahmed, Babuali and Legg, James and Hughes, David P},
	year         = 2017,
	journal      = {Frontiers in plant science},
	publisher    = {Frontiers Media SA},
	volume       = 8,
	pages        = 1852
}

@misc{Rao_2021,
	author       = {Rao, Ravi},
	year         = 2021,
	month        = {Dec},
	journal      = {www.wevolver.com},
	url          = {https://www.wevolver.com/article/tinyml-unlocks-new-possibilities-for-sustainable-development-technologies}
}

@article{Ratner_Hancock_Dunnmon_Goldman_Ré_2018,
	title        = {Snorkel metal: Weak supervision for multi-task learning.},
	author       = {Ratner, Alex and Hancock, Braden and Dunnmon, Jared and Goldman, Roger and Ré, Christopher},
	year         = 2018,
	journal      = {Proceedings of the Second Workshop on Data Management for End-To-End Machine Learning},
	doi          = {10.1145/3209889.3209898}
}

@inproceedings{reddi2020mlperf,
	title        = {Mlperf inference benchmark},
	author       = {Reddi, Vijay Janapa and Cheng, Christine and Kanter, David and Mattson, Peter and Schmuelling, Guenther and Wu, Carole-Jean and Anderson, Brian and Breughe, Maximilien and Charlebois, Mark and Chou, William and others},
	year         = 2020,
	booktitle    = {2020 ACM/IEEE 47th Annual International Symposium on Computer Architecture (ISCA)},
	pages        = {446--459},
	organization = {IEEE}
}

@inproceedings{ribeiro2016should,
	title        = {" Why should i trust you?" Explaining the predictions of any classifier},
	author       = {Ribeiro, Marco Tulio and Singh, Sameer and Guestrin, Carlos},
	year         = 2016,
	booktitle    = {Proceedings of the 22nd ACM SIGKDD international conference on knowledge discovery and data mining},
	pages        = {1135--1144}
}

@book{rosenblatt1957perceptron,
	title        = {The perceptron, a perceiving and recognizing automaton Project Para},
	author       = {Rosenblatt, Frank},
	year         = 1957,
	publisher    = {Cornell Aeronautical Laboratory}
}

@inproceedings{rouhani2017tinydl,
	title        = {TinyDL: Just-in-time deep learning solution for constrained embedded systems},
	author       = {Rouhani, Bita and Mirhoseini, Azalia and Koushanfar, Farinaz},
	year         = 2017,
	month        = {05},
	pages        = {1--4},
	doi          = {10.1109/ISCAS.2017.8050343}
}

@article{rumelhart1986learning,
	title        = {Learning representations by back-propagating errors},
	author       = {Rumelhart, David E and Hinton, Geoffrey E and Williams, Ronald J},
	year         = 1986,
	journal      = {nature},
	publisher    = {Nature Publishing Group UK London},
	volume       = 323,
	number       = 6088,
	pages        = {533--536}
}

@article{ruvolo_ella_nodate,
	title        = {{ELLA}: {An} {Efficient} {Lifelong} {Learning} {Algorithm}},
	author       = {Ruvolo, Paul and Eaton, Eric},
	language     = {en},
	file         = {Ruvolo and Eaton - ELLA An Efficient Lifelong Learning Algorithm.pdf:/Users/alex/Zotero/storage/QA5G29GL/Ruvolo and Eaton - ELLA An Efficient Lifelong Learning Algorithm.pdf:application/pdf}
}

@misc{ScaleAI,
	journal      = {ScaleAI},
	url          = {https://scale.com/data-engine}
}

@inproceedings{schwarzschild2021just,
	title        = {Just how toxic is data poisoning? a unified benchmark for backdoor and data poisoning attacks},
	author       = {Schwarzschild, Avi and Goldblum, Micah and Gupta, Arjun and Dickerson, John P and Goldstein, Tom},
	year         = 2021,
	booktitle    = {International Conference on Machine Learning},
	pages        = {9389--9398},
	organization = {PMLR}
}

@misc{see_compression_2016,
	title        = {Compression of {Neural} {Machine} {Translation} {Models} via {Pruning}},
	author       = {See, Abigail and Luong, Minh-Thang and Manning, Christopher D.},
	year         = 2016,
	month        = jun,
	publisher    = {arXiv},
	doi          = {10.48550/arXiv.1606.09274},
	url          = {http://arxiv.org/abs/1606.09274},
	urldate      = {2023-10-20},
	note         = {arXiv:1606.09274 [cs]},
	abstract     = {Neural Machine Translation (NMT), like many other deep learning domains, typically suffers from over-parameterization, resulting in large storage sizes. This paper examines three simple magnitude-based pruning schemes to compress NMT models, namely class-blind, class-uniform, and class-distribution, which differ in terms of how pruning thresholds are computed for the different classes of weights in the NMT architecture. We demonstrate the efficacy of weight pruning as a compression technique for a state-of-the-art NMT system. We show that an NMT model with over 200 million parameters can be pruned by 40\% with very little performance loss as measured on the WMT'14 English-German translation task. This sheds light on the distribution of redundancy in the NMT architecture. Our main result is that with retraining, we can recover and even surpass the original performance with an 80\%-pruned model.},
	keywords     = {Computer Science - Artificial Intelligence, Computer Science - Computation and Language, Computer Science - Neural and Evolutionary Computing},
	file         = {arXiv Fulltext PDF:/Users/jeffreyma/Zotero/storage/2CJ4TSNR/See et al. - 2016 - Compression of Neural Machine Translation Models v.pdf:application/pdf}
}

@inproceedings{seide2016cntk,
	title        = {CNTK: Microsoft's open-source deep-learning toolkit},
	author       = {Seide, Frank and Agarwal, Amit},
	year         = 2016,
	booktitle    = {Proceedings of the 22nd ACM SIGKDD international conference on knowledge discovery and data mining},
	pages        = {2135--2135}
}

@misc{sevilla_compute_2022,
	title        = {Compute {Trends} {Across} {Three} {Eras} of {Machine} {Learning}},
	author       = {Sevilla, Jaime and Heim, Lennart and Ho, Anson and Besiroglu, Tamay and Hobbhahn, Marius and Villalobos, Pablo},
	year         = 2022,
	month        = mar,
	publisher    = {arXiv},
	url          = {http://arxiv.org/abs/2202.05924},
	urldate      = {2023-10-25},
	note         = {arXiv:2202.05924 [cs]},
	language     = {en},
	keywords     = {Computer Science - Machine Learning, Computer Science - Artificial Intelligence, Computer Science - Computers and Society},
	file         = {Sevilla et al. - 2022 - Compute Trends Across Three Eras of Machine Learni.pdf:/Users/alex/Zotero/storage/24N9RZ72/Sevilla et al. - 2022 - Compute Trends Across Three Eras of Machine Learni.pdf:application/pdf}
}

@article{seyedzadeh2018machine,
	title        = {Machine learning for estimation of building energy consumption and performance: a review},
	author       = {Seyedzadeh, Saleh and Rahimian, Farzad Pour and Glesk, Ivan and Roper, Marc},
	year         = 2018,
	journal      = {Visualization in Engineering},
	publisher    = {Springer},
	volume       = 6,
	pages        = {1--20}
}

@article{shamir1979share,
	title        = {How to share a secret},
	author       = {Shamir, Adi},
	year         = 1979,
	journal      = {Communications of the ACM},
	publisher    = {ACm New York, NY, USA},
	volume       = 22,
	number       = 11,
	pages        = {612--613}
}

@article{Sheng_Zhang_2019,
	title        = {Machine learning with crowdsourcing: A brief summary of the past research and Future Directions},
	author       = {Sheng, Victor S. and Zhang, Jing},
	year         = 2019,
	journal      = {Proceedings of the AAAI Conference on Artificial Intelligence},
	volume       = 33,
	number       = {01},
	pages        = {9837–9843},
	doi          = {10.1609/aaai.v33i01.33019837}
}

@misc{Sheth_2022,
	title        = {Eletect - TinyML and IOT based Smart Wildlife Tracker},
	author       = {Sheth, Dhruv},
	year         = 2022,
	month        = {Mar},
	journal      = {Hackster.io},
	url          = {https://www.hackster.io/dhruvsheth_/eletect-tinyml-and-iot-based-smart-wildlife-tracker-c03e5a}
}

@inproceedings{shi2022data,
	title        = {Data selection for efficient model update in federated learning},
	author       = {Shi, Hongrui and Radu, Valentin},
	year         = 2022,
	booktitle    = {Proceedings of the 2nd European Workshop on Machine Learning and Systems},
	pages        = {72--78}
}

@article{smestad2023systematic,
	title        = {A Systematic Literature Review on Client Selection in Federated Learning},
	author       = {Smestad, Carl and Li, Jingyue},
	year         = 2023,
	journal      = {arXiv preprint arXiv:2306.04862}
}

@misc{smoothquant,
	title        = {SmoothQuant: Accurate and Efficient Post-Training Quantization for Large Language Models},
	author       = {Xiao and Lin, Seznec and Wu, Demouth and Han},
	year         = 2023,
	doi          = {10.48550/arXiv.2211.10438},
	url          = {https://arxiv.org/abs/2211.10438},
	urldate      = {2023-06-05},
	abstract     = {Large language models (LLMs) show excellent performance but are compute- and memory-intensive. Quantization can reduce memory and accelerate inference. However, existing methods cannot maintain accuracy and hardware efficiency at the same time. We propose SmoothQuant, a training-free, accuracy-preserving, and general-purpose post-training quantization (PTQ) solution to enable 8-bit weight, 8-bit activation (W8A8) quantization for LLMs. Based on the fact that weights are easy to quantize while activations are not, SmoothQuant smooths the activation outliers by offline migrating the quantization difficulty from activations to weights with a mathematically equivalent transformation. SmoothQuant enables an INT8 quantization of both weights and activations for all the matrix multiplications in LLMs, including OPT, BLOOM, GLM, MT-NLG, and LLaMA family. We demonstrate up to 1.56x speedup and 2x memory reduction for LLMs with negligible loss in accuracy. SmoothQuant enables serving 530B LLM within a single node. Our work offers a turn-key solution that reduces hardware costs and democratizes LLMs.}
}

@misc{surveyofquant,
	title        = {A Survey of Quantization Methods for Efficient Neural Network Inference)},
	author       = {Gholami and Kim, Dong and Yao, Mahoney and Keutzer},
	year         = 2021,
	doi          = {10.48550/arXiv.2103.13630},
	url          = {https://arxiv.org/abs/2103.13630},
	urldate      = {2021-06-21},
	abstract     = {As soon as abstract mathematical computations were adapted to computation on digital computers, the problem of efficient representation, manipulation, and communication of the numerical values in those computations arose. Strongly related to the problem of numerical representation is the problem of quantization: in what manner should a set of continuous real-valued numbers be distributed over a fixed discrete set of numbers to minimize the number of bits required and also to maximize the accuracy of the attendant computations? This perennial problem of quantization is particularly relevant whenever memory and/or computational resources are severely restricted, and it has come to the forefront in recent years due to the remarkable performance of Neural Network models in computer vision, natural language processing, and related areas. Moving from floating-point representations to low-precision fixed integer values represented in four bits or less holds the potential to reduce the memory footprint and latency by a factor of 16x; and, in fact, reductions of 4x to 8x are often realized in practice in these applications. Thus, it is not surprising that quantization has emerged recently as an important and very active sub-area of research in the efficient implementation of computations associated with Neural Networks. In this article, we survey approaches to the problem of quantizing the numerical values in deep Neural Network computations, covering the advantages/disadvantages of current methods. With this survey and its organization, we hope to have presented a useful snapshot of the current research in quantization for Neural Networks and to have given an intelligent organization to ease the evaluation of future research in this area.}
}

@misc{tan_efficientnet_2020,
	title        = {{EfficientNet}: {Rethinking} {Model} {Scaling} for {Convolutional} {Neural} {Networks}},
	shorttitle   = {{EfficientNet}},
	author       = {Tan, Mingxing and Le, Quoc V.},
	year         = 2020,
	month        = sep,
	publisher    = {arXiv},
	doi          = {10.48550/arXiv.1905.11946},
	url          = {http://arxiv.org/abs/1905.11946},
	urldate      = {2023-10-20},
	note         = {arXiv:1905.11946 [cs, stat]},
	abstract     = {Convolutional Neural Networks (ConvNets) are commonly developed at a fixed resource budget, and then scaled up for better accuracy if more resources are available. In this paper, we systematically study model scaling and identify that carefully balancing network depth, width, and resolution can lead to better performance. Based on this observation, we propose a new scaling method that uniformly scales all dimensions of depth/width/resolution using a simple yet highly effective compound coefficient. We demonstrate the effectiveness of this method on scaling up MobileNets and ResNet. To go even further, we use neural architecture search to design a new baseline network and scale it up to obtain a family of models, called EfficientNets, which achieve much better accuracy and efficiency than previous ConvNets. In particular, our EfficientNet-B7 achieves state-of-the-art 84.3\% top-1 accuracy on ImageNet, while being 8.4x smaller and 6.1x faster on inference than the best existing ConvNet. Our EfficientNets also transfer well and achieve state-of-the-art accuracy on CIFAR-100 (91.7\%), Flowers (98.8\%), and 3 other transfer learning datasets, with an order of magnitude fewer parameters. Source code is at https://github.com/tensorflow/tpu/tree/master/models/official/efficientnet.},
	keywords     = {Computer Science - Computer Vision and Pattern Recognition, Computer Science - Machine Learning, Statistics - Machine Learning},
	file         = {arXiv Fulltext PDF:/Users/jeffreyma/Zotero/storage/KISBF35I/Tan and Le - 2020 - EfficientNet Rethinking Model Scaling for Convolu.pdf:application/pdf;arXiv.org Snapshot:/Users/jeffreyma/Zotero/storage/TUD4PH4M/1905.html:text/html}
}

@inproceedings{tan2019mnasnet,
	title        = {Mnasnet: Platform-aware neural architecture search for mobile},
	author       = {Tan, Mingxing and Chen, Bo and Pang, Ruoming and Vasudevan, Vijay and Sandler, Mark and Howard, Andrew and Le, Quoc V},
	year         = 2019,
	booktitle    = {Proceedings of the IEEE/CVF conference on computer vision and pattern recognition},
	pages        = {2820--2828}
}

@misc{tan2020efficientnet,
	title        = {EfficientNet: Rethinking Model Scaling for Convolutional Neural Networks},
	author       = {Mingxing Tan and Quoc V. Le},
	year         = 2020,
	eprint       = {1905.11946},
	archiveprefix = {arXiv},
	primaryclass = {cs.LG}
}

@misc{Team_2023,
	title        = {Data-centric AI for the Enterprise},
	author       = {Team, Snorkel},
	year         = 2023,
	month        = {Aug},
	journal      = {Snorkel AI},
	url          = {https://snorkel.ai/}
}

@misc{Thefutur92:online,
	title        = {The future is being built on Arm: Market diversification continues to drive strong royalty and licensing growth as ecosystem reaches quarter of a trillion chips milestone – Arm®},
	author       = {ARM.com},
	note         = {(Accessed on 09/16/2023)},
	howpublished = {\url{https://www.arm.com/company/news/2023/02/arm-announces-q3-fy22-results}}
}

@misc{threefloat,
	title        = {Three Floating Point Formats},
	author       = {Google},
	year         = 2023,
	url          = {https://storage.googleapis.com/gweb-cloudblog-publish/images/Three_floating-point_formats.max-624x261.png},
	urldate      = {2023-10-20}
}

@article{tirtalistyani2022indonesia,
	title        = {Indonesia rice irrigation system: Time for innovation},
	author       = {Tirtalistyani, Rose and Murtiningrum, Murtiningrum and Kanwar, Rameshwar S},
	year         = 2022,
	journal      = {Sustainability},
	publisher    = {MDPI},
	volume       = 14,
	number       = 19,
	pages        = 12477
}

@inproceedings{tokui2015chainer,
	title        = {Chainer: a next-generation open source framework for deep learning},
	author       = {Tokui, Seiya and Oono, Kenta and Hido, Shohei and Clayton, Justin},
	year         = 2015,
	booktitle    = {Proceedings of workshop on machine learning systems (LearningSys) in the twenty-ninth annual conference on neural information processing systems (NIPS)},
	volume       = 5,
	pages        = {1--6}
}

@article{van_de_ven_three_2022,
	title        = {Three types of incremental learning},
	author       = {Van De Ven, Gido M. and Tuytelaars, Tinne and Tolias, Andreas S.},
	year         = 2022,
	month        = dec,
	journal      = {Nature Machine Intelligence},
	volume       = 4,
	number       = 12,
	pages        = {1185--1197},
	doi          = {10.1038/s42256-022-00568-3},
	issn         = {2522-5839},
	url          = {https://www.nature.com/articles/s42256-022-00568-3},
	urldate      = {2023-10-26},
	language     = {en},
	file         = {Van De Ven et al. - 2022 - Three types of incremental learning.pdf:/Users/alex/Zotero/storage/5ZAHXMQN/Van De Ven et al. - 2022 - Three types of incremental learning.pdf:application/pdf}
}

@article{vaswani2017attention,
	title        = {Attention is all you need},
	author       = {Vaswani, Ashish and Shazeer, Noam and Parmar, Niki and Uszkoreit, Jakob and Jones, Llion and Gomez, Aidan N and Kaiser, {\L}ukasz and Polosukhin, Illia},
	year         = 2017,
	journal      = {Advances in neural information processing systems},
	volume       = 30
}

@misc{Vectorbo78:online,
	title        = {Vector-borne diseases},
	note         = {(Accessed on 10/17/2023)},
	howpublished = {\url{https://www.who.int/news-room/fact-sheets/detail/vector-borne-diseases}}
}

@misc{Verma_2022,
	title        = {Elephant AI},
	author       = {Verma, Team Dual_Boot: Swapnil},
	year         = 2022,
	month        = {Mar},
	journal      = {Hackster.io},
	url          = {https://www.hackster.io/dual_boot/elephant-ai-ba71e9}
}

@misc{villalobos_machine_2022,
	title        = {Machine {Learning} {Model} {Sizes} and the {Parameter} {Gap}},
	author       = {Villalobos, Pablo and Sevilla, Jaime and Besiroglu, Tamay and Heim, Lennart and Ho, Anson and Hobbhahn, Marius},
	year         = 2022,
	month        = jul,
	publisher    = {arXiv},
	url          = {http://arxiv.org/abs/2207.02852},
	urldate      = {2023-10-25},
	note         = {arXiv:2207.02852 [cs]},
	language     = {en},
	keywords     = {Computer Science - Machine Learning, Computer Science - Artificial Intelligence, Computer Science - Computers and Society, Computer Science - Computation and Language},
	file         = {Villalobos et al. - 2022 - Machine Learning Model Sizes and the Parameter Gap.pdf:/Users/alex/Zotero/storage/WW69A82B/Villalobos et al. - 2022 - Machine Learning Model Sizes and the Parameter Gap.pdf:application/pdf}
}

@misc{villalobos_trends_2022,
	title        = {Trends in {Training} {Dataset} {Sizes}},
	author       = {Villalobos, Pablo and Ho, Anson},
	year         = 2022,
	month        = sep,
	journal      = {Epoch AI},
	url          = {https://epochai.org/blog/trends-in-training-dataset-sizes}
}

@misc{VinBrain,
	journal      = {VinBrain},
	url          = {https://vinbrain.net/aiscaler}
}

@article{vinuesa2020role,
	title        = {The role of artificial intelligence in achieving the Sustainable Development Goals},
	author       = {Vinuesa, Ricardo and Azizpour, Hossein and Leite, Iolanda and Balaam, Madeline and Dignum, Virginia and Domisch, Sami and Fell{\"a}nder, Anna and Langhans, Simone Daniela and Tegmark, Max and Fuso Nerini, Francesco},
	year         = 2020,
	journal      = {Nature communications},
	publisher    = {Nature Publishing Group},
	volume       = 11,
	number       = 1,
	pages        = {1--10}
}

@article{warden2018speech,
	title        = {Speech commands: A dataset for limited-vocabulary speech recognition},
	author       = {Warden, Pete},
	year         = 2018,
	journal      = {arXiv preprint arXiv:1804.03209}
}

@book{warden2019tinyml,
	title        = {Tinyml: Machine learning with tensorflow lite on arduino and ultra-low-power microcontrollers},
	author       = {Warden, Pete and Situnayake, Daniel},
	year         = 2019,
	publisher    = {O'Reilly Media}
}

@article{weiss_survey_2016,
	title        = {A survey of transfer learning},
	author       = {Weiss, Karl and Khoshgoftaar, Taghi M. and Wang, DingDing},
	year         = 2016,
	month        = dec,
	journal      = {Journal of Big Data},
	volume       = 3,
	number       = 1,
	pages        = 9,
	doi          = {10.1186/s40537-016-0043-6},
	issn         = {2196-1115},
	url          = {http://journalofbigdata.springeropen.com/articles/10.1186/s40537-016-0043-6},
	urldate      = {2023-10-25},
	language     = {en},
	file         = {Weiss et al. - 2016 - A survey of transfer learning.pdf:/Users/alex/Zotero/storage/3FN2Y6EA/Weiss et al. - 2016 - A survey of transfer learning.pdf:application/pdf}
}

@inproceedings{wu2019fbnet,
	title        = {Fbnet: Hardware-aware efficient convnet design via differentiable neural architecture search},
	author       = {Wu, Bichen and Dai, Xiaoliang and Zhang, Peizhao and Wang, Yanghan and Sun, Fei and Wu, Yiming and Tian, Yuandong and Vajda, Peter and Jia, Yangqing and Keutzer, Kurt},
	year         = 2019,
	booktitle    = {Proceedings of the IEEE/CVF conference on computer vision and pattern recognition},
	pages        = {10734--10742}
}

@article{wu2022sustainable,
	title        = {Sustainable ai: Environmental implications, challenges and opportunities},
	author       = {Wu, Carole-Jean and Raghavendra, Ramya and Gupta, Udit and Acun, Bilge and Ardalani, Newsha and Maeng, Kiwan and Chang, Gloria and Aga, Fiona and Huang, Jinshi and Bai, Charles and others},
	year         = 2022,
	journal      = {Proceedings of Machine Learning and Systems},
	volume       = 4,
	pages        = {795--813}
}

@inproceedings{xie2020adversarial,
	title        = {Adversarial examples improve image recognition},
	author       = {Xie, Cihang and Tan, Mingxing and Gong, Boqing and Wang, Jiang and Yuille, Alan L and Le, Quoc V},
	year         = 2020,
	booktitle    = {Proceedings of the IEEE/CVF conference on computer vision and pattern recognition},
	pages        = {819--828}
}

@article{xu2018alternating,
	title        = {Alternating multi-bit quantization for recurrent neural networks},
	author       = {Xu, Chen and Yao, Jianqiang and Lin, Zhouchen and Ou, Wenwu and Cao, Yuanbin and Wang, Zhirong and Zha, Hongbin},
	year         = 2018,
	journal      = {arXiv preprint arXiv:1802.00150}
}

@article{xu2023demystifying,
	title        = {Demystifying CLIP Data},
	author       = {Xu, Hu and Xie, Saining and Tan, Xiaoqing Ellen and Huang, Po-Yao and Howes, Russell and Sharma, Vasu and Li, Shang-Wen and Ghosh, Gargi and Zettlemoyer, Luke and Feichtenhofer, Christoph},
	year         = 2023,
	journal      = {arXiv preprint arXiv:2309.16671}
}

@article{xu2023federated,
	title        = {Federated Learning of Gboard Language Models with Differential Privacy},
	author       = {Xu, Zheng and Zhang, Yanxiang and Andrew, Galen and Choquette-Choo, Christopher A and Kairouz, Peter and McMahan, H Brendan and Rosenstock, Jesse and Zhang, Yuanbo},
	year         = 2023,
	journal      = {arXiv preprint arXiv:2305.18465}
}

@article{yamashita2023coffee,
	title        = {Coffee disease classification at the edge using deep learning},
	author       = {Yamashita, Jo{\~a}o Vitor Yukio Bordin and Leite, Jo{\~a}o Paulo RR},
	year         = 2023,
	journal      = {Smart Agricultural Technology},
	publisher    = {Elsevier},
	volume       = 4,
	pages        = 100183
}

@misc{yang2020coexploration,
	title        = {Co-Exploration of Neural Architectures and Heterogeneous ASIC Accelerator Designs Targeting Multiple Tasks},
	author       = {Lei Yang and Zheyu Yan and Meng Li and Hyoukjun Kwon and Liangzhen Lai and Tushar Krishna and Vikas Chandra and Weiwen Jiang and Yiyu Shi},
	year         = 2020,
	eprint       = {2002.04116},
	archiveprefix = {arXiv},
	primaryclass = {cs.LG}
}

@inproceedings{yang2023online,
	title        = {Online Model Compression for Federated Learning with Large Models},
	author       = {Yang, Tien-Ju and Xiao, Yonghui and Motta, Giovanni and Beaufays, Fran{\c{c}}oise and Mathews, Rajiv and Chen, Mingqing},
	year         = 2023,
	booktitle    = {ICASSP 2023-2023 IEEE International Conference on Acoustics, Speech and Signal Processing (ICASSP)},
	pages        = {1--5},
	organization = {IEEE}
}

@inproceedings{zennaro2022tinyml,
	title        = {TinyML: applied AI for development},
	author       = {Zennaro, Marco and Plancher, Brian and Reddi, V Janapa},
	year         = 2022,
	booktitle    = {The UN 7th Multi-stakeholder Forum on Science, Technology and Innovation for the Sustainable Development Goals},
	pages        = {2022--05}
}

@article{zennarobridging,
	title        = {Bridging the Digital Divide: the Promising Impact of TinyML for Developing Countries},
	author       = {Zennaro, Marco and Plancher, Brian and Reddi, Vijay Janapa}
}

@inproceedings{Zhang_2020_CVPR_Workshops,
	title        = {Fast Hardware-Aware Neural Architecture Search},
	author       = {Zhang, Li Lyna and Yang, Yuqing and Jiang, Yuhang and Zhu, Wenwu and Liu, Yunxin},
	year         = 2020,
	month        = {June},
	booktitle    = {Proceedings of the IEEE/CVF Conference on Computer Vision and Pattern Recognition (CVPR) Workshops}
}

@misc{zhang2019autoshrink,
	title        = {AutoShrink: A Topology-aware NAS for Discovering Efficient Neural Architecture},
	author       = {Tunhou Zhang and Hsin-Pai Cheng and Zhenwen Li and Feng Yan and Chengyu Huang and Hai Li and Yiran Chen},
	year         = 2019,
	eprint       = {1911.09251},
	archiveprefix = {arXiv},
	primaryclass = {cs.LG}
}

@article{zhao2018federated,
	title        = {Federated learning with non-iid data},
	author       = {Zhao, Yue and Li, Meng and Lai, Liangzhen and Suda, Naveen and Civin, Damon and Chandra, Vikas},
	year         = 2018,
	journal      = {arXiv preprint arXiv:1806.00582}
}

@misc{zhou_deep_2023,
	title        = {Deep {Class}-{Incremental} {Learning}: {A} {Survey}},
	shorttitle   = {Deep {Class}-{Incremental} {Learning}},
	author       = {Zhou, Da-Wei and Wang, Qi-Wei and Qi, Zhi-Hong and Ye, Han-Jia and Zhan, De-Chuan and Liu, Ziwei},
	year         = 2023,
	month        = feb,
	publisher    = {arXiv},
	url          = {http://arxiv.org/abs/2302.03648},
	urldate      = {2023-10-26},
	note         = {arXiv:2302.03648 [cs]},
	language     = {en},
	keywords     = {Computer Science - Computer Vision and Pattern Recognition, Computer Science - Machine Learning},
	annote       = {Comment: Code is available at https://github.com/zhoudw-zdw/CIL\_Survey/},
	file         = {Zhou et al. - 2023 - Deep Class-Incremental Learning A Survey.pdf:/Users/alex/Zotero/storage/859VZG7W/Zhou et al. - 2023 - Deep Class-Incremental Learning A Survey.pdf:application/pdf}
}

<<<<<<< HEAD
@misc{kuzmin2022fp8,
      title={FP8 Quantization: The Power of the Exponent}, 
      author={Andrey Kuzmin and Mart Van Baalen and Yuwei Ren and Markus Nagel and Jorn Peters and Tijmen Blankevoort},
      year={2022},
      eprint={2208.09225},
      archivePrefix={arXiv},
      primaryClass={cs.LG}
}


/* Types of AI Accelerators, up until CPU Advantages */
@misc{noauthor_who_nodate,
	title = {Who {Invented} the {Microprocessor}? - {CHM}},
	url = {https://computerhistory.org/blog/who-invented-the-microprocessor/},
	urldate = {2023-11-07},
}

@book{weik_survey_1955,
	title = {A {Survey} of {Domestic} {Electronic} {Digital} {Computing} {Systems}},
	language = {en},
	publisher = {Ballistic Research Laboratories},
	author = {Weik, Martin H.},
	year = {1955},
}

@inproceedings{brown_language_2020,
	title = {Language {Models} are {Few}-{Shot} {Learners}},
	volume = {33},
	url = {https://proceedings.neurips.cc/paper_files/paper/2020/hash/1457c0d6bfcb4967418bfb8ac142f64a-Abstract.html},
	abstract = {We demonstrate that scaling up language models greatly improves task-agnostic, few-shot performance, sometimes even becoming competitive with prior state-of-the-art fine-tuning approaches. Specifically, we train GPT-3, an autoregressive language model with 175 billion parameters, 10x more than any previous non-sparse language model, and test its performance in the few-shot setting.  For all tasks, GPT-3 is applied without any gradient updates or fine-tuning, with tasks and few-shot demonstrations specified purely via text interaction with the model.  GPT-3 achieves strong performance on many NLP datasets, including translation, question-answering, and cloze tasks. We also identify some datasets where GPT-3's few-shot learning still struggles, as well as some datasets where GPT-3 faces methodological issues related to training on large web corpora.},
	urldate = {2023-11-07},
	booktitle = {Advances in {Neural} {Information} {Processing} {Systems}},
	publisher = {Curran Associates, Inc.},
	author = {Brown, Tom and Mann, Benjamin and Ryder, Nick and Subbiah, Melanie and Kaplan, Jared D and Dhariwal, Prafulla and Neelakantan, Arvind and Shyam, Pranav and Sastry, Girish and Askell, Amanda and Agarwal, Sandhini and Herbert-Voss, Ariel and Krueger, Gretchen and Henighan, Tom and Child, Rewon and Ramesh, Aditya and Ziegler, Daniel and Wu, Jeffrey and Winter, Clemens and Hesse, Chris and Chen, Mark and Sigler, Eric and Litwin, Mateusz and Gray, Scott and Chess, Benjamin and Clark, Jack and Berner, Christopher and McCandlish, Sam and Radford, Alec and Sutskever, Ilya and Amodei, Dario},
	year = {2020},
	pages = {1877--1901},
}

@misc{jia_dissecting_2018,
	title = {Dissecting the {NVIDIA} {Volta} {GPU} {Architecture} via {Microbenchmarking}},
	url = {http://arxiv.org/abs/1804.06826},
	abstract = {Every year, novel NVIDIA GPU designs are introduced. This rapid architectural and technological progression, coupled with a reluctance by manufacturers to disclose low-level details, makes it difficult for even the most proficient GPU software designers to remain up-to-date with the technological advances at a microarchitectural level. To address this dearth of public, microarchitectural-level information on the novel NVIDIA GPUs, independent researchers have resorted to microbenchmarks-based dissection and discovery. This has led to a prolific line of publications that shed light on instruction encoding, and memory hierarchy's geometry and features at each level. Namely, research that describes the performance and behavior of the Kepler, Maxwell and Pascal architectures. In this technical report, we continue this line of research by presenting the microarchitectural details of the NVIDIA Volta architecture, discovered through microbenchmarks and instruction set disassembly. Additionally, we compare quantitatively our Volta findings against its predecessors, Kepler, Maxwell and Pascal.},
	urldate = {2023-11-07},
	publisher = {arXiv},
	author = {Jia, Zhe and Maggioni, Marco and Staiger, Benjamin and Scarpazza, Daniele P.},
	month = apr,
	year = {2018},
	note = {arXiv:1804.06826 [cs]},
	keywords = {Computer Science - Distributed, Parallel, and Cluster Computing, Computer Science - Performance},
}

@article{jia2019beyond,
  title={Beyond Data and Model Parallelism for Deep Neural Networks.},
  author={Jia, Zhihao and Zaharia, Matei and Aiken, Alex},
  journal={Proceedings of Machine Learning and Systems},
  volume={1},
  pages={1--13},
  year={2019}
}

@inproceedings{raina_large-scale_2009,
	address = {Montreal Quebec Canada},
	title = {Large-scale deep unsupervised learning using graphics processors},
	isbn = {978-1-60558-516-1},
	url = {https://dl.acm.org/doi/10.1145/1553374.1553486},
	doi = {10.1145/1553374.1553486},
	language = {en},
	urldate = {2023-11-07},
	booktitle = {Proceedings of the 26th {Annual} {International} {Conference} on {Machine} {Learning}},
	publisher = {ACM},
	author = {Raina, Rajat and Madhavan, Anand and Ng, Andrew Y.},
	month = jun,
	year = {2009},
	pages = {873--880},
}

@misc{noauthor_amd_nodate,
	title = {{AMD} {Radeon} {RX} 7000 {Series} {Desktop} {Graphics} {Cards}},
	url = {https://www.amd.com/en/graphics/radeon-rx-graphics},
	urldate = {2023-11-07},
}

@misc{noauthor_intel_nodate,
	title = {Intel® {Arc}™ {Graphics} {Overview}},
	url = {https://www.intel.com/content/www/us/en/products/details/discrete-gpus/arc.html},
	abstract = {Find out how Intel® Arc Graphics unlock lifelike gaming and seamless content creation.},
	language = {en},
	urldate = {2023-11-07},
	journal = {Intel},
}

@article{lindholm_nvidia_2008,
	title = {{NVIDIA} {Tesla}: {A} {Unified} {Graphics} and {Computing} {Architecture}},
	volume = {28},
	issn = {1937-4143},
	shorttitle = {{NVIDIA} {Tesla}},
	url = {https://ieeexplore.ieee.org/document/4523358},
	doi = {10.1109/MM.2008.31},
	abstract = {To enable flexible, programmable graphics and high-performance computing, NVIDIA has developed the Tesla scalable unified graphics and parallel computing architecture. Its scalable parallel array of processors is massively multithreaded and programmable in C or via graphics APIs.},
	number = {2},
	urldate = {2023-11-07},
	journal = {IEEE Micro},
	author = {Lindholm, Erik and Nickolls, John and Oberman, Stuart and Montrym, John},
	month = mar,
	year = {2008},
	note = {Conference Name: IEEE Micro},
	pages = {39--55},
}

@article{dally_evolution_2021,
	title = {Evolution of the {Graphics} {Processing} {Unit} ({GPU})},
	volume = {41},
	issn = {1937-4143},
	url = {https://ieeexplore.ieee.org/document/9623445},
	doi = {10.1109/MM.2021.3113475},
	abstract = {Graphics processing units (GPUs) power today’s fastest supercomputers, are the dominant platform for deep learning, and provide the intelligence for devices ranging from self-driving cars to robots and smart cameras. They also generate compelling photorealistic images at real-time frame rates. GPUs have evolved by adding features to support new use cases. NVIDIA’s GeForce 256, the first GPU, was a dedicated processor for real-time graphics, an application that demands large amounts of floating-point arithmetic for vertex and fragment shading computations and high memory bandwidth. As real-time graphics advanced, GPUs became programmable. The combination of programmability and floating-point performance made GPUs attractive for running scientific applications. Scientists found ways to use early programmable GPUs by casting their calculations as vertex and fragment shaders. GPUs evolved to meet the needs of scientific users by adding hardware for simpler programming, double-precision floating-point arithmetic, and resilience.},
	number = {6},
	urldate = {2023-11-07},
	journal = {IEEE Micro},
	author = {Dally, William J. and Keckler, Stephen W. and Kirk, David B.},
	month = nov,
	year = {2021},
	note = {Conference Name: IEEE Micro},
	pages = {42--51},
}

@article{demler_ceva_2020,
	title = {{CEVA} {SENSPRO} {FUSES} {AI} {AND} {VECTOR} {DSP}},
	language = {en},
	author = {Demler, Mike},
	year = {2020},
}

@misc{noauthor_google_2023,
	title = {Google {Tensor} {G3}: {The} new chip that gives your {Pixel} an {AI} upgrade},
	shorttitle = {Google {Tensor} {G3}},
	url = {https://blog.google/products/pixel/google-tensor-g3-pixel-8/},
	abstract = {Tensor G3 on Pixel 8 and Pixel 8 Pro is more helpful, more efficient and more powerful.},
	language = {en-us},
	urldate = {2023-11-07},
	journal = {Google},
	month = oct,
	year = {2023},
}

@misc{noauthor_hexagon_nodate,
	title = {Hexagon {DSP} {SDK} {Processor}},
	url = {https://developer.qualcomm.com/software/hexagon-dsp-sdk/dsp-processor},
	abstract = {The Hexagon DSP processor has both CPU and DSP functionality to support deeply embedded processing needs of the mobile platform for both multimedia and modem functions.},
	language = {en},
	urldate = {2023-11-07},
	journal = {Qualcomm Developer Network},
}

@misc{noauthor_evolution_2023,
	title = {The {Evolution} of {Audio} {DSPs}},
	url = {https://audioxpress.com/article/the-evolution-of-audio-dsps},
	abstract = {To complement the extensive perspective of another Market Update feature article on DSP Products and Applications, published in the November 2020 edition, audioXpress was honored to have the valuable contribution from one of the main suppliers in the field. In this article, Youval Nachum, CEVA’s Senior Product Marketing Manager, writes about \&quot;The Evolution of Audio DSPs,\&quot; discussing how DSP technology has evolved, its impact on the user experience, and what the future of DSP has in store for us.},
	language = {en},
	urldate = {2023-11-07},
	journal = {audioXpress},
	month = oct,
	year = {2023},
}

@article{xiong_mri-based_2021,
	title = {{MRI}-based brain tumor segmentation using {FPGA}-accelerated neural network},
	volume = {22},
	issn = {1471-2105},
	url = {https://doi.org/10.1186/s12859-021-04347-6},
	doi = {10.1186/s12859-021-04347-6},
	abstract = {Brain tumor segmentation is a challenging problem in medical image processing and analysis. It is a very time-consuming and error-prone task. In order to reduce the burden on physicians and improve the segmentation accuracy, the computer-aided detection (CAD) systems need to be developed. Due to the powerful feature learning ability of the deep learning technology, many deep learning-based methods have been applied to the brain tumor segmentation CAD systems and achieved satisfactory accuracy. However, deep learning neural networks have high computational complexity, and the brain tumor segmentation process consumes significant time. Therefore, in order to achieve the high segmentation accuracy of brain tumors and obtain the segmentation results efficiently, it is very demanding to speed up the segmentation process of brain tumors.},
	number = {1},
	urldate = {2023-11-07},
	journal = {BMC Bioinformatics},
	author = {Xiong, Siyu and Wu, Guoqing and Fan, Xitian and Feng, Xuan and Huang, Zhongcheng and Cao, Wei and Zhou, Xuegong and Ding, Shijin and Yu, Jinhua and Wang, Lingli and Shi, Zhifeng},
	month = sep,
	year = {2021},
	keywords = {Brain tumor segmatation, FPGA acceleration, Neural network},
	pages = {421},
}

@article{gwennap_certus-nx_nodate,
	title = {Certus-{NX} {Innovates} {General}-{Purpose} {FPGAs}},
	language = {en},
	author = {Gwennap, Linley},
}

@misc{noauthor_fpga_nodate,
	title = {{FPGA} {Architecture} {Overview}},
	url = {https://www.intel.com/content/www/us/en/docs/oneapi-fpga-add-on/optimization-guide/2023-1/fpga-architecture-overview.html},
	urldate = {2023-11-07},
}

@misc{noauthor_what_nodate,
	title = {What is an {FPGA}? {Field} {Programmable} {Gate} {Array}},
	shorttitle = {What is an {FPGA}?},
	url = {https://www.xilinx.com/products/silicon-devices/fpga/what-is-an-fpga.html},
	abstract = {What is an FPGA - Field Programmable Gate Arrays are semiconductor devices that are based around a matrix of configurable logic blocks (CLBs) connected via programmable interconnects. FPGAs can be reprogrammed to desired application or functionality requirements after manufacturing.},
	language = {en},
	urldate = {2023-11-07},
	journal = {AMD},
}

@article{putnam_reconfigurable_2014,
	title = {A reconfigurable fabric for accelerating large-scale datacenter services},
	volume = {42},
	issn = {0163-5964},
	url = {https://dl.acm.org/doi/10.1145/2678373.2665678},
	doi = {10.1145/2678373.2665678},
	abstract = {Datacenter workloads demand high computational capabilities, flexibility, power efficiency, and low cost. It is challenging to improve all of these factors simultaneously. To advance datacenter capabilities beyond what commodity server designs can provide, we have designed and built a composable, reconfigurablefabric to accelerate portions of large-scale software services. Each instantiation of the fabric consists of a 6x8 2-D torus of high-end Stratix V FPGAs embedded into a half-rack of 48 machines. One FPGA is placed into each server, accessible through PCIe, and wired directly to other FPGAs with pairs of 10 Gb SAS cables
            In this paper, we describe a medium-scale deployment of this fabric on a bed of 1,632 servers, and measure its efficacy in accelerating the Bing web search engine. We describe the requirements and architecture of the system, detail the critical engineering challenges and solutions needed to make the system robust in the presence of failures, and measure the performance, power, and resilience of the system when ranking candidate documents. Under high load, the largescale reconfigurable fabric improves the ranking throughput of each server by a factor of 95\% for a fixed latency distribution--- or, while maintaining equivalent throughput, reduces the tail latency by 29\%},
	language = {en},
	number = {3},
	urldate = {2023-11-07},
	journal = {ACM SIGARCH Computer Architecture News},
	author = {Putnam, Andrew and Caulfield, Adrian M. and Chung, Eric S. and Chiou, Derek and Constantinides, Kypros and Demme, John and Esmaeilzadeh, Hadi and Fowers, Jeremy and Gopal, Gopi Prashanth and Gray, Jan and Haselman, Michael and Hauck, Scott and Heil, Stephen and Hormati, Amir and Kim, Joo-Young and Lanka, Sitaram and Larus, James and Peterson, Eric and Pope, Simon and Smith, Aaron and Thong, Jason and Xiao, Phillip Yi and Burger, Doug},
	month = oct,
	year = {2014},
	pages = {13--24},
}

@misc{noauthor_project_nodate,
	title = {Project {Catapult} - {Microsoft} {Research}},
	url = {https://www.microsoft.com/en-us/research/project/project-catapult/},
	urldate = {2023-11-07},
}

@misc{dean_jeff_numbers_nodate,
	title = {Numbers {Everyone} {Should} {Know}},
	url = {https://brenocon.com/dean_perf.html},
	urldate = {2023-11-07},
	author = {Dean. Jeff},
}

@misc{bailey_enabling_2018,
	title = {Enabling {Cheaper} {Design}},
	url = {https://semiengineering.com/enabling-cheaper-design/},
	abstract = {Enabling Cheaper Design, At what point does cheaper design enable a significant growth in custom semiconductor content? Not everyone is onboard with the idea.},
	language = {en-US},
	urldate = {2023-11-07},
	journal = {Semiconductor Engineering},
	author = {Bailey, Brian},
	month = sep,
	year = {2018},
}

@misc{noauthor_integrated_2023,
	title = {Integrated circuit},
	copyright = {Creative Commons Attribution-ShareAlike License},
	url = {https://en.wikipedia.org/w/index.php?title=Integrated_circuit&oldid=1183537457},
	abstract = {An integrated circuit (also known as an IC, a chip, or a microchip) is a set of electronic circuits on one small flat piece of semiconductor material, usually silicon. Large numbers of miniaturized transistors and other electronic components are integrated together on the chip. This results in circuits that are orders of magnitude smaller, faster, and less expensive than those constructed of discrete components, allowing a large transistor count.
The IC's mass production capability, reliability, and building-block approach to integrated circuit design have ensured the rapid adoption of standardized ICs in place of designs using discrete transistors. ICs are now used in virtually all electronic equipment and have revolutionized the world of electronics. Computers, mobile phones and other home appliances are now essential parts of the structure of modern societies, made possible by the small size and low cost of ICs such as modern computer processors and microcontrollers.
Very-large-scale integration was made practical by technological advancements in semiconductor device fabrication. Since their origins in the 1960s, the size, speed, and capacity of chips have progressed enormously, driven by technical advances that fit more and more transistors on chips of the same size – a modern chip may have many billions of transistors in an area the size of a human fingernail. These advances, roughly following Moore's law, make the computer chips of today possess millions of times the capacity and thousands of times the speed of the computer chips of the early 1970s.
ICs have three main advantages over discrete circuits: size, cost and performance. The size and cost is low because the chips, with all their components, are printed as a unit by photolithography rather than being constructed one transistor at a time. Furthermore, packaged ICs use much less material than discrete circuits. Performance is high because the IC's components switch quickly and consume comparatively little power because of their small size and proximity. The main disadvantage of ICs is the high initial cost of designing them and the enormous capital cost of factory construction. This high initial cost means ICs are only commercially viable when high production volumes are anticipated.},
	language = {en},
	urldate = {2023-11-07},
	journal = {Wikipedia},
	month = nov,
	year = {2023},
	note = {Page Version ID: 1183537457},
}

@article{el-rayis_reconfigurable_nodate,
	title = {Reconfigurable {Architectures} for the {Next} {Generation} of {Mobile} {Device} {Telecommunications} {Systems}},
	language = {en},
	author = {El-Rayis, Ahmed Osman},
}


@misc{noauthor_intel_nodate,
	title = {Intel® {Stratix}® 10 {NX} {FPGA} {Overview} - {High} {Performance} {Stratix}® {FPGA}},
	url = {https://www.intel.com/content/www/us/en/products/details/fpga/stratix/10/nx.html},
	abstract = {View Intel® Stratix® 10 NX FPGAs and find product specifications, features, applications and more.},
	language = {en},
	urldate = {2023-11-07},
	journal = {Intel},
}


@book{patterson2016computer,
  title={Computer organization and design ARM edition: the hardware software interface},
  author={Patterson, David A and Hennessy, John L},
  year={2016},
  publisher={Morgan kaufmann}
}

@article{xiu2019time,
 title={Time Moore: Exploiting Moore's Law from the perspective of time}, 
 author={Xiu, Liming}, journal={IEEE Solid-State Circuits Magazine}, 
 volume={11}, number={1}, pages={39--55}, year={2019}, publisher={IEEE} 

}

@article{brown2020language,
  title={Language models are few-shot learners},
  author={Brown, Tom and Mann, Benjamin and Ryder, Nick and Subbiah, Melanie and Kaplan, Jared D and Dhariwal, Prafulla and Neelakantan, Arvind and Shyam, Pranav and Sastry, Girish and Askell, Amanda and others},
  journal={Advances in neural information processing systems},
  volume={33},
  pages={1877--1901},
  year={2020}
}

@article{cheng2017survey,
  title={A survey of model compression and acceleration for deep neural networks},
  author={Cheng, Yu and Wang, Duo and Zhou, Pan and Zhang, Tao},
  journal={arXiv preprint arXiv:1710.09282},
  year={2017}
}

@article{sze2017efficient,
  title={Efficient processing of deep neural networks: A tutorial and survey},
  author={Sze, Vivienne and Chen, Yu-Hsin and Yang, Tien-Ju and Emer, Joel S},
  journal={Proceedings of the IEEE},
  volume={105},
  number={12},
  pages={2295--2329},
  year={2017},
  publisher={Ieee}
}

@article{young2018recent,
  title={Recent trends in deep learning based natural language processing},
  author={Young, Tom and Hazarika, Devamanyu and Poria, Soujanya and Cambria, Erik},
  journal={ieee Computational intelligenCe magazine},
  volume={13},
  number={3},
  pages={55--75},
  year={2018},
  publisher={IEEE}
}

@inproceedings{jacob2018quantization,
  title={Quantization and training of neural networks for efficient integer-arithmetic-only inference},
  author={Jacob, Benoit and Kligys, Skirmantas and Chen, Bo and Zhu, Menglong and Tang, Matthew and Howard, Andrew and Adam, Hartwig and Kalenichenko, Dmitry},
  booktitle={Proceedings of the IEEE conference on computer vision and pattern recognition},
  pages={2704--2713},
  year={2018}
}

@article{gale2019state,
  title={The state of sparsity in deep neural networks},
  author={Gale, Trevor and Elsen, Erich and Hooker, Sara},
  journal={arXiv preprint arXiv:1902.09574},
  year={2019}
}

@inproceedings{zhang2015fpga,
  title={FPGA-based Accelerator Design for Deep Convolutional Neural Networks Proceedings of the 2015 ACM},
  author={Zhang, Chen and Li, Peng and Sun, Guangyu and Guan, Yijin and Xiao, Bingjun and Cong, Jason Optimizing},
  booktitle={SIGDA International Symposium on Field-Programmable Gate Arrays-FPGA},
  volume={15},
  pages={161--170},
  year={2015}
}

@inproceedings{suda2016throughput,
  title={Throughput-optimized OpenCL-based FPGA accelerator for large-scale convolutional neural networks},
  author={Suda, Naveen and Chandra, Vikas and Dasika, Ganesh and Mohanty, Abinash and Ma, Yufei and Vrudhula, Sarma and Seo, Jae-sun and Cao, Yu},
  booktitle={Proceedings of the 2016 ACM/SIGDA international symposium on field-programmable gate arrays},
  pages={16--25},
  year={2016}
}

@inproceedings{fowers2018configurable,
  title={A configurable cloud-scale DNN processor for real-time AI},
  author={Fowers, Jeremy and Ovtcharov, Kalin and Papamichael, Michael and Massengill, Todd and Liu, Ming and Lo, Daniel and Alkalay, Shlomi and Haselman, Michael and Adams, Logan and Ghandi, Mahdi and others},
  booktitle={2018 ACM/IEEE 45th Annual International Symposium on Computer Architecture (ISCA)},
  pages={1--14},
  year={2018},
  organization={IEEE}
}

@article{jia2019beyond,
  title={Beyond Data and Model Parallelism for Deep Neural Networks.},
  author={Jia, Zhihao and Zaharia, Matei and Aiken, Alex},
  journal={Proceedings of Machine Learning and Systems},
  volume={1},
  pages={1--13},
  year={2019}
}

@inproceedings{zhu2018benchmarking,
  title={Benchmarking and analyzing deep neural network training},
  author={Zhu, Hongyu and Akrout, Mohamed and Zheng, Bojian and Pelegris, Andrew and Jayarajan, Anand and Phanishayee, Amar and Schroeder, Bianca and Pekhimenko, Gennady},
  booktitle={2018 IEEE International Symposium on Workload Characterization (IISWC)},
  pages={88--100},
  year={2018},
  organization={IEEE}
}

@article{samajdar2018scale,
  title={Scale-sim: Systolic cnn accelerator simulator},
  author={Samajdar, Ananda and Zhu, Yuhao and Whatmough, Paul and Mattina, Matthew and Krishna, Tushar},
  journal={arXiv preprint arXiv:1811.02883},
  year={2018}
}

@INPROCEEDINGS{munshi2009opencl,
  author={Munshi, Aaftab},
  booktitle={2009 IEEE Hot Chips 21 Symposium (HCS)}, 
  title={The OpenCL specification}, 
  year={2009},
  volume={},
  number={},
  pages={1-314},
  doi={10.1109/HOTCHIPS.2009.7478342}
}

@INPROCEEDINGS{luebke2008cuda,
  author={Luebke, David},
  booktitle={2008 5th IEEE International Symposium on Biomedical Imaging: From Nano to Macro}, 
  title={CUDA: Scalable parallel programming for high-performance scientific computing}, 
  year={2008},
  volume={},
  number={},
  pages={836-838},
  doi={10.1109/ISBI.2008.4541126}
}

@misc{segal1999opengl,
  title={The OpenGL graphics system: A specification (version 1.1)},
  author={Segal, Mark and Akeley, Kurt},
  year={1999}
}

@INPROCEEDINGS{gannot1994verilog,
  author={Gannot, G. and Ligthart, M.},
  booktitle={International Verilog HDL Conference}, 
  title={Verilog HDL based FPGA design}, 
  year={1994},
  volume={},
  number={},
  pages={86-92},
  doi={10.1109/IVC.1994.323743}
}

@article{binkert2011gem5,
  title={The gem5 simulator},
  author={Binkert, Nathan and Beckmann, Bradford and Black, Gabriel and Reinhardt, Steven K and Saidi, Ali and Basu, Arkaprava and Hestness, Joel and Hower, Derek R and Krishna, Tushar and Sardashti, Somayeh and others},
  journal={ACM SIGARCH computer architecture news},
  volume={39},
  number={2},
  pages={1--7},
  year={2011},
  publisher={ACM New York, NY, USA}
}





#### ai-acc
@ARTICLE{Vivet2021, author={Vivet, Pascal and Guthmuller, Eric and Thonnart, Yvain and Pillonnet, Gael and Fuguet, César and Miro-Panades, Ivan and Moritz, Guillaume and Durupt, Jean and Bernard, Christian and Varreau, Didier and Pontes, Julian and Thuries, Sébastien and Coriat, David and Harrand, Michel and Dutoit, Denis and Lattard, Didier and Arnaud, Lucile and Charbonnier, Jean and Coudrain, Perceval and Garnier, Arnaud and Berger, Frédéric and Gueugnot, Alain and Greiner, Alain and Meunier, Quentin L. and Farcy, Alexis and Arriordaz, Alexandre and Chéramy, Séverine and Clermidy, Fabien},
journal={IEEE Journal of Solid-State Circuits},
title={IntAct: A 96-Core Processor With Six Chiplets 3D-Stacked on an Active Interposer With Distributed Interconnects and Integrated Power Management},
year={2021},
volume={56},
number={1},
pages={79-97},
doi={10.1109/JSSC.2020.3036341}}


@article{schuman2022,
  title={Opportunities for neuromorphic computing algorithms and applications},
  author={Schuman, Catherine D and Kulkarni, Shruti R and Parsa, Maryam and Mitchell, J Parker and Date, Prasanna and Kay, Bill},
  journal={Nature Computational Science},
  volume={2},
  number={1},
  pages={10--19},
  year={2022},
  publisher={Nature Publishing Group US New York}
}


@article{markovic2020,
  title={Physics for neuromorphic computing},
  author={Markovi{\'c}, Danijela and Mizrahi, Alice and Querlioz, Damien and Grollier, Julie},
  journal={Nature Reviews Physics},
  volume={2},
  number={9},
  pages={499--510},
  year={2020},
  publisher={Nature Publishing Group UK London}
}

@article{furber2016large,
  title={Large-scale neuromorphic computing systems},
  author={Furber, Steve},
  journal={Journal of neural engineering},
  volume={13},
  number={5},
  pages={051001},
  year={2016},
  publisher={IOP Publishing}
}

@article{davies2018loihi,
  title={Loihi: A neuromorphic manycore processor with on-chip learning},
  author={Davies, Mike and Srinivasa, Narayan and Lin, Tsung-Han and Chinya, Gautham and Cao, Yongqiang and Choday, Sri Harsha and Dimou, Georgios and Joshi, Prasad and Imam, Nabil and Jain, Shweta and others},
  journal={Ieee Micro},
  volume={38},
  number={1},
  pages={82--99},
  year={2018},
  publisher={IEEE}
}

@article{davies2021advancing,
  title={Advancing neuromorphic computing with loihi: A survey of results and outlook},
  author={Davies, Mike and Wild, Andreas and Orchard, Garrick and Sandamirskaya, Yulia and Guerra, Gabriel A Fonseca and Joshi, Prasad and Plank, Philipp and Risbud, Sumedh R},
  journal={Proceedings of the IEEE},
  volume={109},
  number={5},
  pages={911--934},
  year={2021},
  publisher={IEEE}
}

@article{modha2023neural,
  title={Neural inference at the frontier of energy, space, and time},
  author={Modha, Dharmendra S and Akopyan, Filipp and Andreopoulos, Alexander and Appuswamy, Rathinakumar and Arthur, John V and Cassidy, Andrew S and Datta, Pallab and DeBole, Michael V and Esser, Steven K and Otero, Carlos Ortega and others},
  journal={Science},
  volume={382},
  number={6668},
  pages={329--335},
  year={2023},
  publisher={American Association for the Advancement of Science}
}

@article{maass1997networks,
  title={Networks of spiking neurons: the third generation of neural network models},
  author={Maass, Wolfgang},
  journal={Neural networks},
  volume={10},
  number={9},
  pages={1659--1671},
  year={1997},
  publisher={Elsevier}
}

@ARTICLE{10242251,
author={Eshraghian, Jason K. and Ward, Max and Neftci, Emre O. and Wang, Xinxin and Lenz, Gregor and Dwivedi, Girish and Bennamoun, Mohammed and Jeong, Doo Seok and Lu, Wei D.},
journal={Proceedings of the IEEE},
title={Training Spiking Neural Networks Using Lessons From Deep Learning},
year={2023},
volume={111},
number={9},
pages={1016-1054},
doi={10.1109/JPROC.2023.3308088}}

@article{chua1971memristor,
  title={Memristor-the missing circuit element},
  author={Chua, Leon},
  journal={IEEE Transactions on circuit theory},
  volume={18},
  number={5},
  pages={507--519},
  year={1971},
  publisher={IEEE}
}

@article{shastri2021photonics,
  title={Photonics for artificial intelligence and neuromorphic computing},
  author={Shastri, Bhavin J and Tait, Alexander N and Ferreira de Lima, Thomas and Pernice, Wolfram HP and Bhaskaran, Harish and Wright, C David and Prucnal, Paul R},
  journal={Nature Photonics},
  volume={15},
  number={2},
  pages={102--114},
  year={2021},
  publisher={Nature Publishing Group UK London}
}

@article{haensch2018next,
title={The next generation of deep learning hardware: Analog computing},
author={Haensch, Wilfried and Gokmen, Tayfun and Puri, Ruchir},
journal={Proceedings of the IEEE},
volume={107},
number={1},
pages={108--122},
year={2018},
publisher={IEEE}
}

@article{hazan2021neuromorphic,
  title={Neuromorphic analog implementation of neural engineering framework-inspired spiking neuron for high-dimensional representation},
  author={Hazan, Avi and Ezra Tsur, Elishai},
  journal={Frontiers in Neuroscience},
  volume={15},
  pages={627221},
  year={2021},
  publisher={Frontiers Media SA}
}

@article{gates2009flexible,
  title={Flexible electronics},
  author={Gates, Byron D},
  journal={Science},
  volume={323},
  number={5921},
  pages={1566--1567},
  year={2009},
  publisher={American Association for the Advancement of Science}
}

@article{musk2019integrated,
  title={An integrated brain-machine interface platform with thousands of channels},
  author={Musk, Elon and others},
  journal={Journal of medical Internet research},
  volume={21},
  number={10},
  pages={e16194},
  year={2019},
  publisher={JMIR Publications Inc., Toronto, Canada}
}

@article{tang2023flexible,
  title={Flexible brain--computer interfaces},
  author={Tang, Xin and Shen, Hao and Zhao, Siyuan and Li, Na and Liu, Jia},
  journal={Nature Electronics},
  volume={6},
  number={2},
  pages={109--118},
  year={2023},
  publisher={Nature Publishing Group UK London}
}

@article{tang2022soft,
  title={Soft bioelectronics for cardiac interfaces},
  author={Tang, Xin and He, Yichun and Liu, Jia},
  journal={Biophysics Reviews},
  volume={3},
  number={1},
  year={2022},
  publisher={AIP Publishing}
}
@article{kwon2022flexible,
  title={Flexible sensors and machine learning for heart monitoring},
  author={Kwon, Sun Hwa and Dong, Lin},
  journal={Nano Energy},
  pages={107632},
  year={2022},
  publisher={Elsevier}
}

@article{huang2010pseudo,
  title={Pseudo-CMOS: A design style for low-cost and robust flexible electronics},
  author={Huang, Tsung-Ching and Fukuda, Kenjiro and Lo, Chun-Ming and Yeh, Yung-Hui and Sekitani, Tsuyoshi and Someya, Takao and Cheng, Kwang-Ting},
  journal={IEEE Transactions on Electron Devices},
  volume={58},
  number={1},
  pages={141--150},
  year={2010},
  publisher={IEEE}
}
@article{biggs2021natively,
  title={A natively flexible 32-bit Arm microprocessor},
  author={Biggs, John and Myers, James and Kufel, Jedrzej and Ozer, Emre and Craske, Simon and Sou, Antony and Ramsdale, Catherine and Williamson, Ken and Price, Richard and White, Scott},
  journal={Nature},
  volume={595},
  number={7868},
  pages={532--536},
  year={2021},
  publisher={Nature Publishing Group UK London}
}

@article{farah2005neuroethics,
  title={Neuroethics: the practical and the philosophical},
  author={Farah, Martha J},
  journal={Trends in cognitive sciences},
  volume={9},
  number={1},
  pages={34--40},
  year={2005},
  publisher={Elsevier}
}

@article{segura2018ethical,
  title={Ethical implications of user perceptions of wearable devices},
  author={Segura Anaya, LH and Alsadoon, Abeer and Costadopoulos, Nectar and Prasad, PWC},
  journal={Science and engineering ethics},
  volume={24},
  pages={1--28},
  year={2018},
  publisher={Springer}
}

@article{goodyear2017social,
  title={Social media, apps and wearable technologies: navigating ethical dilemmas and procedures},
  author={Goodyear, Victoria A},
  journal={Qualitative research in sport, exercise and health},
  volume={9},
  number={3},
  pages={285--302},
  year={2017},
  publisher={Taylor \& Francis}
}

@article{roskies2002neuroethics,
  title={Neuroethics for the new millenium},
  author={Roskies, Adina},
  journal={Neuron},
  volume={35},
  number={1},
  pages={21--23},
  year={2002},
  publisher={Elsevier}
}

@article{duarte2022fastml,
  title={FastML Science Benchmarks: Accelerating Real-Time Scientific Edge Machine Learning},
  author={Duarte, Javier and Tran, Nhan and Hawks, Ben and Herwig, Christian and Muhizi, Jules and Prakash, Shvetank and Reddi, Vijay Janapa},
  journal={arXiv preprint arXiv:2207.07958},
  year={2022}
}

@article{verma2019memory,
  title={In-memory computing: Advances and prospects},
  author={Verma, Naveen and Jia, Hongyang and Valavi, Hossein and Tang, Yinqi and Ozatay, Murat and Chen, Lung-Yen and Zhang, Bonan and Deaville, Peter},
  journal={IEEE Solid-State Circuits Magazine},
  volume={11},
  number={3},
  pages={43--55},
  year={2019},
  publisher={IEEE}
}

@article{chi2016prime,
  title={Prime: A novel processing-in-memory architecture for neural network computation in reram-based main memory},
  author={Chi, Ping and Li, Shuangchen and Xu, Cong and Zhang, Tao and Zhao, Jishen and Liu, Yongpan and Wang, Yu and Xie, Yuan},
  journal={ACM SIGARCH Computer Architecture News},
  volume={44},
  number={3},
  pages={27--39},
  year={2016},
  publisher={ACM New York, NY, USA}
}


@article{burr2016recent,
  title={Recent progress in phase-change memory technology},
  author={Burr, Geoffrey W and Brightsky, Matthew J and Sebastian, Abu and Cheng, Huai-Yu and Wu, Jau-Yi and Kim, Sangbum and Sosa, Norma E and Papandreou, Nikolaos and Lung, Hsiang-Lan and Pozidis, Haralampos and others},
  journal={IEEE Journal on Emerging and Selected Topics in Circuits and Systems},
  volume={6},
  number={2},
  pages={146--162},
  year={2016},
  publisher={IEEE}
}

@article{loh20083d,
  title={3D-stacked memory architectures for multi-core processors},
  author={Loh, Gabriel H},
  journal={ACM SIGARCH computer architecture news},
  volume={36},
  number={3},
  pages={453--464},
  year={2008},
  publisher={ACM New York, NY, USA}
}

@article{mittal2021survey,
  title={A survey of SRAM-based in-memory computing techniques and applications},
  author={Mittal, Sparsh and Verma, Gaurav and Kaushik, Brajesh and Khanday, Farooq A},
  journal={Journal of Systems Architecture},
  volume={119},
  pages={102276},
  year={2021},
  publisher={Elsevier}
}

@article{wong2012metal,
  title={Metal--oxide RRAM},
  author={Wong, H-S Philip and Lee, Heng-Yuan and Yu, Shimeng and Chen, Yu-Sheng and Wu, Yi and Chen, Pang-Shiu and Lee, Byoungil and Chen, Frederick T and Tsai, Ming-Jinn},
  journal={Proceedings of the IEEE},
  volume={100},
  number={6},
  pages={1951--1970},
  year={2012},
  publisher={IEEE}
}

@inproceedings{imani2016resistive,
  title={Resistive configurable associative memory for approximate computing},
  author={Imani, Mohsen and Rahimi, Abbas and Rosing, Tajana S},
  booktitle={2016 Design, Automation \& Test in Europe Conference \& Exhibition (DATE)},
  pages={1327--1332},
  year={2016},
  organization={IEEE}
}

@article{miller2000optical,
  title={Optical interconnects to silicon},
  author={Miller, David AB},
  journal={IEEE Journal of Selected Topics in Quantum Electronics},
  volume={6},
  number={6},
  pages={1312--1317},
  year={2000},
  publisher={IEEE}
}

@article{zhou2022photonic,
title={Photonic matrix multiplication lights up photonic accelerator and beyond},
author={Zhou, Hailong and Dong, Jianji and Cheng, Junwei and Dong, Wenchan and Huang, Chaoran and Shen, Yichen and Zhang, Qiming and Gu, Min and Qian, Chao and Chen, Hongsheng and others},
journal={Light: Science \& Applications},
volume={11},
number={1},
pages={30},
year={2022},
publisher={Nature Publishing Group UK London}
}

@article{shastri2021photonics,
  title={Photonics for artificial intelligence and neuromorphic computing},
  author={Shastri, Bhavin J and Tait, Alexander N and Ferreira de Lima, Thomas and Pernice, Wolfram HP and Bhaskaran, Harish and Wright, C David and Prucnal, Paul R},
  journal={Nature Photonics},
  volume={15},
  number={2},
  pages={102--114},
  year={2021},
  publisher={Nature Publishing Group UK London}
}

@article{bains2020business,
  title={The business of building brains},
  author={Bains, Sunny},
  journal={Nat. Electron},
  volume={3},
  number={7},
  pages={348--351},
  year={2020}
}

@ARTICLE{Hennessy2019-je,
  title     = "A new golden age for computer architecture",
  author    = "Hennessy, John L and Patterson, David A",
  abstract  = "Innovations like domain-specific hardware, enhanced security,
               open instruction sets, and agile chip development will lead the
               way.",
  journal   = "Commun. ACM",
  publisher = "Association for Computing Machinery (ACM)",
  volume    =  62,
  number    =  2,
  pages     = "48--60",
  month     =  jan,
  year      =  2019,
  copyright = "http://www.acm.org/publications/policies/copyright\_policy\#Background",
  language  = "en"
}

@ARTICLE{Dongarra2009-na,
  title   = "The evolution of high performance computing on system z",
  author  = "Dongarra, Jack J",
  journal = "IBM Journal of Research and Development",
  volume  =  53,
  pages   = "3--4",
  year    =  2009
}

@ARTICLE{Ranganathan2011-dc,
  title     = "From microprocessors to nanostores: Rethinking data-centric
               systems",
  author    = "Ranganathan, Parthasarathy",
  journal   = "Computer (Long Beach Calif.)",
  publisher = "Institute of Electrical and Electronics Engineers (IEEE)",
  volume    =  44,
  number    =  1,
  pages     = "39--48",
  month     =  jan,
  year      =  2011
}

@ARTICLE{Ignatov2018-kh,
  title     = "{AI} Benchmark: Running deep neural networks on Android
               smartphones",
  author    = "Ignatov, Andrey and Timofte, Radu and Chou, William and Wang, Ke
               and Wu, Max and Hartley, Tim and Van Gool, Luc",
  abstract  = "Over the last years, the computational power of mobile devices
               such as smartphones and tablets has grown dramatically, reaching
               the level of desktop computers available not long ago. While
               standard smartphone apps are no longer a problem for them, there
               is still a group of tasks that can easily challenge even
               high-end devices, namely running artificial intelligence
               algorithms. In this paper, we present a study of the current
               state of deep learning in the Android ecosystem and describe
               available frameworks, programming models and the limitations of
               running AI on smartphones. We give an overview of the hardware
               acceleration resources available on four main mobile chipset
               platforms: Qualcomm, HiSilicon, MediaTek and Samsung.
               Additionally, we present the real-world performance results of
               different mobile SoCs collected with AI Benchmark that are
               covering all main existing hardware configurations.",
  publisher = "arXiv",
  year      =  2018
}

@inproceedings{jouppi2017datacenter,
  title={In-datacenter performance analysis of a tensor processing unit},
  author={Jouppi, Norman P and Young, Cliff and Patil, Nishant and Patterson, David and Agrawal, Gaurav and Bajwa, Raminder and Bates, Sarah and Bhatia, Suresh and Boden, Nan and Borchers, Al and others},
  booktitle={Proceedings of the 44th annual international symposium on computer architecture},
  pages={1--12},
  year={2017}
}

@ARTICLE{Sze2017-ak,
  title         = "Efficient processing of deep neural networks: A tutorial and
                   survey",
  author        = "Sze, Vivienne and Chen, Yu-Hsin and Yang, Tien-Ju and Emer,
                   Joel",
  abstract      = "Deep neural networks (DNNs) are currently widely used for
                   many artificial intelligence (AI) applications including
                   computer vision, speech recognition, and robotics. While
                   DNNs deliver state-of-the-art accuracy on many AI tasks, it
                   comes at the cost of high computational complexity.
                   Accordingly, techniques that enable efficient processing of
                   DNNs to improve energy efficiency and throughput without
                   sacrificing application accuracy or increasing hardware cost
                   are critical to the wide deployment of DNNs in AI systems.
                   This article aims to provide a comprehensive tutorial and
                   survey about the recent advances towards the goal of
                   enabling efficient processing of DNNs. Specifically, it will
                   provide an overview of DNNs, discuss various hardware
                   platforms and architectures that support DNNs, and highlight
                   key trends in reducing the computation cost of DNNs either
                   solely via hardware design changes or via joint hardware
                   design and DNN algorithm changes. It will also summarize
                   various development resources that enable researchers and
                   practitioners to quickly get started in this field, and
                   highlight important benchmarking metrics and design
                   considerations that should be used for evaluating the
                   rapidly growing number of DNN hardware designs, optionally
                   including algorithmic co-designs, being proposed in academia
                   and industry. The reader will take away the following
                   concepts from this article: understand the key design
                   considerations for DNNs; be able to evaluate different DNN
                   hardware implementations with benchmarks and comparison
                   metrics; understand the trade-offs between various hardware
                   architectures and platforms; be able to evaluate the utility
                   of various DNN design techniques for efficient processing;
                   and understand recent implementation trends and
                   opportunities.",
  month         =  mar,
  year          =  2017,
  copyright     = "http://arxiv.org/licenses/nonexclusive-distrib/1.0/",
  archivePrefix = "arXiv",
  primaryClass  = "cs.CV",
  eprint        = "1703.09039"
}

@inproceedings{ignatov2018ai,
  title={Ai benchmark: Running deep neural networks on android smartphones},
  author={Ignatov, Andrey and Timofte, Radu and Chou, William and Wang, Ke and Wu, Max and Hartley, Tim and Van Gool, Luc},
  booktitle={Proceedings of the European Conference on Computer Vision (ECCV) Workshops},
  pages={0--0},
  year={2018}
}

@inproceedings{lin2022ondevice,
   title     = {On-Device Training Under 256KB Memory},
   author    = {Lin, Ji and Zhu, Ligeng and Chen, Wei-Ming and Wang, Wei-Chen and Gan, Chuang and Han, Song},
   booktitle = {ArXiv},
   year      = {2022}
}

@article{lin2023awq,
  title={AWQ: Activation-aware Weight Quantization for LLM Compression and Acceleration},
  author={Lin, Ji and Tang, Jiaming and Tang, Haotian and Yang, Shang and Dang, Xingyu and Han, Song},
  journal={arXiv},
  year={2023}
}

@inproceedings{wang2020apq,
  author={Wang, Tianzhe and Wang, Kuan and Cai, Han and Lin, Ji and Liu, Zhijian and Wang, Hanrui and Lin, Yujun and Han, Song},
  booktitle={2020 IEEE/CVF Conference on Computer Vision and Pattern Recognition (CVPR)}, 
  title={APQ: Joint Search for Network Architecture, Pruning and Quantization Policy}, 
  year={2020},
  volume={},
  number={},
  pages={2075-2084},
  doi={10.1109/CVPR42600.2020.00215}
}

@inproceedings{Li2020Additive,
title={Additive Powers-of-Two Quantization: An Efficient Non-uniform Discretization for Neural Networks},
author={Yuhang Li and Xin Dong and Wei Wang},
booktitle={International Conference on Learning Representations},
year={2020},
url={https://openreview.net/forum?id=BkgXT24tDS}
}

@inproceedings{Norman2017TPUv1,
author = {Jouppi, Norman P. and Young, Cliff and Patil, Nishant and Patterson, David and Agrawal, Gaurav and Bajwa, Raminder and Bates, Sarah and Bhatia, Suresh and Boden, Nan and Borchers, Al and Boyle, Rick and Cantin, Pierre-luc and Chao, Clifford and Clark, Chris and Coriell, Jeremy and Daley, Mike and Dau, Matt and Dean, Jeffrey and Gelb, Ben and Ghaemmaghami, Tara Vazir and Gottipati, Rajendra and Gulland, William and Hagmann, Robert and Ho, C. Richard and Hogberg, Doug and Hu, John and Hundt, Robert and Hurt, Dan and Ibarz, Julian and Jaffey, Aaron and Jaworski, Alek and Kaplan, Alexander and Khaitan, Harshit and Killebrew, Daniel and Koch, Andy and Kumar, Naveen and Lacy, Steve and Laudon, James and Law, James and Le, Diemthu and Leary, Chris and Liu, Zhuyuan and Lucke, Kyle and Lundin, Alan and MacKean, Gordon and Maggiore, Adriana and Mahony, Maire and Miller, Kieran and Nagarajan, Rahul and Narayanaswami, Ravi and Ni, Ray and Nix, Kathy and Norrie, Thomas and Omernick, Mark and Penukonda, Narayana and Phelps, Andy and Ross, Jonathan and Ross, Matt and Salek, Amir and Samadiani, Emad and Severn, Chris and Sizikov, Gregory and Snelham, Matthew and Souter, Jed and Steinberg, Dan and Swing, Andy and Tan, Mercedes and Thorson, Gregory and Tian, Bo and Toma, Horia and Tuttle, Erick and Vasudevan, Vijay and Walter, Richard and Wang, Walter and Wilcox, Eric and Yoon, Doe Hyun},
title = {In-Datacenter Performance Analysis of a Tensor Processing Unit},
year = {2017},
isbn = {9781450348928},
publisher = {Association for Computing Machinery},
address = {New York, NY, USA},
url = {https://doi.org/10.1145/3079856.3080246},
doi = {10.1145/3079856.3080246},
abstract = {Many architects believe that major improvements in cost-energy-performance must now come from domain-specific hardware. This paper evaluates a custom ASIC---called a Tensor Processing Unit (TPU) --- deployed in datacenters since 2015 that accelerates the inference phase of neural networks (NN). The heart of the TPU is a 65,536 8-bit MAC matrix multiply unit that offers a peak throughput of 92 TeraOps/second (TOPS) and a large (28 MiB) software-managed on-chip memory. The TPU's deterministic execution model is a better match to the 99th-percentile response-time requirement of our NN applications than are the time-varying optimizations of CPUs and GPUs that help average throughput more than guaranteed latency. The lack of such features helps explain why, despite having myriad MACs and a big memory, the TPU is relatively small and low power. We compare the TPU to a server-class Intel Haswell CPU and an Nvidia K80 GPU, which are contemporaries deployed in the same datacenters. Our workload, written in the high-level TensorFlow framework, uses production NN applications (MLPs, CNNs, and LSTMs) that represent 95\% of our datacenters' NN inference demand. Despite low utilization for some applications, the TPU is on average about 15X -- 30X faster than its contemporary GPU or CPU, with TOPS/Watt about 30X -- 80X higher. Moreover, using the CPU's GDDR5 memory in the TPU would triple achieved TOPS and raise TOPS/Watt to nearly 70X the GPU and 200X the CPU.},
booktitle = {Proceedings of the 44th Annual International Symposium on Computer Architecture},
pages = {1–12},
numpages = {12},
keywords = {accelerator, neural network, MLP, TPU, CNN, deep learning, domain-specific architecture, GPU, TensorFlow, DNN, RNN, LSTM},
location = {Toronto, ON, Canada},
series = {ISCA '17}
}

@ARTICLE{Norrie2021TPUv2_3,
  author={Norrie, Thomas and Patil, Nishant and Yoon, Doe Hyun and Kurian, George and Li, Sheng and Laudon, James and Young, Cliff and Jouppi, Norman and Patterson, David},
  journal={IEEE Micro}, 
  title={The Design Process for Google's Training Chips: TPUv2 and TPUv3}, 
  year={2021},
  volume={41},
  number={2},
  pages={56-63},
  doi={10.1109/MM.2021.3058217}
}

@inproceedings{Jouppi2023TPUv4,
author = {Jouppi, Norm and Kurian, George and Li, Sheng and Ma, Peter and Nagarajan, Rahul and Nai, Lifeng and Patil, Nishant and Subramanian, Suvinay and Swing, Andy and Towles, Brian and Young, Clifford and Zhou, Xiang and Zhou, Zongwei and Patterson, David A},
title = {TPU v4: An Optically Reconfigurable Supercomputer for Machine Learning with Hardware Support for Embeddings},
year = {2023},
isbn = {9798400700958},
publisher = {Association for Computing Machinery},
address = {New York, NY, USA},
url = {https://doi.org/10.1145/3579371.3589350},
doi = {10.1145/3579371.3589350},
abstract = {In response to innovations in machine learning (ML) models, production workloads changed radically and rapidly. TPU v4 is the fifth Google domain specific architecture (DSA) and its third supercomputer for such ML models. Optical circuit switches (OCSes) dynamically reconfigure its interconnect topology to improve scale, availability, utilization, modularity, deployment, security, power, and performance; users can pick a twisted 3D torus topology if desired. Much cheaper, lower power, and faster than Infiniband, OCSes and underlying optical components are &lt;5\% of system cost and &lt;3\% of system power. Each TPU v4 includes SparseCores, dataflow processors that accelerate models that rely on embeddings by 5x--7x yet use only 5\% of die area and power. Deployed since 2020, TPU v4 outperforms TPU v3 by 2.1x and improves performance/Watt by 2.7x. The TPU v4 supercomputer is 4x larger at 4096 chips and thus nearly 10x faster overall, which along with OCS flexibility and availability allows a large language model to train at an average of ~60\% of peak FLOPS/second. For similar sized systems, it is ~4.3x--4.5x faster than the Graphcore IPU Bow and is 1.2x--1.7x faster and uses 1.3x--1.9x less power than the Nvidia A100. TPU v4s inside the energy-optimized warehouse scale computers of Google Cloud use ~2--6x less energy and produce ~20x less CO2e than contemporary DSAs in typical on-premise data centers.},
booktitle = {Proceedings of the 50th Annual International Symposium on Computer Architecture},
articleno = {82},
numpages = {14},
keywords = {warehouse scale computer, embeddings, supercomputer, domain specific architecture, reconfigurable, TPU, large language model, power usage effectiveness, CO2 equivalent emissions, energy, optical interconnect, IPU, machine learning, GPU, carbon emissions},
location = {Orlando, FL, USA},
series = {ISCA '23}
=======
@misc{zhou2021analognets,
	title        = {AnalogNets: ML-HW Co-Design of Noise-robust TinyML Models and Always-On Analog Compute-in-Memory Accelerator},
	author       = {Chuteng Zhou and Fernando Garcia Redondo and Julian Büchel and Irem Boybat and Xavier Timoneda Comas and S. R. Nandakumar and Shidhartha Das and Abu Sebastian and Manuel Le Gallo and Paul N. Whatmough},
	year         = 2021,
	eprint       = {2111.06503},
	archiveprefix = {arXiv},
	primaryclass = {cs.AR}
}

@article{zhuang_comprehensive_2021,
	title        = {A {Comprehensive} {Survey} on {Transfer} {Learning}},
	author       = {Zhuang, Fuzhen and Qi, Zhiyuan and Duan, Keyu and Xi, Dongbo and Zhu, Yongchun and Zhu, Hengshu and Xiong, Hui and He, Qing},
	year         = 2021,
	month        = jan,
	journal      = {Proceedings of the IEEE},
	volume       = 109,
	number       = 1,
	pages        = {43--76},
	doi          = {10.1109/JPROC.2020.3004555},
	issn         = {0018-9219, 1558-2256},
	url          = {https://ieeexplore.ieee.org/document/9134370/},
	urldate      = {2023-10-25},
	language     = {en},
	file         = {Zhuang et al. - 2021 - A Comprehensive Survey on Transfer Learning.pdf:/Users/alex/Zotero/storage/CHJB2WE4/Zhuang et al. - 2021 - A Comprehensive Survey on Transfer Learning.pdf:application/pdf}
}

@article{zhuang2020comprehensive,
	title        = {A comprehensive survey on transfer learning},
	author       = {Zhuang, Fuzhen and Qi, Zhiyuan and Duan, Keyu and Xi, Dongbo and Zhu, Yongchun and Zhu, Hengshu and Xiong, Hui and He, Qing},
	year         = 2020,
	journal      = {Proceedings of the IEEE},
	publisher    = {IEEE},
	volume       = 109,
	number       = 1,
	pages        = {43--76}
>>>>>>> 0fc13b75
}<|MERGE_RESOLUTION|>--- conflicted
+++ resolved
@@ -1967,7 +1967,6 @@
 	file         = {Zhou et al. - 2023 - Deep Class-Incremental Learning A Survey.pdf:/Users/alex/Zotero/storage/859VZG7W/Zhou et al. - 2023 - Deep Class-Incremental Learning A Survey.pdf:application/pdf}
 }
 
-<<<<<<< HEAD
 @misc{kuzmin2022fp8,
       title={FP8 Quantization: The Power of the Exponent}, 
       author={Andrey Kuzmin and Mart Van Baalen and Yuwei Ren and Markus Nagel and Jorn Peters and Tijmen Blankevoort},
@@ -2919,7 +2918,7 @@
 }
 
 @inproceedings{ignatov2018ai,
-  title={Ai benchmark: Running deep neural networks on android smartphones},
+title={Ai benchmark: Running deep neural networks on android smartphones},
   author={Ignatov, Andrey and Timofte, Radu and Chou, William and Wang, Ke and Wu, Max and Hartley, Tim and Van Gool, Luc},
   booktitle={Proceedings of the European Conference on Computer Vision (ECCV) Workshops},
   pages={0--0},
@@ -3004,7 +3003,8 @@
 keywords = {warehouse scale computer, embeddings, supercomputer, domain specific architecture, reconfigurable, TPU, large language model, power usage effectiveness, CO2 equivalent emissions, energy, optical interconnect, IPU, machine learning, GPU, carbon emissions},
 location = {Orlando, FL, USA},
 series = {ISCA '23}
-=======
+}
+
 @misc{zhou2021analognets,
 	title        = {AnalogNets: ML-HW Co-Design of Noise-robust TinyML Models and Always-On Analog Compute-in-Memory Accelerator},
 	author       = {Chuteng Zhou and Fernando Garcia Redondo and Julian Büchel and Irem Boybat and Xavier Timoneda Comas and S. R. Nandakumar and Shidhartha Das and Abu Sebastian and Manuel Le Gallo and Paul N. Whatmough},
@@ -3040,5 +3040,4 @@
 	volume       = 109,
 	number       = 1,
 	pages        = {43--76}
->>>>>>> 0fc13b75
 }