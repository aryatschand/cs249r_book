{
    "projectName": "cs249r_book",
    "projectOwner": "harvard-edge",
    "files": [
        "contents/contributors.qmd",
        "README.md"
    ],
    "contributors": [
        {
            "login": "profvjreddi",
            "name": "Vijay Janapa Reddi",
            "avatar_url": "https://avatars.githubusercontent.com/profvjreddi",
            "profile": "https://github.com/profvjreddi",
            "contributions": []
        },
        {
            "login": "uchendui",
            "name": "Ikechukwu Uchendu",
            "avatar_url": "https://avatars.githubusercontent.com/uchendui",
            "profile": "https://github.com/uchendui",
            "contributions": []
        },
        {
            "login": "Naeemkh",
            "name": "Naeem Khoshnevis",
            "avatar_url": "https://avatars.githubusercontent.com/Naeemkh",
            "profile": "https://github.com/Naeemkh",
            "contributions": []
        },
        {
            "login": "jasonjabbour",
            "name": "jasonjabbour",
            "avatar_url": "https://avatars.githubusercontent.com/jasonjabbour",
            "profile": "https://github.com/jasonjabbour",
            "contributions": []
        },
        {
            "login": "V0XNIHILI",
            "name": "Douwe den Blanken",
            "avatar_url": "https://avatars.githubusercontent.com/V0XNIHILI",
            "profile": "https://github.com/V0XNIHILI",
            "contributions": []
        },
        {
            "login": "shanzehbatool",
            "name": "shanzehbatool",
            "avatar_url": "https://avatars.githubusercontent.com/shanzehbatool",
            "profile": "https://github.com/shanzehbatool",
            "contributions": []
        },
        {
            "login": "Mjrovai",
            "name": "Marcelo Rovai",
            "avatar_url": "https://avatars.githubusercontent.com/Mjrovai",
            "profile": "https://github.com/Mjrovai",
            "contributions": []
        },
        {
            "login": "eliasab16",
            "name": "Elias Nuwara",
            "avatar_url": "https://avatars.githubusercontent.com/eliasab16",
            "profile": "https://github.com/eliasab16",
            "contributions": []
        },
        {
            "login": "kai4avaya",
            "name": "kai4avaya",
            "avatar_url": "https://avatars.githubusercontent.com/kai4avaya",
            "profile": "https://github.com/kai4avaya",
            "contributions": []
        },
        {
            "login": "JaredP94",
            "name": "Jared Ping",
            "avatar_url": "https://avatars.githubusercontent.com/JaredP94",
            "profile": "https://github.com/JaredP94",
            "contributions": []
        },
        {
            "login": "ishapira1",
            "name": "Itai Shapira",
            "avatar_url": "https://avatars.githubusercontent.com/ishapira1",
            "profile": "https://github.com/ishapira1",
            "contributions": []
        },
        {
            "login": "mpstewart1",
            "name": "Matthew Stewart",
            "avatar_url": "https://avatars.githubusercontent.com/mpstewart1",
            "profile": "https://github.com/mpstewart1",
            "contributions": []
        },
        {
            "login": "Maximilian Lam",
            "name": "Maximilian Lam",
            "avatar_url": "https://www.gravatar.com/avatar/8863743b4f26c1a20e730fcf7ebc3bc0?d=identicon&s=100",
            "profile": "https://github.com/harvard-edge/cs249r_book/graphs/contributors",
            "contributions": []
        },
        {
            "login": "jaysonzlin",
            "name": "Jayson Lin",
            "avatar_url": "https://avatars.githubusercontent.com/jaysonzlin",
            "profile": "https://github.com/jaysonzlin",
            "contributions": []
        },
        {
            "login": "Sara-Khosravi",
            "name": "Sara Khosravi",
            "avatar_url": "https://avatars.githubusercontent.com/Sara-Khosravi",
            "profile": "https://github.com/Sara-Khosravi",
            "contributions": []
        },
        {
            "login": "sophiacho1",
            "name": "Sophia Cho",
            "avatar_url": "https://avatars.githubusercontent.com/sophiacho1",
            "profile": "https://github.com/sophiacho1",
            "contributions": []
        },
        {
            "login": "andreamurillomtz",
            "name": "Andrea",
            "avatar_url": "https://avatars.githubusercontent.com/andreamurillomtz",
            "profile": "https://github.com/andreamurillomtz",
            "contributions": []
        },
        {
            "login": "18jeffreyma",
            "name": "Jeffrey Ma",
            "avatar_url": "https://avatars.githubusercontent.com/18jeffreyma",
            "profile": "https://github.com/18jeffreyma",
            "contributions": []
        },
        {
            "login": "alxrod",
            "name": "Alex Rodriguez",
            "avatar_url": "https://avatars.githubusercontent.com/alxrod",
            "profile": "https://github.com/alxrod",
            "contributions": []
        },
        {
            "login": "korneelf1",
            "name": "Korneel Van den Berghe",
            "avatar_url": "https://avatars.githubusercontent.com/korneelf1",
            "profile": "https://github.com/korneelf1",
            "contributions": []
        },
        {
            "login": "zishenwan",
            "name": "Zishen Wan",
            "avatar_url": "https://avatars.githubusercontent.com/zishenwan",
            "profile": "https://github.com/zishenwan",
            "contributions": []
        },
        {
            "login": "colbybanbury",
            "name": "Colby Banbury",
            "avatar_url": "https://avatars.githubusercontent.com/colbybanbury",
            "profile": "https://github.com/colbybanbury",
            "contributions": []
        },
        {
            "login": "DivyaAmirtharaj",
            "name": "Divya Amirtharaj",
            "avatar_url": "https://avatars.githubusercontent.com/DivyaAmirtharaj",
            "profile": "https://github.com/DivyaAmirtharaj",
            "contributions": []
        },
        {
            "login": "ma3mool",
            "name": "Abdulrahman Mahmoud",
            "avatar_url": "https://avatars.githubusercontent.com/ma3mool",
            "profile": "https://github.com/ma3mool",
            "contributions": []
        },
        {
            "login": "srivatsankrishnan",
            "name": "Srivatsan Krishnan",
            "avatar_url": "https://avatars.githubusercontent.com/srivatsankrishnan",
            "profile": "https://github.com/srivatsankrishnan",
<<<<<<< HEAD
=======
            "contributions": []
        },
        {
            "login": "arnaumarin",
            "name": "marin-llobet",
            "avatar_url": "https://avatars.githubusercontent.com/arnaumarin",
            "profile": "https://github.com/arnaumarin",
            "contributions": []
        },
        {
            "login": "aptl26",
            "name": "Aghyad Deeb",
            "avatar_url": "https://avatars.githubusercontent.com/aptl26",
            "profile": "https://github.com/aptl26",
>>>>>>> 3a000045
            "contributions": []
        },
        {
            "login": "James-QiuHaoran",
            "name": "Haoran Qiu",
            "avatar_url": "https://avatars.githubusercontent.com/James-QiuHaoran",
            "profile": "https://github.com/James-QiuHaoran",
            "contributions": []
        },
        {
<<<<<<< HEAD
            "login": "aptl26",
            "name": "Aghyad Deeb",
            "avatar_url": "https://avatars.githubusercontent.com/aptl26",
            "profile": "https://github.com/aptl26",
            "contributions": []
        },
        {
            "login": "arnaumarin",
            "name": "marin-llobet",
            "avatar_url": "https://avatars.githubusercontent.com/arnaumarin",
            "profile": "https://github.com/arnaumarin",
=======
            "login": "AditiR-42",
            "name": "Aditi Raju",
            "avatar_url": "https://avatars.githubusercontent.com/AditiR-42",
            "profile": "https://github.com/AditiR-42",
            "contributions": []
        },
        {
            "login": "jared-ni",
            "name": "Jared Ni",
            "avatar_url": "https://avatars.githubusercontent.com/jared-ni",
            "profile": "https://github.com/jared-ni",
>>>>>>> 3a000045
            "contributions": []
        },
        {
            "login": "MichaelSchnebly",
            "name": "Michael Schnebly",
            "avatar_url": "https://avatars.githubusercontent.com/MichaelSchnebly",
            "profile": "https://github.com/MichaelSchnebly",
            "contributions": []
        },
        {
            "login": "oishib",
            "name": "oishib",
            "avatar_url": "https://avatars.githubusercontent.com/oishib",
            "profile": "https://github.com/oishib",
            "contributions": []
        },
        {
            "login": "Ekhao",
            "name": "Emil Njor",
            "avatar_url": "https://avatars.githubusercontent.com/Ekhao",
            "profile": "https://github.com/Ekhao",
            "contributions": []
        },
        {
            "login": "AditiR-42",
            "name": "Aditi Raju",
            "avatar_url": "https://avatars.githubusercontent.com/AditiR-42",
            "profile": "https://github.com/AditiR-42",
            "contributions": []
        },
        {
            "login": "ELSuitorHarvard",
            "name": "ELSuitorHarvard",
            "avatar_url": "https://avatars.githubusercontent.com/ELSuitorHarvard",
            "profile": "https://github.com/ELSuitorHarvard",
            "contributions": []
        },
        {
            "login": "BaeHenryS",
            "name": "Henry Bae",
            "avatar_url": "https://avatars.githubusercontent.com/BaeHenryS",
            "profile": "https://github.com/BaeHenryS",
            "contributions": []
        },
        {
<<<<<<< HEAD
            "login": "BaeHenryS",
            "name": "Henry Bae",
            "avatar_url": "https://avatars.githubusercontent.com/BaeHenryS",
            "profile": "https://github.com/BaeHenryS",
            "contributions": []
        },
        {
=======
>>>>>>> 3a000045
            "login": "leo47007",
            "name": "Yu-Shun Hsiao",
            "avatar_url": "https://avatars.githubusercontent.com/leo47007",
            "profile": "https://github.com/leo47007",
<<<<<<< HEAD
=======
            "contributions": []
        },
        {
            "login": "jaywonchung",
            "name": "Jae-Won Chung",
            "avatar_url": "https://avatars.githubusercontent.com/jaywonchung",
            "profile": "https://github.com/jaywonchung",
>>>>>>> 3a000045
            "contributions": []
        },
        {
            "login": "mmaz",
            "name": "Mark Mazumder",
            "avatar_url": "https://avatars.githubusercontent.com/mmaz",
            "profile": "https://github.com/mmaz",
            "contributions": []
        },
        {
<<<<<<< HEAD
            "login": "jaywonchung",
            "name": "Jae-Won Chung",
            "avatar_url": "https://avatars.githubusercontent.com/jaywonchung",
            "profile": "https://github.com/jaywonchung",
=======
            "login": "Emeka Ezike",
            "name": "Emeka Ezike",
            "avatar_url": "https://www.gravatar.com/avatar/af39c27c6090c50a1921a9b6366e81cc?d=identicon&s=100",
            "profile": "https://github.com/harvard-edge/cs249r_book/graphs/contributors",
            "contributions": []
        },
        {
            "login": "jzhou1318",
            "name": "Jennifer Zhou",
            "avatar_url": "https://avatars.githubusercontent.com/jzhou1318",
            "profile": "https://github.com/jzhou1318",
            "contributions": []
        },
        {
            "login": "euranofshin",
            "name": "Eura Nofshin",
            "avatar_url": "https://avatars.githubusercontent.com/euranofshin",
            "profile": "https://github.com/euranofshin",
>>>>>>> 3a000045
            "contributions": []
        },
        {
            "login": "ShvetankPrakash",
            "name": "Shvetank Prakash",
            "avatar_url": "https://avatars.githubusercontent.com/ShvetankPrakash",
            "profile": "https://github.com/ShvetankPrakash",
            "contributions": []
        },
        {
            "login": "pongtr",
            "name": "Pong Trairatvorakul",
            "avatar_url": "https://avatars.githubusercontent.com/pongtr",
            "profile": "https://github.com/pongtr",
            "contributions": []
        },
        {
            "login": "euranofshin",
            "name": "Eura Nofshin",
            "avatar_url": "https://avatars.githubusercontent.com/euranofshin",
            "profile": "https://github.com/euranofshin",
            "contributions": []
        },
        {
            "login": "arbass22",
            "name": "Andrew Bass",
            "avatar_url": "https://avatars.githubusercontent.com/arbass22",
            "profile": "https://github.com/arbass22",
            "contributions": []
        },
        {
<<<<<<< HEAD
            "login": "jzhou1318",
            "name": "Jennifer Zhou",
            "avatar_url": "https://avatars.githubusercontent.com/jzhou1318",
            "profile": "https://github.com/jzhou1318",
            "contributions": []
        },
        {
            "login": "marcozennaro",
            "name": "Marco Zennaro",
            "avatar_url": "https://avatars.githubusercontent.com/marcozennaro",
            "profile": "https://github.com/marcozennaro",
            "contributions": []
        },
        {
            "login": "Emeka Ezike",
            "name": "Emeka Ezike",
            "avatar_url": "https://www.gravatar.com/avatar/af39c27c6090c50a1921a9b6366e81cc?d=identicon&s=100",
            "profile": "https://github.com/harvard-edge/cs249r_book/graphs/contributors",
=======
            "login": "pongtr",
            "name": "Pong Trairatvorakul",
            "avatar_url": "https://avatars.githubusercontent.com/pongtr",
            "profile": "https://github.com/pongtr",
            "contributions": []
        },
        {
            "login": "marcozennaro",
            "name": "Marco Zennaro",
            "avatar_url": "https://avatars.githubusercontent.com/marcozennaro",
            "profile": "https://github.com/marcozennaro",
            "contributions": []
        },
        {
            "login": "alex-oesterling",
            "name": "Alex Oesterling",
            "avatar_url": "https://avatars.githubusercontent.com/alex-oesterling",
            "profile": "https://github.com/alex-oesterling",
>>>>>>> 3a000045
            "contributions": []
        },
        {
            "login": "BrunoScaglione",
            "name": "Bruno Scaglione",
            "avatar_url": "https://avatars.githubusercontent.com/BrunoScaglione",
            "profile": "https://github.com/BrunoScaglione",
            "contributions": []
        },
        {
            "login": "Allen-Kuang",
            "name": "Allen-Kuang",
            "avatar_url": "https://avatars.githubusercontent.com/Allen-Kuang",
            "profile": "https://github.com/Allen-Kuang",
            "contributions": []
        },
        {
            "login": "Gjain234",
            "name": "Gauri Jain",
            "avatar_url": "https://avatars.githubusercontent.com/Gjain234",
            "profile": "https://github.com/Gjain234",
            "contributions": []
        },
        {
            "login": "FinAminToastCrunch",
            "name": "Fin Amin",
            "avatar_url": "https://avatars.githubusercontent.com/FinAminToastCrunch",
            "profile": "https://github.com/FinAminToastCrunch",
            "contributions": []
        },
        {
            "login": "Fatima Shah",
            "name": "Fatima Shah",
            "avatar_url": "https://www.gravatar.com/avatar/468ef35acc69f3266efd700992daa369?d=identicon&s=100",
            "profile": "https://github.com/harvard-edge/cs249r_book/graphs/contributors",
            "contributions": []
        },
        {
            "login": "gnodipac886",
            "name": "gnodipac886",
            "avatar_url": "https://avatars.githubusercontent.com/gnodipac886",
            "profile": "https://github.com/gnodipac886",
            "contributions": []
        },
        {
            "login": "alex-oesterling",
            "name": "Alex Oesterling",
            "avatar_url": "https://avatars.githubusercontent.com/alex-oesterling",
            "profile": "https://github.com/alex-oesterling",
            "contributions": []
        },
        {
            "login": "serco425",
            "name": "Sercan Ayg\u00fcn",
            "avatar_url": "https://avatars.githubusercontent.com/serco425",
            "profile": "https://github.com/serco425",
            "contributions": []
        },
        {
            "login": "happyappledog",
            "name": "happyappledog",
            "avatar_url": "https://avatars.githubusercontent.com/happyappledog",
            "profile": "https://github.com/happyappledog",
            "contributions": []
        },
        {
            "login": "jasonlyik",
            "name": "Jason Yik",
            "avatar_url": "https://avatars.githubusercontent.com/jasonlyik",
            "profile": "https://github.com/jasonlyik",
            "contributions": []
        },
        {
            "login": "abigailswallow",
            "name": "abigailswallow",
            "avatar_url": "https://avatars.githubusercontent.com/abigailswallow",
            "profile": "https://github.com/abigailswallow",
            "contributions": []
        },
        {
            "login": "YangZhou1997",
            "name": "Yang Zhou",
            "avatar_url": "https://avatars.githubusercontent.com/YangZhou1997",
            "profile": "https://github.com/YangZhou1997",
            "contributions": []
        },
        {
<<<<<<< HEAD
            "login": "bilgeacun",
            "name": "Bilge Acun",
            "avatar_url": "https://avatars.githubusercontent.com/bilgeacun",
            "profile": "https://github.com/bilgeacun",
            "contributions": []
        },
        {
            "login": "happyappledog",
            "name": "happyappledog",
            "avatar_url": "https://avatars.githubusercontent.com/happyappledog",
            "profile": "https://github.com/happyappledog",
            "contributions": []
        },
        {
            "login": "jessicaquaye",
            "name": "Jessica Quaye",
            "avatar_url": "https://avatars.githubusercontent.com/jessicaquaye",
            "profile": "https://github.com/jessicaquaye",
=======
            "login": "jessicaquaye",
            "name": "Jessica Quaye",
            "avatar_url": "https://avatars.githubusercontent.com/jessicaquaye",
            "profile": "https://github.com/jessicaquaye",
            "contributions": []
        },
        {
            "login": "jasonlyik",
            "name": "Jason Yik",
            "avatar_url": "https://avatars.githubusercontent.com/jasonlyik",
            "profile": "https://github.com/jasonlyik",
            "contributions": []
        },
        {
            "login": "emmanuel2406",
            "name": "Emmanuel Rassou",
            "avatar_url": "https://avatars.githubusercontent.com/emmanuel2406",
            "profile": "https://github.com/emmanuel2406",
>>>>>>> 3a000045
            "contributions": []
        },
        {
            "login": "vitasam",
            "name": "The Random DIY",
            "avatar_url": "https://avatars.githubusercontent.com/vitasam",
            "profile": "https://github.com/vitasam",
            "contributions": []
        },
        {
            "login": "sjohri20",
            "name": "Shreya Johri",
            "avatar_url": "https://avatars.githubusercontent.com/sjohri20",
            "profile": "https://github.com/sjohri20",
            "contributions": []
        },
        {
<<<<<<< HEAD
            "login": "skmur",
            "name": "Sonia Murthy",
            "avatar_url": "https://avatars.githubusercontent.com/skmur",
            "profile": "https://github.com/skmur",
=======
            "login": "vitasam",
            "name": "The Random DIY",
            "avatar_url": "https://avatars.githubusercontent.com/vitasam",
            "profile": "https://github.com/vitasam",
>>>>>>> 3a000045
            "contributions": []
        },
        {
            "login": "Costin-Andrei Oncescu",
            "name": "Costin-Andrei Oncescu",
            "avatar_url": "https://www.gravatar.com/avatar/fc4f3460cdfb9365ab59bdeafb06413e?d=identicon&s=100",
            "profile": "https://github.com/harvard-edge/cs249r_book/graphs/contributors",
            "contributions": []
        },
        {
            "login": "Baldassarre Cesarano",
            "name": "Baldassarre Cesarano",
            "avatar_url": "https://www.gravatar.com/avatar/13b816dd84837bb4700a55f47a70763e?d=identicon&s=100",
            "profile": "https://github.com/harvard-edge/cs249r_book/graphs/contributors",
            "contributions": []
        },
        {
            "login": "Annie Laurie Cook",
            "name": "Annie Laurie Cook",
            "avatar_url": "https://www.gravatar.com/avatar/7cd8d5dfd83071f23979019d97655dc5?d=identicon&s=100",
            "profile": "https://github.com/harvard-edge/cs249r_book/graphs/contributors",
            "contributions": []
        },
        {
            "login": "Vijay Edupuganti",
            "name": "Vijay Edupuganti",
            "avatar_url": "https://www.gravatar.com/avatar/b15b6e0e9adf58099905c1a0fd474cb9?d=identicon&s=100",
            "profile": "https://github.com/harvard-edge/cs249r_book/graphs/contributors",
            "contributions": []
        },
        {
            "login": "Jothi Ramaswamy",
            "name": "Jothi Ramaswamy",
            "avatar_url": "https://www.gravatar.com/avatar/f88052cca4f401d9b0f43aed0a53434a?d=identicon&s=100",
            "profile": "https://github.com/harvard-edge/cs249r_book/graphs/contributors",
            "contributions": []
        },
        {
            "login": "Batur Arslan",
            "name": "Batur Arslan",
            "avatar_url": "https://www.gravatar.com/avatar/35a8d9ffd03f05e79a2c6ce6206a56f2?d=identicon&s=100",
            "profile": "https://github.com/harvard-edge/cs249r_book/graphs/contributors",
            "contributions": []
        },
        {
            "login": "Curren Iyer",
            "name": "Curren Iyer",
            "avatar_url": "https://www.gravatar.com/avatar/bd53d146aa888548c8db4da02bf81e7a?d=identicon&s=100",
            "profile": "https://github.com/harvard-edge/cs249r_book/graphs/contributors",
            "contributions": []
        },
        {
            "login": "Fatima Shah",
            "name": "Fatima Shah",
            "avatar_url": "https://www.gravatar.com/avatar/468ef35acc69f3266efd700992daa369?d=identicon&s=100",
            "profile": "https://github.com/harvard-edge/cs249r_book/graphs/contributors",
            "contributions": []
        },
        {
            "login": "yanjingl",
            "name": "yanjingl",
            "avatar_url": "https://www.gravatar.com/avatar/f5d58ba6aa9b00189d4c018d370e8f43?d=identicon&s=100",
            "profile": "https://github.com/harvard-edge/cs249r_book/graphs/contributors",
            "contributions": []
        },
        {
            "login": "a-saraf",
            "name": "a-saraf",
            "avatar_url": "https://www.gravatar.com/avatar/a5a47df988ab1720dd706062e523ca32?d=identicon&s=100",
            "profile": "https://github.com/harvard-edge/cs249r_book/graphs/contributors",
            "contributions": []
        },
        {
            "login": "songhan",
            "name": "songhan",
            "avatar_url": "https://www.gravatar.com/avatar/c2dc311aa8122d5f5f061e1db14682b1?d=identicon&s=100",
            "profile": "https://github.com/harvard-edge/cs249r_book/graphs/contributors",
            "contributions": []
        },
        {
            "login": "Zishen",
            "name": "Zishen",
            "avatar_url": "https://www.gravatar.com/avatar/43b1feff77c8a95fd581774fb8ec891f?d=identicon&s=100",
            "profile": "https://github.com/harvard-edge/cs249r_book/graphs/contributors",
            "contributions": []
        }
    ],
    "repoType": "github",
    "contributorsPerLine": 5,
    "repoHost": "https://github.com",
    "commitConvention": "angular",
    "skipCi": true
}<|MERGE_RESOLUTION|>--- conflicted
+++ resolved
@@ -179,8 +179,6 @@
             "name": "Srivatsan Krishnan",
             "avatar_url": "https://avatars.githubusercontent.com/srivatsankrishnan",
             "profile": "https://github.com/srivatsankrishnan",
-<<<<<<< HEAD
-=======
             "contributions": []
         },
         {
@@ -195,7 +193,6 @@
             "name": "Aghyad Deeb",
             "avatar_url": "https://avatars.githubusercontent.com/aptl26",
             "profile": "https://github.com/aptl26",
->>>>>>> 3a000045
             "contributions": []
         },
         {
@@ -206,19 +203,6 @@
             "contributions": []
         },
         {
-<<<<<<< HEAD
-            "login": "aptl26",
-            "name": "Aghyad Deeb",
-            "avatar_url": "https://avatars.githubusercontent.com/aptl26",
-            "profile": "https://github.com/aptl26",
-            "contributions": []
-        },
-        {
-            "login": "arnaumarin",
-            "name": "marin-llobet",
-            "avatar_url": "https://avatars.githubusercontent.com/arnaumarin",
-            "profile": "https://github.com/arnaumarin",
-=======
             "login": "AditiR-42",
             "name": "Aditi Raju",
             "avatar_url": "https://avatars.githubusercontent.com/AditiR-42",
@@ -230,7 +214,6 @@
             "name": "Jared Ni",
             "avatar_url": "https://avatars.githubusercontent.com/jared-ni",
             "profile": "https://github.com/jared-ni",
->>>>>>> 3a000045
             "contributions": []
         },
         {
@@ -276,22 +259,10 @@
             "contributions": []
         },
         {
-<<<<<<< HEAD
-            "login": "BaeHenryS",
-            "name": "Henry Bae",
-            "avatar_url": "https://avatars.githubusercontent.com/BaeHenryS",
-            "profile": "https://github.com/BaeHenryS",
-            "contributions": []
-        },
-        {
-=======
->>>>>>> 3a000045
             "login": "leo47007",
             "name": "Yu-Shun Hsiao",
             "avatar_url": "https://avatars.githubusercontent.com/leo47007",
             "profile": "https://github.com/leo47007",
-<<<<<<< HEAD
-=======
             "contributions": []
         },
         {
@@ -299,7 +270,6 @@
             "name": "Jae-Won Chung",
             "avatar_url": "https://avatars.githubusercontent.com/jaywonchung",
             "profile": "https://github.com/jaywonchung",
->>>>>>> 3a000045
             "contributions": []
         },
         {
@@ -310,12 +280,6 @@
             "contributions": []
         },
         {
-<<<<<<< HEAD
-            "login": "jaywonchung",
-            "name": "Jae-Won Chung",
-            "avatar_url": "https://avatars.githubusercontent.com/jaywonchung",
-            "profile": "https://github.com/jaywonchung",
-=======
             "login": "Emeka Ezike",
             "name": "Emeka Ezike",
             "avatar_url": "https://www.gravatar.com/avatar/af39c27c6090c50a1921a9b6366e81cc?d=identicon&s=100",
@@ -334,7 +298,6 @@
             "name": "Eura Nofshin",
             "avatar_url": "https://avatars.githubusercontent.com/euranofshin",
             "profile": "https://github.com/euranofshin",
->>>>>>> 3a000045
             "contributions": []
         },
         {
@@ -366,11 +329,10 @@
             "contributions": []
         },
         {
-<<<<<<< HEAD
-            "login": "jzhou1318",
-            "name": "Jennifer Zhou",
-            "avatar_url": "https://avatars.githubusercontent.com/jzhou1318",
-            "profile": "https://github.com/jzhou1318",
+            "login": "pongtr",
+            "name": "Pong Trairatvorakul",
+            "avatar_url": "https://avatars.githubusercontent.com/pongtr",
+            "profile": "https://github.com/pongtr",
             "contributions": []
         },
         {
@@ -381,30 +343,10 @@
             "contributions": []
         },
         {
-            "login": "Emeka Ezike",
-            "name": "Emeka Ezike",
-            "avatar_url": "https://www.gravatar.com/avatar/af39c27c6090c50a1921a9b6366e81cc?d=identicon&s=100",
-            "profile": "https://github.com/harvard-edge/cs249r_book/graphs/contributors",
-=======
-            "login": "pongtr",
-            "name": "Pong Trairatvorakul",
-            "avatar_url": "https://avatars.githubusercontent.com/pongtr",
-            "profile": "https://github.com/pongtr",
-            "contributions": []
-        },
-        {
-            "login": "marcozennaro",
-            "name": "Marco Zennaro",
-            "avatar_url": "https://avatars.githubusercontent.com/marcozennaro",
-            "profile": "https://github.com/marcozennaro",
-            "contributions": []
-        },
-        {
             "login": "alex-oesterling",
             "name": "Alex Oesterling",
             "avatar_url": "https://avatars.githubusercontent.com/alex-oesterling",
             "profile": "https://github.com/alex-oesterling",
->>>>>>> 3a000045
             "contributions": []
         },
         {
@@ -457,13 +399,6 @@
             "contributions": []
         },
         {
-            "login": "serco425",
-            "name": "Sercan Ayg\u00fcn",
-            "avatar_url": "https://avatars.githubusercontent.com/serco425",
-            "profile": "https://github.com/serco425",
-            "contributions": []
-        },
-        {
             "login": "happyappledog",
             "name": "happyappledog",
             "avatar_url": "https://avatars.githubusercontent.com/happyappledog",
@@ -492,30 +427,10 @@
             "contributions": []
         },
         {
-<<<<<<< HEAD
-            "login": "bilgeacun",
-            "name": "Bilge Acun",
-            "avatar_url": "https://avatars.githubusercontent.com/bilgeacun",
-            "profile": "https://github.com/bilgeacun",
-            "contributions": []
-        },
-        {
-            "login": "happyappledog",
-            "name": "happyappledog",
-            "avatar_url": "https://avatars.githubusercontent.com/happyappledog",
-            "profile": "https://github.com/happyappledog",
-            "contributions": []
-        },
-        {
             "login": "jessicaquaye",
             "name": "Jessica Quaye",
             "avatar_url": "https://avatars.githubusercontent.com/jessicaquaye",
             "profile": "https://github.com/jessicaquaye",
-=======
-            "login": "jessicaquaye",
-            "name": "Jessica Quaye",
-            "avatar_url": "https://avatars.githubusercontent.com/jessicaquaye",
-            "profile": "https://github.com/jessicaquaye",
             "contributions": []
         },
         {
@@ -530,7 +445,20 @@
             "name": "Emmanuel Rassou",
             "avatar_url": "https://avatars.githubusercontent.com/emmanuel2406",
             "profile": "https://github.com/emmanuel2406",
->>>>>>> 3a000045
+            "contributions": []
+        },
+        {
+            "login": "skmur",
+            "name": "Sonia Murthy",
+            "avatar_url": "https://avatars.githubusercontent.com/skmur",
+            "profile": "https://github.com/skmur",
+            "contributions": []
+        },
+        {
+            "login": "sjohri20",
+            "name": "Shreya Johri",
+            "avatar_url": "https://avatars.githubusercontent.com/sjohri20",
+            "profile": "https://github.com/sjohri20",
             "contributions": []
         },
         {
@@ -538,27 +466,6 @@
             "name": "The Random DIY",
             "avatar_url": "https://avatars.githubusercontent.com/vitasam",
             "profile": "https://github.com/vitasam",
-            "contributions": []
-        },
-        {
-            "login": "sjohri20",
-            "name": "Shreya Johri",
-            "avatar_url": "https://avatars.githubusercontent.com/sjohri20",
-            "profile": "https://github.com/sjohri20",
-            "contributions": []
-        },
-        {
-<<<<<<< HEAD
-            "login": "skmur",
-            "name": "Sonia Murthy",
-            "avatar_url": "https://avatars.githubusercontent.com/skmur",
-            "profile": "https://github.com/skmur",
-=======
-            "login": "vitasam",
-            "name": "The Random DIY",
-            "avatar_url": "https://avatars.githubusercontent.com/vitasam",
-            "profile": "https://github.com/vitasam",
->>>>>>> 3a000045
             "contributions": []
         },
         {
