{
  "projectName": "cs249r_book",
  "projectOwner": "harvard-edge",
  "files": [
    "contents/contributors.qmd",
    "README.md"
  ],
  "contributors": [
    {
      "login": "profvjreddi",
      "name": "Vijay Janapa Reddi",
      "avatar_url": "https://avatars.githubusercontent.com/profvjreddi",
      "profile": "https://github.com/profvjreddi",
      "contributions": []
    },
    {
      "login": "uchendui",
      "name": "Ikechukwu Uchendu",
      "avatar_url": "https://avatars.githubusercontent.com/uchendui",
      "profile": "https://github.com/uchendui",
      "contributions": []
    },
    {
      "login": "Naeemkh",
      "name": "naeemkh",
      "avatar_url": "https://avatars.githubusercontent.com/Naeemkh",
      "profile": "https://github.com/Naeemkh",
      "contributions": []
    },
    {
      "login": "V0XNIHILI",
      "name": "Douwe den Blanken",
      "avatar_url": "https://avatars.githubusercontent.com/V0XNIHILI",
      "profile": "https://github.com/V0XNIHILI",
      "contributions": []
    },
    {
      "login": "shanzehbatool",
      "name": "Shanzeh Batool",
      "avatar_url": "https://avatars.githubusercontent.com/shanzehbatool",
      "profile": "https://github.com/shanzehbatool",
      "contributions": []
    },
    {
      "login": "kai4avaya",
      "name": "Kleinbard",
      "avatar_url": "https://avatars.githubusercontent.com/kai4avaya",
      "profile": "https://github.com/kai4avaya",
      "contributions": []
    },
    {
      "login": "JaredP94",
      "name": "Jared Ping",
      "avatar_url": "https://avatars.githubusercontent.com/JaredP94",
      "profile": "https://github.com/JaredP94",
      "contributions": []
    },
    {
      "login": "eliasab16",
      "name": "eliasab16",
      "avatar_url": "https://avatars.githubusercontent.com/eliasab16",
      "profile": "https://github.com/eliasab16",
      "contributions": []
    },
    {
      "login": "ishapira1",
      "name": "ishapira",
      "avatar_url": "https://avatars.githubusercontent.com/ishapira1",
      "profile": "https://github.com/ishapira1",
      "contributions": []
    },
    {
      "login": "NaN",
      "name": "Maximilian Lam",
      "avatar_url": "https://www.gravatar.com/avatar/8863743b4f26c1a20e730fcf7ebc3bc0?d=identicon&s=100",
      "profile": "https://github.com/harvard-edge/cs249r_book/graphs/contributors",
      "contributions": []
    },
    {
      "login": "Mjrovai",
      "name": "Marcelo Rovai",
      "avatar_url": "https://avatars.githubusercontent.com/Mjrovai",
      "profile": "https://github.com/Mjrovai",
      "contributions": []
    },
    {
      "login": "mpstewart1",
      "name": "Matthew Stewart",
      "avatar_url": "https://avatars.githubusercontent.com/mpstewart1",
      "profile": "https://github.com/mpstewart1",
      "contributions": []
    },
    {
      "login": "jaysonzlin",
      "name": "Jayson Lin",
      "avatar_url": "https://avatars.githubusercontent.com/jaysonzlin",
      "profile": "https://github.com/jaysonzlin",
      "contributions": []
    },
    {
      "login": "18jeffreyma",
      "name": "Jeffrey Ma",
      "avatar_url": "https://avatars.githubusercontent.com/18jeffreyma",
      "profile": "https://github.com/18jeffreyma",
      "contributions": []
    },
    {
      "login": "sophiacho1",
      "name": "Sophia Cho",
      "avatar_url": "https://avatars.githubusercontent.com/sophiacho1",
      "profile": "https://github.com/sophiacho1",
      "contributions": []
    },
    {
      "login": "korneelf1",
      "name": "Korneel Van den Berghe",
      "avatar_url": "https://avatars.githubusercontent.com/korneelf1",
      "profile": "https://github.com/korneelf1",
      "contributions": []
    },
    {
      "login": "zishenwan",
      "name": "Zishen",
      "avatar_url": "https://avatars.githubusercontent.com/zishenwan",
      "profile": "https://github.com/zishenwan",
      "contributions": []
    },
    {
      "login": "colbybanbury",
      "name": "Colby Banbury",
      "avatar_url": "https://avatars.githubusercontent.com/colbybanbury",
      "profile": "https://github.com/colbybanbury",
      "contributions": []
    },
    {
      "login": "srivatsankrishnan",
      "name": "Srivatsan Krishnan",
      "avatar_url": "https://avatars.githubusercontent.com/srivatsankrishnan",
      "profile": "https://github.com/srivatsankrishnan",
      "contributions": []
    },
    {
      "login": "andreamurillomtz",
      "name": "Andrea Murillo",
      "avatar_url": "https://avatars.githubusercontent.com/andreamurillomtz",
      "profile": "https://github.com/andreamurillomtz",
      "contributions": []
    },
    {
      "login": "alxrod",
      "name": "Alex Rodriguez",
      "avatar_url": "https://avatars.githubusercontent.com/alxrod",
      "profile": "https://github.com/alxrod",
      "contributions": []
    },
    {
      "login": "NaN",
      "name": "Aghyad Deeb",
      "avatar_url": "https://www.gravatar.com/avatar/1439f56088ae6ed2a84066d1396e3027?d=identicon&s=100",
      "profile": "https://github.com/harvard-edge/cs249r_book/graphs/contributors",
      "contributions": []
    },
    {
      "login": "DivyaAmirtharaj",
      "name": "Divya",
      "avatar_url": "https://avatars.githubusercontent.com/DivyaAmirtharaj",
      "profile": "https://github.com/DivyaAmirtharaj",
      "contributions": []
    },
    {
      "login": "aptl26",
      "name": "Aghyad Deeb",
      "avatar_url": "https://avatars.githubusercontent.com/aptl26",
      "profile": "https://github.com/aptl26",
      "contributions": []
    },
    {
      "login": "arnaumarin",
      "name": "arnaumarin",
      "avatar_url": "https://avatars.githubusercontent.com/arnaumarin",
      "profile": "https://github.com/arnaumarin",
      "contributions": []
    },
    {
      "login": "ma3mool",
      "name": "Abdulrahman Mahmoud",
      "avatar_url": "https://avatars.githubusercontent.com/ma3mool",
      "profile": "https://github.com/ma3mool",
      "contributions": []
    },
    {
      "login": "MichaelSchnebly",
      "name": "Michael Schnebly",
      "avatar_url": "https://avatars.githubusercontent.com/MichaelSchnebly",
      "profile": "https://github.com/MichaelSchnebly",
      "contributions": []
    },
    {
      "login": "Ekhao",
      "name": "Emil Njor",
      "avatar_url": "https://avatars.githubusercontent.com/Ekhao",
      "profile": "https://github.com/Ekhao",
      "contributions": []
    },
    {
      "login": "oishib",
      "name": "oishib",
      "avatar_url": "https://avatars.githubusercontent.com/oishib",
      "profile": "https://github.com/oishib",
      "contributions": []
    },
    {
      "login": "jared-ni",
      "name": "Jared Ni",
      "avatar_url": "https://avatars.githubusercontent.com/jared-ni",
      "profile": "https://github.com/jared-ni",
      "contributions": []
    },
    {
      "login": "ELSuitorHarvard",
      "name": "ELSuitorHarvard",
      "avatar_url": "https://avatars.githubusercontent.com/ELSuitorHarvard",
      "profile": "https://github.com/ELSuitorHarvard",
      "contributions": []
    },
    {
      "login": "mmaz",
      "name": "Mark Mazumder",
      "avatar_url": "https://avatars.githubusercontent.com/mmaz",
      "profile": "https://github.com/mmaz",
      "contributions": []
    },
    {
      "login": "Sara-Khosravi",
      "name": "Sara Khosravi",
      "avatar_url": "https://avatars.githubusercontent.com/Sara-Khosravi",
      "profile": "https://github.com/Sara-Khosravi",
      "contributions": []
    },
    {
      "login": "BaeHenryS",
      "name": "Henry Bae",
      "avatar_url": "https://avatars.githubusercontent.com/BaeHenryS",
      "profile": "https://github.com/BaeHenryS",
      "contributions": []
    },
    {
      "login": "jaywonchung",
      "name": "Jae-Won Chung",
      "avatar_url": "https://avatars.githubusercontent.com/jaywonchung",
      "profile": "https://github.com/jaywonchung",
      "contributions": []
    },
    {
      "login": "leo47007",
      "name": "YU SHUN, HSIAO",
      "avatar_url": "https://avatars.githubusercontent.com/leo47007",
      "profile": "https://github.com/leo47007",
      "contributions": []
    },
    {
      "login": "arbass22",
      "name": "Andrew Bass",
      "avatar_url": "https://avatars.githubusercontent.com/arbass22",
      "profile": "https://github.com/arbass22",
      "contributions": []
    },
    {
      "login": "pongtr",
      "name": "Pong Trairatvorakul",
      "avatar_url": "https://avatars.githubusercontent.com/pongtr",
      "profile": "https://github.com/pongtr",
      "contributions": []
    },
    {
      "login": "eurashin",
      "name": "eurashin",
      "avatar_url": "https://avatars.githubusercontent.com/eurashin",
      "profile": "https://github.com/eurashin",
      "contributions": []
    },
    {
      "login": "jzhou1318",
      "name": "Jennifer Zhou",
      "avatar_url": "https://avatars.githubusercontent.com/jzhou1318",
      "profile": "https://github.com/jzhou1318",
      "contributions": []
    },
    {
      "login": "AditiR-42",
      "name": "Aditi Raju",
      "avatar_url": "https://avatars.githubusercontent.com/AditiR-42",
      "profile": "https://github.com/AditiR-42",
      "contributions": []
    },
    {
      "login": "marcozennaro",
      "name": "Marco Zennaro",
      "avatar_url": "https://avatars.githubusercontent.com/marcozennaro",
      "profile": "https://github.com/marcozennaro",
      "contributions": []
    },
    {
      "login": "ShvetankPrakash",
      "name": "Shvetank Prakash",
      "avatar_url": "https://avatars.githubusercontent.com/ShvetankPrakash",
      "profile": "https://github.com/ShvetankPrakash",
      "contributions": []
    },
    {
      "login": "BrunoScaglione",
      "name": "Bruno Scaglione",
      "avatar_url": "https://avatars.githubusercontent.com/BrunoScaglione",
      "profile": "https://github.com/BrunoScaglione",
      "contributions": []
    },
    {
      "login": "Gjain234",
      "name": "Gauri Jain",
      "avatar_url": "https://avatars.githubusercontent.com/Gjain234",
      "profile": "https://github.com/Gjain234",
      "contributions": []
    },
    {
      "login": "gnodipac886",
      "name": "Eric D",
      "avatar_url": "https://avatars.githubusercontent.com/gnodipac886",
      "profile": "https://github.com/gnodipac886",
      "contributions": []
    },
    {
      "login": "Allen-Kuang",
      "name": "Allen-Kuang",
      "avatar_url": "https://avatars.githubusercontent.com/Allen-Kuang",
      "profile": "https://github.com/Allen-Kuang",
      "contributions": []
    },
    {
<<<<<<< HEAD
      "login": "alex-oesterling",
      "name": "Alex Oesterling",
      "avatar_url": "https://avatars.githubusercontent.com/alex-oesterling",
      "profile": "https://github.com/alex-oesterling",
      "contributions": []
    },
    {
      "login": "gnodipac886",
      "name": "Eric D",
      "avatar_url": "https://avatars.githubusercontent.com/gnodipac886",
      "profile": "https://github.com/gnodipac886",
=======
      "login": "serco425",
      "name": "Sercan Aygün",
      "avatar_url": "https://avatars.githubusercontent.com/serco425",
      "profile": "https://github.com/serco425",
>>>>>>> 6327f532
      "contributions": []
    },
    {
      "login": "NaN",
      "name": "Annie Laurie Cook",
      "avatar_url": "https://www.gravatar.com/avatar/7cd8d5dfd83071f23979019d97655dc5?d=identicon&s=100",
      "profile": "https://github.com/harvard-edge/cs249r_book/graphs/contributors",
      "contributions": []
    },
    {
      "login": "ciyer64",
      "name": "Curren Iyer",
      "avatar_url": "https://avatars.githubusercontent.com/ciyer64",
      "profile": "https://github.com/ciyer64",
      "contributions": []
    },
    {
      "login": "abigailswallow",
      "name": "abigailswallow",
      "avatar_url": "https://avatars.githubusercontent.com/abigailswallow",
      "profile": "https://github.com/abigailswallow",
      "contributions": []
    },
    {
      "login": "YangZhou1997",
      "name": "Yang Zhou",
      "avatar_url": "https://avatars.githubusercontent.com/YangZhou1997",
      "profile": "https://github.com/YangZhou1997",
      "contributions": []
    },
    {
      "login": "NaN",
      "name": "yanjingl",
      "avatar_url": "https://www.gravatar.com/avatar/f5d58ba6aa9b00189d4c018d370e8f43?d=identicon&s=100",
      "profile": "https://github.com/harvard-edge/cs249r_book/graphs/contributors",
      "contributions": []
    },
    {
      "login": "NaN",
      "name": "Batur Arslan",
      "avatar_url": "https://www.gravatar.com/avatar/35a8d9ffd03f05e79a2c6ce6206a56f2?d=identicon&s=100",
      "profile": "https://github.com/harvard-edge/cs249r_book/graphs/contributors",
      "contributions": []
    },
    {
      "login": "NaN",
      "name": "Costin-Andrei Oncescu",
      "avatar_url": "https://www.gravatar.com/avatar/fc4f3460cdfb9365ab59bdeafb06413e?d=identicon&s=100",
      "profile": "https://github.com/harvard-edge/cs249r_book/graphs/contributors",
      "contributions": []
    },
    {
      "login": "NaN",
      "name": "Yu-Shun Hsiao",
      "avatar_url": "https://www.gravatar.com/avatar/242dbc711f7056b6a276763473fc88b8?d=identicon&s=100",
      "profile": "https://github.com/harvard-edge/cs249r_book/graphs/contributors",
      "contributions": []
    },
    {
      "login": "NaN",
      "name": "songhan",
      "avatar_url": "https://www.gravatar.com/avatar/c2dc311aa8122d5f5f061e1db14682b1?d=identicon&s=100",
      "profile": "https://github.com/harvard-edge/cs249r_book/graphs/contributors",
      "contributions": []
    },
    {
      "login": "jessicaquaye",
      "name": "Jessica Quaye",
      "avatar_url": "https://avatars.githubusercontent.com/jessicaquaye",
      "profile": "https://github.com/jessicaquaye",
      "contributions": []
    },
    {
      "login": "eezike",
      "name": "Emeka Ezike",
      "avatar_url": "https://avatars.githubusercontent.com/eezike",
      "profile": "https://github.com/eezike",
      "contributions": []
    },
    {
      "login": "happyappledog",
      "name": "happyappledog",
      "avatar_url": "https://avatars.githubusercontent.com/happyappledog",
      "profile": "https://github.com/happyappledog",
      "contributions": []
    },
    {
      "login": "jasonlyik",
      "name": "Jason Yik",
      "avatar_url": "https://avatars.githubusercontent.com/jasonlyik",
      "profile": "https://github.com/jasonlyik",
      "contributions": []
    },
    {
      "login": "sjohri20",
      "name": "Shreya Johri",
      "avatar_url": "https://avatars.githubusercontent.com/sjohri20",
      "profile": "https://github.com/sjohri20",
      "contributions": []
    },
    {
      "login": "skmur",
      "name": "Sonia Murthy",
      "avatar_url": "https://avatars.githubusercontent.com/skmur",
      "profile": "https://github.com/skmur",
      "contributions": []
    },
    {
      "login": "vijay-edu",
      "name": "Vijay Edupuganti",
      "avatar_url": "https://avatars.githubusercontent.com/vijay-edu",
      "profile": "https://github.com/vijay-edu",
      "contributions": []
    },
    {
      "login": "vitasam",
      "name": "The Random DIY",
      "avatar_url": "https://avatars.githubusercontent.com/vitasam",
      "profile": "https://github.com/vitasam",
      "contributions": []
    }
  ],
  "repoType": "github",
  "contributorsPerLine": 5,
  "repoHost": "https://github.com",
  "commitConvention": "angular",
  "skipCi": true
}<|MERGE_RESOLUTION|>--- conflicted
+++ resolved
@@ -322,6 +322,13 @@
       "contributions": []
     },
     {
+      "login": "alex-oesterling",
+      "name": "Alex Oesterling",
+      "avatar_url": "https://avatars.githubusercontent.com/alex-oesterling",
+      "profile": "https://github.com/alex-oesterling",
+      "contributions": []
+    },
+    {
       "login": "gnodipac886",
       "name": "Eric D",
       "avatar_url": "https://avatars.githubusercontent.com/gnodipac886",
@@ -336,24 +343,10 @@
       "contributions": []
     },
     {
-<<<<<<< HEAD
-      "login": "alex-oesterling",
-      "name": "Alex Oesterling",
-      "avatar_url": "https://avatars.githubusercontent.com/alex-oesterling",
-      "profile": "https://github.com/alex-oesterling",
-      "contributions": []
-    },
-    {
-      "login": "gnodipac886",
-      "name": "Eric D",
-      "avatar_url": "https://avatars.githubusercontent.com/gnodipac886",
-      "profile": "https://github.com/gnodipac886",
-=======
       "login": "serco425",
       "name": "Sercan Aygün",
       "avatar_url": "https://avatars.githubusercontent.com/serco425",
       "profile": "https://github.com/serco425",
->>>>>>> 6327f532
       "contributions": []
     },
     {
