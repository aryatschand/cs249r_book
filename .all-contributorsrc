--- conflicted
+++ resolved
@@ -119,16 +119,6 @@
             "contributions": []
         },
         {
-<<<<<<< HEAD
-            "login": "andreamurillomtz",
-            "name": "Andrea",
-            "avatar_url": "https://avatars.githubusercontent.com/andreamurillomtz",
-            "profile": "https://github.com/andreamurillomtz",
-            "contributions": []
-        },
-        {
-=======
->>>>>>> eb089cba
             "login": "sophiacho1",
             "name": "Sophia Cho",
             "avatar_url": "https://avatars.githubusercontent.com/sophiacho1",
@@ -199,8 +189,6 @@
             "contributions": []
         },
         {
-<<<<<<< HEAD
-=======
             "login": "eezike",
             "name": "Emeka Ezike",
             "avatar_url": "https://avatars.githubusercontent.com/eezike",
@@ -208,7 +196,6 @@
             "contributions": []
         },
         {
->>>>>>> eb089cba
             "login": "arnaumarin",
             "name": "arnaumarin",
             "avatar_url": "https://avatars.githubusercontent.com/arnaumarin",
@@ -223,8 +210,6 @@
             "contributions": []
         },
         {
-<<<<<<< HEAD
-=======
             "login": "ELSuitorHarvard",
             "name": "ELSuitorHarvard",
             "avatar_url": "https://avatars.githubusercontent.com/ELSuitorHarvard",
@@ -232,13 +217,10 @@
             "contributions": []
         },
         {
->>>>>>> eb089cba
             "login": "jared-ni",
             "name": "Jared Ni",
             "avatar_url": "https://avatars.githubusercontent.com/jared-ni",
             "profile": "https://github.com/jared-ni",
-<<<<<<< HEAD
-=======
             "contributions": []
         },
         {
@@ -253,7 +235,6 @@
             "name": "Haoran Qiu",
             "avatar_url": "https://www.gravatar.com/avatar/71b1bd9ab89c2648e3a1c9641d5e0c54?d=identicon&s=100",
             "profile": "https://github.com/harvard-edge/cs249r_book/graphs/contributors",
->>>>>>> eb089cba
             "contributions": []
         },
         {
@@ -292,8 +273,6 @@
             "contributions": []
         },
         {
-<<<<<<< HEAD
-=======
             "login": "mmaz",
             "name": "Mark Mazumder",
             "avatar_url": "https://avatars.githubusercontent.com/mmaz",
@@ -301,7 +280,6 @@
             "contributions": []
         },
         {
->>>>>>> eb089cba
             "login": "jaywonchung",
             "name": "Jae-Won Chung",
             "avatar_url": "https://avatars.githubusercontent.com/jaywonchung",
@@ -313,23 +291,6 @@
             "name": "Yu-Shun Hsiao",
             "avatar_url": "https://avatars.githubusercontent.com/leo47007",
             "profile": "https://github.com/leo47007",
-<<<<<<< HEAD
-            "contributions": []
-        },
-        {
-            "login": "mmaz",
-            "name": "Mark Mazumder",
-            "avatar_url": "https://avatars.githubusercontent.com/mmaz",
-            "profile": "https://github.com/mmaz",
-            "contributions": []
-        },
-        {
-            "login": "Emeka Ezike",
-            "name": "Emeka Ezike",
-            "avatar_url": "https://www.gravatar.com/avatar/af39c27c6090c50a1921a9b6366e81cc?d=identicon&s=100",
-            "profile": "https://github.com/harvard-edge/cs249r_book/graphs/contributors",
-=======
->>>>>>> eb089cba
             "contributions": []
         },
         {
@@ -340,6 +301,27 @@
             "contributions": []
         },
         {
+            "login": "eurashin",
+            "name": "eurashin",
+            "avatar_url": "https://avatars.githubusercontent.com/eurashin",
+            "profile": "https://github.com/eurashin",
+            "contributions": []
+        },
+        {
+            "login": "arbass22",
+            "name": "Andrew Bass",
+            "avatar_url": "https://avatars.githubusercontent.com/arbass22",
+            "profile": "https://github.com/arbass22",
+            "contributions": []
+        },
+        {
+            "login": "pongtr",
+            "name": "Pong Trairatvorakul",
+            "avatar_url": "https://avatars.githubusercontent.com/pongtr",
+            "profile": "https://github.com/pongtr",
+            "contributions": []
+        },
+        {
             "login": "jzhou1318",
             "name": "Jennifer Zhou",
             "avatar_url": "https://avatars.githubusercontent.com/jzhou1318",
@@ -347,15 +329,20 @@
             "contributions": []
         },
         {
-            "login": "arbass22",
-            "name": "Andrew Bass",
-            "avatar_url": "https://avatars.githubusercontent.com/arbass22",
-            "profile": "https://github.com/arbass22",
-            "contributions": []
-        },
-        {
-<<<<<<< HEAD
-=======
+            "login": "ShvetankPrakash",
+            "name": "Shvetank Prakash",
+            "avatar_url": "https://avatars.githubusercontent.com/ShvetankPrakash",
+            "profile": "https://github.com/ShvetankPrakash",
+            "contributions": []
+        },
+        {
+            "login": "eurashin",
+            "name": "eurashin",
+            "avatar_url": "https://avatars.githubusercontent.com/eurashin",
+            "profile": "https://github.com/eurashin",
+            "contributions": []
+        },
+        {
             "login": "pongtr",
             "name": "Pong Trairatvorakul",
             "avatar_url": "https://avatars.githubusercontent.com/pongtr",
@@ -363,35 +350,6 @@
             "contributions": []
         },
         {
-            "login": "jzhou1318",
-            "name": "Jennifer Zhou",
-            "avatar_url": "https://avatars.githubusercontent.com/jzhou1318",
-            "profile": "https://github.com/jzhou1318",
-            "contributions": []
-        },
-        {
->>>>>>> eb089cba
-            "login": "ShvetankPrakash",
-            "name": "Shvetank Prakash",
-            "avatar_url": "https://avatars.githubusercontent.com/ShvetankPrakash",
-            "profile": "https://github.com/ShvetankPrakash",
-            "contributions": []
-        },
-        {
-            "login": "eurashin",
-            "name": "eurashin",
-            "avatar_url": "https://avatars.githubusercontent.com/eurashin",
-            "profile": "https://github.com/eurashin",
-            "contributions": []
-        },
-        {
-            "login": "pongtr",
-            "name": "Pong Trairatvorakul",
-            "avatar_url": "https://avatars.githubusercontent.com/pongtr",
-            "profile": "https://github.com/pongtr",
-            "contributions": []
-        },
-        {
             "login": "Allen-Kuang",
             "name": "Allen-Kuang",
             "avatar_url": "https://avatars.githubusercontent.com/Allen-Kuang",
@@ -434,13 +392,6 @@
             "contributions": []
         },
         {
-            "login": "alex-oesterling",
-            "name": "Alex Oesterling",
-            "avatar_url": "https://avatars.githubusercontent.com/alex-oesterling",
-            "profile": "https://github.com/alex-oesterling",
-            "contributions": []
-        },
-        {
             "login": "YangZhou1997",
             "name": "Yang Zhou",
             "avatar_url": "https://avatars.githubusercontent.com/YangZhou1997",
@@ -448,62 +399,38 @@
             "contributions": []
         },
         {
-<<<<<<< HEAD
+            "login": "abigailswallow",
+            "name": "abigailswallow",
+            "avatar_url": "https://avatars.githubusercontent.com/abigailswallow",
+            "profile": "https://github.com/abigailswallow",
+            "contributions": []
+        },
+        {
+            "login": "YLab-UChicago",
+            "name": "yanjingl",
+            "avatar_url": "https://avatars.githubusercontent.com/YLab-UChicago",
+            "profile": "https://github.com/YLab-UChicago",
+            "contributions": []
+        },
+        {
+            "login": "happyappledog",
+            "name": "happyappledog",
+            "avatar_url": "https://avatars.githubusercontent.com/happyappledog",
+            "profile": "https://github.com/happyappledog",
+            "contributions": []
+        },
+        {
+            "login": "ciyer64",
+            "name": "Curren Iyer",
+            "avatar_url": "https://avatars.githubusercontent.com/ciyer64",
+            "profile": "https://github.com/ciyer64",
+            "contributions": []
+        },
+        {
             "login": "emmanuel2406",
             "name": "Emmanuel Rassou",
             "avatar_url": "https://avatars.githubusercontent.com/emmanuel2406",
             "profile": "https://github.com/emmanuel2406",
-=======
-            "login": "abigailswallow",
-            "name": "abigailswallow",
-            "avatar_url": "https://avatars.githubusercontent.com/abigailswallow",
-            "profile": "https://github.com/abigailswallow",
-            "contributions": []
-        },
-        {
-            "login": "YLab-UChicago",
-            "name": "yanjingl",
-            "avatar_url": "https://avatars.githubusercontent.com/YLab-UChicago",
-            "profile": "https://github.com/YLab-UChicago",
-            "contributions": []
-        },
-        {
-            "login": "jasonlyik",
-            "name": "Jason Yik",
-            "avatar_url": "https://avatars.githubusercontent.com/jasonlyik",
-            "profile": "https://github.com/jasonlyik",
->>>>>>> eb089cba
-            "contributions": []
-        },
-        {
-            "login": "happyappledog",
-            "name": "happyappledog",
-            "avatar_url": "https://avatars.githubusercontent.com/happyappledog",
-            "profile": "https://github.com/happyappledog",
-<<<<<<< HEAD
-=======
-            "contributions": []
-        },
-        {
-            "login": "ciyer64",
-            "name": "Curren Iyer",
-            "avatar_url": "https://avatars.githubusercontent.com/ciyer64",
-            "profile": "https://github.com/ciyer64",
->>>>>>> eb089cba
-            "contributions": []
-        },
-        {
-            "login": "emmanuel2406",
-            "name": "Emmanuel Rassou",
-            "avatar_url": "https://avatars.githubusercontent.com/emmanuel2406",
-            "profile": "https://github.com/emmanuel2406",
-            "contributions": []
-        },
-        {
-            "login": "jasonlyik",
-            "name": "Jason Yik",
-            "avatar_url": "https://avatars.githubusercontent.com/jasonlyik",
-            "profile": "https://github.com/jasonlyik",
             "contributions": []
         },
         {
@@ -514,8 +441,6 @@
             "contributions": []
         },
         {
-<<<<<<< HEAD
-=======
             "login": "jessicaquaye",
             "name": "Jessica Quaye",
             "avatar_url": "https://avatars.githubusercontent.com/jessicaquaye",
@@ -530,7 +455,6 @@
             "contributions": []
         },
         {
->>>>>>> eb089cba
             "login": "skmur",
             "name": "Sonia Murthy",
             "avatar_url": "https://avatars.githubusercontent.com/skmur",
