{
    "projectName": "cs249r_book",
    "projectOwner": "harvard-edge",
    "files": [
        "contents/frontmatter/acknowledgements/acknowledgements.qmd",
        "README.md"
    ],
    "contributors": [
        {
            "login": "profvjreddi",
            "name": "Vijay Janapa Reddi",
            "avatar_url": "https://avatars.githubusercontent.com/profvjreddi",
            "profile": "https://github.com/profvjreddi",
            "contributions": []
        },
        {
            "login": "jasonjabbour",
            "name": "jasonjabbour",
            "avatar_url": "https://avatars.githubusercontent.com/jasonjabbour",
            "profile": "https://github.com/jasonjabbour",
            "contributions": []
        },
        {
            "login": "uchendui",
            "name": "Ikechukwu Uchendu",
            "avatar_url": "https://avatars.githubusercontent.com/uchendui",
            "profile": "https://github.com/uchendui",
            "contributions": []
        },
        {
            "login": "Naeemkh",
            "name": "Naeem Khoshnevis",
            "avatar_url": "https://avatars.githubusercontent.com/Naeemkh",
            "profile": "https://github.com/Naeemkh",
            "contributions": []
        },
        {
            "login": "Mjrovai",
            "name": "Marcelo Rovai",
            "avatar_url": "https://avatars.githubusercontent.com/Mjrovai",
            "profile": "https://github.com/Mjrovai",
            "contributions": []
        },
        {
            "login": "kai4avaya",
            "name": "Kai Kleinbard",
            "avatar_url": "https://avatars.githubusercontent.com/kai4avaya",
            "profile": "https://github.com/kai4avaya",
            "contributions": []
        },
        {
            "login": "hzeljko",
            "name": "Zeljko Hrcek",
            "avatar_url": "https://avatars.githubusercontent.com/hzeljko",
            "profile": "https://github.com/hzeljko",
            "contributions": []
        },
        {
            "login": "Sara-Khosravi",
            "name": "Sara Khosravi",
            "avatar_url": "https://avatars.githubusercontent.com/Sara-Khosravi",
            "profile": "https://github.com/Sara-Khosravi",
            "contributions": []
        },
        {
            "login": "V0XNIHILI",
            "name": "Douwe den Blanken",
            "avatar_url": "https://avatars.githubusercontent.com/V0XNIHILI",
            "profile": "https://github.com/V0XNIHILI",
            "contributions": []
        },
        {
            "login": "shanzehbatool",
            "name": "shanzehbatool",
            "avatar_url": "https://avatars.githubusercontent.com/shanzehbatool",
            "profile": "https://github.com/shanzehbatool",
            "contributions": []
        },
        {
            "login": "eliasab16",
            "name": "Elias",
            "avatar_url": "https://avatars.githubusercontent.com/eliasab16",
            "profile": "https://github.com/eliasab16",
            "contributions": []
        },
        {
            "login": "JaredP94",
            "name": "Jared Ping",
            "avatar_url": "https://avatars.githubusercontent.com/JaredP94",
            "profile": "https://github.com/JaredP94",
            "contributions": []
        },
        {
            "login": "mpstewart1",
            "name": "Matthew Stewart",
            "avatar_url": "https://avatars.githubusercontent.com/mpstewart1",
            "profile": "https://github.com/mpstewart1",
            "contributions": []
        },
        {
            "login": "18jeffreyma",
            "name": "Jeffrey Ma",
            "avatar_url": "https://avatars.githubusercontent.com/18jeffreyma",
            "profile": "https://github.com/18jeffreyma",
            "contributions": []
        },
        {
            "login": "ishapira1",
            "name": "Itai Shapira",
            "avatar_url": "https://avatars.githubusercontent.com/ishapira1",
            "profile": "https://github.com/ishapira1",
            "contributions": []
        },
        {
            "login": "Maximilian Lam",
            "name": "Maximilian Lam",
            "avatar_url": "https://www.gravatar.com/avatar/8863743b4f26c1a20e730fcf7ebc3bc0?d=identicon&s=100",
            "profile": "https://github.com/harvard-edge/cs249r_book/graphs/contributors",
            "contributions": []
        },
        {
            "login": "jaysonzlin",
            "name": "Jayson Lin",
            "avatar_url": "https://avatars.githubusercontent.com/jaysonzlin",
            "profile": "https://github.com/jaysonzlin",
            "contributions": []
        },
        {
            "login": "sophiacho1",
            "name": "Sophia Cho",
            "avatar_url": "https://avatars.githubusercontent.com/sophiacho1",
            "profile": "https://github.com/sophiacho1",
            "contributions": []
        },
        {
            "login": "andreamurillomtz",
            "name": "Andrea",
            "avatar_url": "https://avatars.githubusercontent.com/andreamurillomtz",
            "profile": "https://github.com/andreamurillomtz",
            "contributions": []
        },
        {
            "login": "alxrod",
            "name": "Alex Rodriguez",
            "avatar_url": "https://avatars.githubusercontent.com/alxrod",
            "profile": "https://github.com/alxrod",
            "contributions": []
        },
        {
            "login": "korneelf1",
            "name": "Korneel Van den Berghe",
            "avatar_url": "https://avatars.githubusercontent.com/korneelf1",
            "profile": "https://github.com/korneelf1",
            "contributions": []
        },
        {
            "login": "zishenwan",
            "name": "Zishen Wan",
            "avatar_url": "https://avatars.githubusercontent.com/zishenwan",
            "profile": "https://github.com/zishenwan",
            "contributions": []
        },
        {
            "login": "colbybanbury",
            "name": "Colby Banbury",
            "avatar_url": "https://avatars.githubusercontent.com/colbybanbury",
            "profile": "https://github.com/colbybanbury",
            "contributions": []
        },
        {
            "login": "mmaz",
            "name": "Mark Mazumder",
            "avatar_url": "https://avatars.githubusercontent.com/mmaz",
            "profile": "https://github.com/mmaz",
            "contributions": []
        },
        {
            "login": "ma3mool",
            "name": "Abdulrahman Mahmoud",
            "avatar_url": "https://avatars.githubusercontent.com/ma3mool",
            "profile": "https://github.com/ma3mool",
            "contributions": []
        },
        {
            "login": "DivyaAmirtharaj",
            "name": "Divya Amirtharaj",
            "avatar_url": "https://avatars.githubusercontent.com/DivyaAmirtharaj",
            "profile": "https://github.com/DivyaAmirtharaj",
            "contributions": []
        },
        {
<<<<<<< HEAD
            "login": "ma3mool",
            "name": "Abdulrahman Mahmoud",
            "avatar_url": "https://avatars.githubusercontent.com/ma3mool",
            "profile": "https://github.com/ma3mool",
=======
            "login": "srivatsankrishnan",
            "name": "Srivatsan Krishnan",
            "avatar_url": "https://avatars.githubusercontent.com/srivatsankrishnan",
            "profile": "https://github.com/srivatsankrishnan",
            "contributions": []
        },
        {
            "login": "aptl26",
            "name": "Aghyad Deeb",
            "avatar_url": "https://avatars.githubusercontent.com/aptl26",
            "profile": "https://github.com/aptl26",
>>>>>>> b901fadc
            "contributions": []
        },
        {
            "login": "srivatsankrishnan",
            "name": "Srivatsan Krishnan",
            "avatar_url": "https://avatars.githubusercontent.com/srivatsankrishnan",
            "profile": "https://github.com/srivatsankrishnan",
            "contributions": []
        },
        {
            "login": "James-QiuHaoran",
            "name": "Haoran Qiu",
            "avatar_url": "https://avatars.githubusercontent.com/James-QiuHaoran",
            "profile": "https://github.com/James-QiuHaoran",
            "contributions": []
        },
        {
<<<<<<< HEAD
            "login": "aptl26",
            "name": "Aghyad Deeb",
            "avatar_url": "https://avatars.githubusercontent.com/aptl26",
            "profile": "https://github.com/aptl26",
            "contributions": []
        },
        {
=======
>>>>>>> b901fadc
            "login": "arnaumarin",
            "name": "marin-llobet",
            "avatar_url": "https://avatars.githubusercontent.com/arnaumarin",
            "profile": "https://github.com/arnaumarin",
<<<<<<< HEAD
=======
            "contributions": []
        },
        {
            "login": "eezike",
            "name": "Emeka Ezike",
            "avatar_url": "https://avatars.githubusercontent.com/eezike",
            "profile": "https://github.com/eezike",
>>>>>>> b901fadc
            "contributions": []
        },
        {
            "login": "AditiR-42",
            "name": "Aditi Raju",
            "avatar_url": "https://avatars.githubusercontent.com/AditiR-42",
            "profile": "https://github.com/AditiR-42",
            "contributions": []
        },
        {
            "login": "ELSuitorHarvard",
            "name": "ELSuitorHarvard",
            "avatar_url": "https://avatars.githubusercontent.com/ELSuitorHarvard",
            "profile": "https://github.com/ELSuitorHarvard",
            "contributions": []
        },
        {
<<<<<<< HEAD
            "login": "AditiR-42",
            "name": "Aditi Raju",
            "avatar_url": "https://avatars.githubusercontent.com/AditiR-42",
            "profile": "https://github.com/AditiR-42",
            "contributions": []
        },
        {
=======
>>>>>>> b901fadc
            "login": "Ekhao",
            "name": "Emil Njor",
            "avatar_url": "https://avatars.githubusercontent.com/Ekhao",
            "profile": "https://github.com/Ekhao",
<<<<<<< HEAD
=======
            "contributions": []
        },
        {
            "login": "jared-ni",
            "name": "Jared Ni",
            "avatar_url": "https://avatars.githubusercontent.com/jared-ni",
            "profile": "https://github.com/jared-ni",
>>>>>>> b901fadc
            "contributions": []
        },
        {
            "login": "oishib",
            "name": "oishib",
            "avatar_url": "https://avatars.githubusercontent.com/oishib",
            "profile": "https://github.com/oishib",
            "contributions": []
        },
        {
            "login": "jared-ni",
            "name": "Jared Ni",
            "avatar_url": "https://avatars.githubusercontent.com/jared-ni",
            "profile": "https://github.com/jared-ni",
            "contributions": []
        },
        {
            "login": "MichaelSchnebly",
            "name": "Michael Schnebly",
            "avatar_url": "https://avatars.githubusercontent.com/MichaelSchnebly",
            "profile": "https://github.com/MichaelSchnebly",
            "contributions": []
        },
        {
            "login": "jaywonchung",
            "name": "Jae-Won Chung",
            "avatar_url": "https://avatars.githubusercontent.com/jaywonchung",
            "profile": "https://github.com/jaywonchung",
            "contributions": []
        },
        {
            "login": "leo47007",
            "name": "Yu-Shun Hsiao",
            "avatar_url": "https://avatars.githubusercontent.com/leo47007",
            "profile": "https://github.com/leo47007",
            "contributions": []
        },
        {
            "login": "BaeHenryS",
            "name": "Henry Bae",
            "avatar_url": "https://avatars.githubusercontent.com/BaeHenryS",
            "profile": "https://github.com/BaeHenryS",
            "contributions": []
        },
        {
<<<<<<< HEAD
            "login": "ShvetankPrakash",
            "name": "Shvetank Prakash",
            "avatar_url": "https://avatars.githubusercontent.com/ShvetankPrakash",
            "profile": "https://github.com/ShvetankPrakash",
=======
            "login": "jzhou1318",
            "name": "Jennifer Zhou",
            "avatar_url": "https://avatars.githubusercontent.com/jzhou1318",
            "profile": "https://github.com/jzhou1318",
>>>>>>> b901fadc
            "contributions": []
        },
        {
            "login": "pongtr",
            "name": "Pong Trairatvorakul",
            "avatar_url": "https://avatars.githubusercontent.com/pongtr",
            "profile": "https://github.com/pongtr",
            "contributions": []
        },
        {
            "login": "Emeka Ezike",
            "name": "Emeka Ezike",
            "avatar_url": "https://www.gravatar.com/avatar/af39c27c6090c50a1921a9b6366e81cc?d=identicon&s=100",
            "profile": "https://github.com/harvard-edge/cs249r_book/graphs/contributors",
            "contributions": []
        },
        {
            "login": "marcozennaro",
            "name": "Marco Zennaro",
            "avatar_url": "https://avatars.githubusercontent.com/marcozennaro",
            "profile": "https://github.com/marcozennaro",
            "contributions": []
        },
        {
<<<<<<< HEAD
            "login": "euranofshin",
            "name": "Eura Nofshin",
            "avatar_url": "https://avatars.githubusercontent.com/euranofshin",
            "profile": "https://github.com/euranofshin",
=======
            "login": "arbass22",
            "name": "Andrew Bass",
            "avatar_url": "https://avatars.githubusercontent.com/arbass22",
            "profile": "https://github.com/arbass22",
            "contributions": []
        },
        {
            "login": "ShvetankPrakash",
            "name": "Shvetank Prakash",
            "avatar_url": "https://avatars.githubusercontent.com/ShvetankPrakash",
            "profile": "https://github.com/ShvetankPrakash",
>>>>>>> b901fadc
            "contributions": []
        },
        {
            "login": "Allen-Kuang",
            "name": "Allen-Kuang",
            "avatar_url": "https://avatars.githubusercontent.com/Allen-Kuang",
            "profile": "https://github.com/Allen-Kuang",
            "contributions": []
        },
        {
            "login": "BrunoScaglione",
            "name": "Bruno Scaglione",
            "avatar_url": "https://avatars.githubusercontent.com/BrunoScaglione",
            "profile": "https://github.com/BrunoScaglione",
            "contributions": []
        },
        {
            "login": "Gjain234",
            "name": "Gauri Jain",
            "avatar_url": "https://avatars.githubusercontent.com/Gjain234",
            "profile": "https://github.com/Gjain234",
            "contributions": []
        },
        {
            "login": "aryatschand",
            "name": "Arya Tschand",
            "avatar_url": "https://avatars.githubusercontent.com/aryatschand",
            "profile": "https://github.com/aryatschand",
            "contributions": []
        },
        {
            "login": "vitasam",
            "name": "The Random DIY",
            "avatar_url": "https://avatars.githubusercontent.com/vitasam",
            "profile": "https://github.com/vitasam",
            "contributions": []
        },
        {
            "login": "FinAminToastCrunch",
            "name": "Fin Amin",
            "avatar_url": "https://avatars.githubusercontent.com/FinAminToastCrunch",
            "profile": "https://github.com/FinAminToastCrunch",
            "contributions": []
        },
        {
            "login": "Fatima Shah",
            "name": "Fatima Shah",
            "avatar_url": "https://www.gravatar.com/avatar/468ef35acc69f3266efd700992daa369?d=identicon&s=100",
            "profile": "https://github.com/harvard-edge/cs249r_book/graphs/contributors",
            "contributions": []
        },
        {
            "login": "gnodipac886",
            "name": "gnodipac886",
            "avatar_url": "https://avatars.githubusercontent.com/gnodipac886",
            "profile": "https://github.com/gnodipac886",
            "contributions": []
        },
        {
            "login": "alex-oesterling",
            "name": "Alex Oesterling",
            "avatar_url": "https://avatars.githubusercontent.com/alex-oesterling",
            "profile": "https://github.com/alex-oesterling",
            "contributions": []
        },
        {
            "login": "serco425",
            "name": "Sercan Ayg\u00fcn",
            "avatar_url": "https://avatars.githubusercontent.com/serco425",
            "profile": "https://github.com/serco425",
            "contributions": []
        },
        {
            "login": "BravoBaldo",
            "name": "Baldassarre Cesarano",
            "avatar_url": "https://avatars.githubusercontent.com/BravoBaldo",
            "profile": "https://github.com/BravoBaldo",
            "contributions": []
        },
        {
            "login": "AbenezerKb",
            "name": "Abenezer",
            "avatar_url": "https://avatars.githubusercontent.com/AbenezerKb",
            "profile": "https://github.com/AbenezerKb",
            "contributions": []
        },
        {
            "login": "abigailswallow",
            "name": "abigailswallow",
            "avatar_url": "https://avatars.githubusercontent.com/abigailswallow",
            "profile": "https://github.com/abigailswallow",
            "contributions": []
        },
        {
            "login": "YLab-UChicago",
            "name": "yanjingl",
            "avatar_url": "https://avatars.githubusercontent.com/YLab-UChicago",
            "profile": "https://github.com/YLab-UChicago",
            "contributions": []
        },
        {
            "login": "happyappledog",
            "name": "happyappledog",
            "avatar_url": "https://avatars.githubusercontent.com/happyappledog",
            "profile": "https://github.com/happyappledog",
            "contributions": []
        },
        {
            "login": "YangZhou1997",
            "name": "Yang Zhou",
            "avatar_url": "https://avatars.githubusercontent.com/YangZhou1997",
            "profile": "https://github.com/YangZhou1997",
            "contributions": []
        },
        {
            "login": "arighosh05",
            "name": "Aritra Ghosh",
            "avatar_url": "https://avatars.githubusercontent.com/arighosh05",
            "profile": "https://github.com/arighosh05",
            "contributions": []
        },
        {
            "login": "atcheng2",
            "name": "Andy Cheng",
            "avatar_url": "https://avatars.githubusercontent.com/atcheng2",
            "profile": "https://github.com/atcheng2",
            "contributions": []
        },
        {
            "login": "bilgeacun",
            "name": "Bilge Acun",
            "avatar_url": "https://avatars.githubusercontent.com/bilgeacun",
            "profile": "https://github.com/bilgeacun",
            "contributions": []
        },
        {
            "login": "jessicaquaye",
            "name": "Jessica Quaye",
            "avatar_url": "https://avatars.githubusercontent.com/jessicaquaye",
            "profile": "https://github.com/jessicaquaye",
            "contributions": []
        },
        {
            "login": "jasonlyik",
            "name": "Jason Yik",
            "avatar_url": "https://avatars.githubusercontent.com/jasonlyik",
            "profile": "https://github.com/jasonlyik",
            "contributions": []
        },
        {
            "login": "emmanuel2406",
            "name": "Emmanuel Rassou",
            "avatar_url": "https://avatars.githubusercontent.com/emmanuel2406",
            "profile": "https://github.com/emmanuel2406",
            "contributions": []
        },
        {
            "login": "sjohri20",
            "name": "Shreya Johri",
            "avatar_url": "https://avatars.githubusercontent.com/sjohri20",
            "profile": "https://github.com/sjohri20",
            "contributions": []
        },
        {
            "login": "skmur",
            "name": "Sonia Murthy",
            "avatar_url": "https://avatars.githubusercontent.com/skmur",
            "profile": "https://github.com/skmur",
            "contributions": []
        },
        {
            "login": "vijay-edu",
            "name": "Vijay Edupuganti",
            "avatar_url": "https://avatars.githubusercontent.com/vijay-edu",
            "profile": "https://github.com/vijay-edu",
            "contributions": []
        },
        {
            "login": "Costin-Andrei Oncescu",
            "name": "Costin-Andrei Oncescu",
            "avatar_url": "https://www.gravatar.com/avatar/fc4f3460cdfb9365ab59bdeafb06413e?d=identicon&s=100",
            "profile": "https://github.com/harvard-edge/cs249r_book/graphs/contributors",
            "contributions": []
        },
        {
            "login": "Annie Laurie Cook",
            "name": "Annie Laurie Cook",
            "avatar_url": "https://www.gravatar.com/avatar/7cd8d5dfd83071f23979019d97655dc5?d=identicon&s=100",
            "profile": "https://github.com/harvard-edge/cs249r_book/graphs/contributors",
            "contributions": []
        },
        {
            "login": "Jothi Ramaswamy",
            "name": "Jothi Ramaswamy",
            "avatar_url": "https://www.gravatar.com/avatar/f88052cca4f401d9b0f43aed0a53434a?d=identicon&s=100",
            "profile": "https://github.com/harvard-edge/cs249r_book/graphs/contributors",
            "contributions": []
        },
        {
            "login": "Batur Arslan",
            "name": "Batur Arslan",
            "avatar_url": "https://www.gravatar.com/avatar/35a8d9ffd03f05e79a2c6ce6206a56f2?d=identicon&s=100",
            "profile": "https://github.com/harvard-edge/cs249r_book/graphs/contributors",
            "contributions": []
        },
        {
            "login": "Curren Iyer",
            "name": "Curren Iyer",
            "avatar_url": "https://www.gravatar.com/avatar/bd53d146aa888548c8db4da02bf81e7a?d=identicon&s=100",
            "profile": "https://github.com/harvard-edge/cs249r_book/graphs/contributors",
            "contributions": []
        },
        {
            "login": "Fatima Shah",
            "name": "Fatima Shah",
            "avatar_url": "https://www.gravatar.com/avatar/468ef35acc69f3266efd700992daa369?d=identicon&s=100",
            "profile": "https://github.com/harvard-edge/cs249r_book/graphs/contributors",
            "contributions": []
        },
        {
            "login": "Edward Jin",
            "name": "Edward Jin",
            "avatar_url": "https://www.gravatar.com/avatar/8d8410338458e08bd5e4b96f58e1c217?d=identicon&s=100",
            "profile": "https://github.com/harvard-edge/cs249r_book/graphs/contributors",
            "contributions": []
        },
        {
            "login": "a-saraf",
            "name": "a-saraf",
            "avatar_url": "https://www.gravatar.com/avatar/a5a47df988ab1720dd706062e523ca32?d=identicon&s=100",
            "profile": "https://github.com/harvard-edge/cs249r_book/graphs/contributors",
            "contributions": []
        },
        {
            "login": "songhan",
            "name": "songhan",
            "avatar_url": "https://www.gravatar.com/avatar/c2dc311aa8122d5f5f061e1db14682b1?d=identicon&s=100",
            "profile": "https://github.com/harvard-edge/cs249r_book/graphs/contributors",
            "contributions": []
        },
        {
            "login": "Zishen",
            "name": "Zishen",
            "avatar_url": "https://www.gravatar.com/avatar/43b1feff77c8a95fd581774fb8ec891f?d=identicon&s=100",
            "profile": "https://github.com/harvard-edge/cs249r_book/graphs/contributors",
            "contributions": []
        }
    ],
    "repoType": "github",
    "contributorsPerLine": 5,
    "repoHost": "https://github.com",
    "commitConvention": "angular",
    "skipCi": true
}<|MERGE_RESOLUTION|>--- conflicted
+++ resolved
@@ -189,12 +189,13 @@
             "contributions": []
         },
         {
-<<<<<<< HEAD
             "login": "ma3mool",
             "name": "Abdulrahman Mahmoud",
             "avatar_url": "https://avatars.githubusercontent.com/ma3mool",
             "profile": "https://github.com/ma3mool",
-=======
+            "contributions": []
+        },
+        {
             "login": "srivatsankrishnan",
             "name": "Srivatsan Krishnan",
             "avatar_url": "https://avatars.githubusercontent.com/srivatsankrishnan",
@@ -202,44 +203,24 @@
             "contributions": []
         },
         {
+            "login": "James-QiuHaoran",
+            "name": "Haoran Qiu",
+            "avatar_url": "https://avatars.githubusercontent.com/James-QiuHaoran",
+            "profile": "https://github.com/James-QiuHaoran",
+            "contributions": []
+        },
+        {
             "login": "aptl26",
             "name": "Aghyad Deeb",
             "avatar_url": "https://avatars.githubusercontent.com/aptl26",
             "profile": "https://github.com/aptl26",
->>>>>>> b901fadc
-            "contributions": []
-        },
-        {
-            "login": "srivatsankrishnan",
-            "name": "Srivatsan Krishnan",
-            "avatar_url": "https://avatars.githubusercontent.com/srivatsankrishnan",
-            "profile": "https://github.com/srivatsankrishnan",
-            "contributions": []
-        },
-        {
-            "login": "James-QiuHaoran",
-            "name": "Haoran Qiu",
-            "avatar_url": "https://avatars.githubusercontent.com/James-QiuHaoran",
-            "profile": "https://github.com/James-QiuHaoran",
-            "contributions": []
-        },
-        {
-<<<<<<< HEAD
-            "login": "aptl26",
-            "name": "Aghyad Deeb",
-            "avatar_url": "https://avatars.githubusercontent.com/aptl26",
-            "profile": "https://github.com/aptl26",
-            "contributions": []
-        },
-        {
-=======
->>>>>>> b901fadc
+            "contributions": []
+        },
+        {
             "login": "arnaumarin",
             "name": "marin-llobet",
             "avatar_url": "https://avatars.githubusercontent.com/arnaumarin",
             "profile": "https://github.com/arnaumarin",
-<<<<<<< HEAD
-=======
             "contributions": []
         },
         {
@@ -247,7 +228,6 @@
             "name": "Emeka Ezike",
             "avatar_url": "https://avatars.githubusercontent.com/eezike",
             "profile": "https://github.com/eezike",
->>>>>>> b901fadc
             "contributions": []
         },
         {
@@ -265,7 +245,6 @@
             "contributions": []
         },
         {
-<<<<<<< HEAD
             "login": "AditiR-42",
             "name": "Aditi Raju",
             "avatar_url": "https://avatars.githubusercontent.com/AditiR-42",
@@ -273,14 +252,10 @@
             "contributions": []
         },
         {
-=======
->>>>>>> b901fadc
             "login": "Ekhao",
             "name": "Emil Njor",
             "avatar_url": "https://avatars.githubusercontent.com/Ekhao",
             "profile": "https://github.com/Ekhao",
-<<<<<<< HEAD
-=======
             "contributions": []
         },
         {
@@ -288,7 +263,6 @@
             "name": "Jared Ni",
             "avatar_url": "https://avatars.githubusercontent.com/jared-ni",
             "profile": "https://github.com/jared-ni",
->>>>>>> b901fadc
             "contributions": []
         },
         {
@@ -334,17 +308,10 @@
             "contributions": []
         },
         {
-<<<<<<< HEAD
             "login": "ShvetankPrakash",
             "name": "Shvetank Prakash",
             "avatar_url": "https://avatars.githubusercontent.com/ShvetankPrakash",
             "profile": "https://github.com/ShvetankPrakash",
-=======
-            "login": "jzhou1318",
-            "name": "Jennifer Zhou",
-            "avatar_url": "https://avatars.githubusercontent.com/jzhou1318",
-            "profile": "https://github.com/jzhou1318",
->>>>>>> b901fadc
             "contributions": []
         },
         {
@@ -369,24 +336,10 @@
             "contributions": []
         },
         {
-<<<<<<< HEAD
             "login": "euranofshin",
             "name": "Eura Nofshin",
             "avatar_url": "https://avatars.githubusercontent.com/euranofshin",
             "profile": "https://github.com/euranofshin",
-=======
-            "login": "arbass22",
-            "name": "Andrew Bass",
-            "avatar_url": "https://avatars.githubusercontent.com/arbass22",
-            "profile": "https://github.com/arbass22",
-            "contributions": []
-        },
-        {
-            "login": "ShvetankPrakash",
-            "name": "Shvetank Prakash",
-            "avatar_url": "https://avatars.githubusercontent.com/ShvetankPrakash",
-            "profile": "https://github.com/ShvetankPrakash",
->>>>>>> b901fadc
             "contributions": []
         },
         {
