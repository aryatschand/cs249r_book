--- conflicted
+++ resolved
@@ -42,7 +42,6 @@
       "contributions": []
     },
     {
-<<<<<<< HEAD
       "login": "kai4avaya",
       "name": "Kleinbard",
       "avatar_url": "https://avatars.githubusercontent.com/kai4avaya",
@@ -50,8 +49,6 @@
       "contributions": []
     },
     {
-=======
->>>>>>> 64212506
       "login": "mpstewart1",
       "name": "Matthew Stewart",
       "avatar_url": "https://avatars.githubusercontent.com/mpstewart1",
@@ -136,7 +133,6 @@
       "contributions": []
     },
     {
-<<<<<<< HEAD
       "login": "alxrod",
       "name": "Alex Rodriguez",
       "avatar_url": "https://avatars.githubusercontent.com/alxrod",
@@ -151,8 +147,6 @@
       "contributions": []
     },
     {
-=======
->>>>>>> 64212506
       "login": "aptl26",
       "name": "Aghyad Deeb",
       "avatar_url": "https://avatars.githubusercontent.com/aptl26",
@@ -188,7 +182,6 @@
       "contributions": []
     },
     {
-<<<<<<< HEAD
       "login": "arnaumarin",
       "name": "arnaumarin",
       "avatar_url": "https://avatars.githubusercontent.com/arnaumarin",
@@ -224,8 +217,6 @@
       "contributions": []
     },
     {
-=======
->>>>>>> 64212506
       "login": "oishib",
       "name": "oishib",
       "avatar_url": "https://avatars.githubusercontent.com/oishib",
@@ -233,23 +224,6 @@
       "contributions": []
     },
     {
-<<<<<<< HEAD
-=======
-      "login": "MichaelSchnebly",
-      "name": "Michael Schnebly",
-      "avatar_url": "https://avatars.githubusercontent.com/MichaelSchnebly",
-      "profile": "https://github.com/MichaelSchnebly",
-      "contributions": []
-    },
-    {
-      "login": "Ekhao",
-      "name": "Emil Njor",
-      "avatar_url": "https://avatars.githubusercontent.com/Ekhao",
-      "profile": "https://github.com/Ekhao",
-      "contributions": []
-    },
-    {
->>>>>>> 64212506
       "login": "ELSuitorHarvard",
       "name": "ELSuitorHarvard",
       "avatar_url": "https://avatars.githubusercontent.com/ELSuitorHarvard",
@@ -285,7 +259,6 @@
       "contributions": []
     },
     {
-<<<<<<< HEAD
       "login": "leo47007",
       "name": "YU SHUN, HSIAO",
       "avatar_url": "https://avatars.githubusercontent.com/leo47007",
@@ -297,19 +270,6 @@
       "name": "Aditi Raju",
       "avatar_url": "https://avatars.githubusercontent.com/AditiR-42",
       "profile": "https://github.com/AditiR-42",
-=======
-      "login": "Sara-Khosravi",
-      "name": "Sara Khosravi",
-      "avatar_url": "https://avatars.githubusercontent.com/Sara-Khosravi",
-      "profile": "https://github.com/Sara-Khosravi",
-      "contributions": []
-    },
-    {
-      "login": "jaywonchung",
-      "name": "Jae-Won Chung",
-      "avatar_url": "https://avatars.githubusercontent.com/jaywonchung",
-      "profile": "https://github.com/jaywonchung",
->>>>>>> 64212506
       "contributions": []
     },
     {
@@ -327,16 +287,31 @@
       "contributions": []
     },
     {
-<<<<<<< HEAD
       "login": "eurashin",
       "name": "eurashin",
       "avatar_url": "https://avatars.githubusercontent.com/eurashin",
       "profile": "https://github.com/eurashin",
-=======
-      "login": "AditiR-42",
-      "name": "Aditi Raju",
-      "avatar_url": "https://avatars.githubusercontent.com/AditiR-42",
-      "profile": "https://github.com/AditiR-42",
+      "contributions": []
+    },
+    {
+      "login": "jzhou1318",
+      "name": "Jennifer Zhou",
+      "avatar_url": "https://avatars.githubusercontent.com/jzhou1318",
+      "profile": "https://github.com/jzhou1318",
+      "contributions": []
+    },
+    {
+      "login": "arbass22",
+      "name": "Andrew Bass",
+      "avatar_url": "https://avatars.githubusercontent.com/arbass22",
+      "profile": "https://github.com/arbass22",
+      "contributions": []
+    },
+    {
+      "login": "colbybanbury",
+      "name": "Colby Banbury",
+      "avatar_url": "https://avatars.githubusercontent.com/colbybanbury",
+      "profile": "https://github.com/colbybanbury",
       "contributions": []
     },
     {
@@ -344,36 +319,6 @@
       "name": "Shvetank Prakash",
       "avatar_url": "https://avatars.githubusercontent.com/ShvetankPrakash",
       "profile": "https://github.com/ShvetankPrakash",
->>>>>>> 64212506
-      "contributions": []
-    },
-    {
-      "login": "jzhou1318",
-      "name": "Jennifer Zhou",
-      "avatar_url": "https://avatars.githubusercontent.com/jzhou1318",
-      "profile": "https://github.com/jzhou1318",
-      "contributions": []
-    },
-    {
-      "login": "arbass22",
-      "name": "Andrew Bass",
-      "avatar_url": "https://avatars.githubusercontent.com/arbass22",
-      "profile": "https://github.com/arbass22",
-      "contributions": []
-    },
-    {
-      "login": "colbybanbury",
-      "name": "Colby Banbury",
-      "avatar_url": "https://avatars.githubusercontent.com/colbybanbury",
-      "profile": "https://github.com/colbybanbury",
-      "contributions": []
-    },
-    {
-<<<<<<< HEAD
-      "login": "ShvetankPrakash",
-      "name": "Shvetank Prakash",
-      "avatar_url": "https://avatars.githubusercontent.com/ShvetankPrakash",
-      "profile": "https://github.com/ShvetankPrakash",
       "contributions": []
     },
     {
@@ -405,8 +350,6 @@
       "contributions": []
     },
     {
-=======
->>>>>>> 64212506
       "login": "Allen-Kuang",
       "name": "Allen-Kuang",
       "avatar_url": "https://avatars.githubusercontent.com/Allen-Kuang",
@@ -449,7 +392,6 @@
       "contributions": []
     },
     {
-<<<<<<< HEAD
       "login": "YLab-UChicago",
       "name": "yanjingl",
       "avatar_url": "https://avatars.githubusercontent.com/YLab-UChicago",
@@ -461,56 +403,79 @@
       "name": "Yang Zhou",
       "avatar_url": "https://avatars.githubusercontent.com/YangZhou1997",
       "profile": "https://github.com/YangZhou1997",
-=======
+      "contributions": []
+    },
+    {
+      "login": "abigailswallow",
+      "name": "abigailswallow",
+      "avatar_url": "https://avatars.githubusercontent.com/abigailswallow",
+      "profile": "https://github.com/abigailswallow",
+      "contributions": []
+    },
+    {
+      "login": "NaN",
+      "name": "Batur Arslan",
+      "avatar_url": "https://www.gravatar.com/avatar/35a8d9ffd03f05e79a2c6ce6206a56f2?d=identicon&s=100",
+      "profile": "https://github.com/harvard-edge/cs249r_book/graphs/contributors",
+      "contributions": []
+    },
+    {
+      "login": "NaN",
+      "name": "Costin-Andrei Oncescu",
+      "avatar_url": "https://www.gravatar.com/avatar/fc4f3460cdfb9365ab59bdeafb06413e?d=identicon&s=100",
+      "profile": "https://github.com/harvard-edge/cs249r_book/graphs/contributors",
+      "contributions": []
+    },
+    {
+      "login": "NaN",
+      "name": "Yu-Shun Hsiao",
+      "avatar_url": "https://www.gravatar.com/avatar/242dbc711f7056b6a276763473fc88b8?d=identicon&s=100",
+      "profile": "https://github.com/harvard-edge/cs249r_book/graphs/contributors",
+      "contributions": []
+    },
+    {
+      "login": "NaN",
+      "name": "songhan",
+      "avatar_url": "https://www.gravatar.com/avatar/c2dc311aa8122d5f5f061e1db14682b1?d=identicon&s=100",
+      "profile": "https://github.com/harvard-edge/cs249r_book/graphs/contributors",
+      "contributions": []
+    },
+    {
+      "login": "jessicaquaye",
+      "name": "Jessica Quaye",
+      "avatar_url": "https://avatars.githubusercontent.com/jessicaquaye",
+      "profile": "https://github.com/jessicaquaye",
+      "contributions": []
+    },
+    {
+      "login": "eezike",
+      "name": "Emeka Ezike",
+      "avatar_url": "https://avatars.githubusercontent.com/eezike",
+      "profile": "https://github.com/eezike",
+      "contributions": []
+    },
+    {
+      "login": "YLab-UChicago",
+      "name": "yanjingl",
+      "avatar_url": "https://avatars.githubusercontent.com/YLab-UChicago",
+      "profile": "https://github.com/YLab-UChicago",
+      "contributions": []
+    },
+    {
+      "login": "jasonlyik",
+      "name": "Jason Yik",
+      "avatar_url": "https://avatars.githubusercontent.com/jasonlyik",
+      "profile": "https://github.com/jasonlyik",
+      "contributions": []
+    },
+    {
       "login": "sjohri20",
       "name": "Shreya Johri",
       "avatar_url": "https://avatars.githubusercontent.com/sjohri20",
       "profile": "https://github.com/sjohri20",
->>>>>>> 64212506
-      "contributions": []
-    },
-    {
-      "login": "abigailswallow",
-      "name": "abigailswallow",
-      "avatar_url": "https://avatars.githubusercontent.com/abigailswallow",
-      "profile": "https://github.com/abigailswallow",
-      "contributions": []
-    },
-    {
-      "login": "NaN",
-      "name": "Batur Arslan",
-      "avatar_url": "https://www.gravatar.com/avatar/35a8d9ffd03f05e79a2c6ce6206a56f2?d=identicon&s=100",
-      "profile": "https://github.com/harvard-edge/cs249r_book/graphs/contributors",
-      "contributions": []
-    },
-    {
-      "login": "NaN",
-      "name": "Costin-Andrei Oncescu",
-      "avatar_url": "https://www.gravatar.com/avatar/fc4f3460cdfb9365ab59bdeafb06413e?d=identicon&s=100",
-      "profile": "https://github.com/harvard-edge/cs249r_book/graphs/contributors",
-      "contributions": []
-    },
-    {
-      "login": "NaN",
-      "name": "Yu-Shun Hsiao",
-      "avatar_url": "https://www.gravatar.com/avatar/242dbc711f7056b6a276763473fc88b8?d=identicon&s=100",
-      "profile": "https://github.com/harvard-edge/cs249r_book/graphs/contributors",
-      "contributions": []
-    },
-    {
-<<<<<<< HEAD
-      "login": "NaN",
-      "name": "songhan",
-      "avatar_url": "https://www.gravatar.com/avatar/c2dc311aa8122d5f5f061e1db14682b1?d=identicon&s=100",
-      "profile": "https://github.com/harvard-edge/cs249r_book/graphs/contributors",
-      "contributions": []
-    },
-    {
-      "login": "jessicaquaye",
-      "name": "Jessica Quaye",
-      "avatar_url": "https://avatars.githubusercontent.com/jessicaquaye",
-      "profile": "https://github.com/jessicaquaye",
-=======
+      "contributions": []
+    },
+    {
       "login": "skmur",
       "name": "Sonia Murthy",
       "avatar_url": "https://avatars.githubusercontent.com/skmur",
@@ -525,81 +490,10 @@
       "contributions": []
     },
     {
-      "login": "happyappledog",
-      "name": "happyappledog",
-      "avatar_url": "https://avatars.githubusercontent.com/happyappledog",
-      "profile": "https://github.com/happyappledog",
-      "contributions": []
-    },
-    {
-      "login": "NaN",
-      "name": "Emeka Ezike",
-      "avatar_url": "https://www.gravatar.com/avatar/af39c27c6090c50a1921a9b6366e81cc?d=identicon&s=100",
-      "profile": "https://github.com/harvard-edge/cs249r_book/graphs/contributors",
->>>>>>> 64212506
-      "contributions": []
-    },
-    {
-      "login": "eezike",
-      "name": "Emeka Ezike",
-      "avatar_url": "https://avatars.githubusercontent.com/eezike",
-      "profile": "https://github.com/eezike",
-      "contributions": []
-    },
-    {
-      "login": "YLab-UChicago",
-      "name": "yanjingl",
-      "avatar_url": "https://avatars.githubusercontent.com/YLab-UChicago",
-      "profile": "https://github.com/YLab-UChicago",
-      "contributions": []
-    },
-    {
-      "login": "jasonlyik",
-      "name": "Jason Yik",
-      "avatar_url": "https://avatars.githubusercontent.com/jasonlyik",
-      "profile": "https://github.com/jasonlyik",
-      "contributions": []
-    },
-    {
-      "login": "sjohri20",
-      "name": "Shreya Johri",
-      "avatar_url": "https://avatars.githubusercontent.com/sjohri20",
-      "profile": "https://github.com/sjohri20",
-      "contributions": []
-    },
-    {
-      "login": "skmur",
-      "name": "Sonia Murthy",
-      "avatar_url": "https://avatars.githubusercontent.com/skmur",
-      "profile": "https://github.com/skmur",
-      "contributions": []
-    },
-    {
-<<<<<<< HEAD
-      "login": "vijay-edu",
-      "name": "Vijay Edupuganti",
-      "avatar_url": "https://avatars.githubusercontent.com/vijay-edu",
-      "profile": "https://github.com/vijay-edu",
-      "contributions": []
-    },
-    {
       "login": "vitasam",
       "name": "The Random DIY",
       "avatar_url": "https://avatars.githubusercontent.com/vitasam",
       "profile": "https://github.com/vitasam",
-=======
-      "login": "jessicaquaye",
-      "name": "Jessica Quaye",
-      "avatar_url": "https://avatars.githubusercontent.com/jessicaquaye",
-      "profile": "https://github.com/jessicaquaye",
->>>>>>> 64212506
-      "contributions": []
-    },
-    {
-      "login": "abigailswallow",
-      "name": "abigailswallow",
-      "avatar_url": "https://avatars.githubusercontent.com/abigailswallow",
-      "profile": "https://github.com/abigailswallow",
       "contributions": []
     }
   ],
