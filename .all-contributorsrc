--- conflicted
+++ resolved
@@ -161,8 +161,20 @@
             "contributions": []
         },
         {
-<<<<<<< HEAD
-=======
+            "login": "ma3mool",
+            "name": "Abdulrahman Mahmoud",
+            "avatar_url": "https://avatars.githubusercontent.com/ma3mool",
+            "profile": "https://github.com/ma3mool",
+            "contributions": []
+        },
+        {
+            "login": "srivatsankrishnan",
+            "name": "Srivatsan Krishnan",
+            "avatar_url": "https://avatars.githubusercontent.com/srivatsankrishnan",
+            "profile": "https://github.com/srivatsankrishnan",
+            "contributions": []
+        },
+        {
             "login": "DivyaAmirtharaj",
             "name": "Divya Amirtharaj",
             "avatar_url": "https://avatars.githubusercontent.com/DivyaAmirtharaj",
@@ -170,29 +182,6 @@
             "contributions": []
         },
         {
->>>>>>> 94d12096
-            "login": "ma3mool",
-            "name": "Abdulrahman Mahmoud",
-            "avatar_url": "https://avatars.githubusercontent.com/ma3mool",
-            "profile": "https://github.com/ma3mool",
-            "contributions": []
-        },
-        {
-            "login": "srivatsankrishnan",
-            "name": "Srivatsan Krishnan",
-            "avatar_url": "https://avatars.githubusercontent.com/srivatsankrishnan",
-            "profile": "https://github.com/srivatsankrishnan",
-<<<<<<< HEAD
-            "contributions": []
-        },
-        {
-            "login": "DivyaAmirtharaj",
-            "name": "Divya Amirtharaj",
-            "avatar_url": "https://avatars.githubusercontent.com/DivyaAmirtharaj",
-            "profile": "https://github.com/DivyaAmirtharaj",
-            "contributions": []
-        },
-        {
             "login": "aptl26",
             "name": "Aghyad Deeb",
             "avatar_url": "https://avatars.githubusercontent.com/aptl26",
@@ -200,7 +189,10 @@
             "contributions": []
         },
         {
-=======
+            "login": "arnaumarin",
+            "name": "marin-llobet",
+            "avatar_url": "https://avatars.githubusercontent.com/arnaumarin",
+            "profile": "https://github.com/arnaumarin",
             "contributions": []
         },
         {
@@ -211,29 +203,6 @@
             "contributions": []
         },
         {
-            "login": "aptl26",
-            "name": "Aghyad Deeb",
-            "avatar_url": "https://avatars.githubusercontent.com/aptl26",
-            "profile": "https://github.com/aptl26",
-            "contributions": []
-        },
-        {
->>>>>>> 94d12096
-            "login": "arnaumarin",
-            "name": "marin-llobet",
-            "avatar_url": "https://avatars.githubusercontent.com/arnaumarin",
-            "profile": "https://github.com/arnaumarin",
-            "contributions": []
-        },
-        {
-<<<<<<< HEAD
-            "login": "James-QiuHaoran",
-            "name": "Haoran Qiu",
-            "avatar_url": "https://avatars.githubusercontent.com/James-QiuHaoran",
-            "profile": "https://github.com/James-QiuHaoran",
-            "contributions": []
-        },
-        {
             "login": "AditiR-42",
             "name": "Aditi Raju",
             "avatar_url": "https://avatars.githubusercontent.com/AditiR-42",
@@ -245,40 +214,27 @@
             "name": "Emil Njor",
             "avatar_url": "https://avatars.githubusercontent.com/Ekhao",
             "profile": "https://github.com/Ekhao",
-=======
+            "contributions": []
+        },
+        {
+            "login": "oishib",
+            "name": "oishib",
+            "avatar_url": "https://avatars.githubusercontent.com/oishib",
+            "profile": "https://github.com/oishib",
+            "contributions": []
+        },
+        {
+            "login": "jared-ni",
+            "name": "Jared Ni",
+            "avatar_url": "https://avatars.githubusercontent.com/jared-ni",
+            "profile": "https://github.com/jared-ni",
+            "contributions": []
+        },
+        {
             "login": "MichaelSchnebly",
             "name": "Michael Schnebly",
             "avatar_url": "https://avatars.githubusercontent.com/MichaelSchnebly",
             "profile": "https://github.com/MichaelSchnebly",
->>>>>>> 94d12096
-            "contributions": []
-        },
-        {
-            "login": "oishib",
-            "name": "oishib",
-            "avatar_url": "https://avatars.githubusercontent.com/oishib",
-            "profile": "https://github.com/oishib",
-            "contributions": []
-        },
-        {
-            "login": "jared-ni",
-            "name": "Jared Ni",
-            "avatar_url": "https://avatars.githubusercontent.com/jared-ni",
-            "profile": "https://github.com/jared-ni",
-            "contributions": []
-        },
-        {
-<<<<<<< HEAD
-            "login": "MichaelSchnebly",
-            "name": "Michael Schnebly",
-            "avatar_url": "https://avatars.githubusercontent.com/MichaelSchnebly",
-            "profile": "https://github.com/MichaelSchnebly",
-=======
-            "login": "AditiR-42",
-            "name": "Aditi Raju",
-            "avatar_url": "https://avatars.githubusercontent.com/AditiR-42",
-            "profile": "https://github.com/AditiR-42",
->>>>>>> 94d12096
             "contributions": []
         },
         {
@@ -289,17 +245,10 @@
             "contributions": []
         },
         {
-<<<<<<< HEAD
             "login": "mmaz",
             "name": "Mark Mazumder",
             "avatar_url": "https://avatars.githubusercontent.com/mmaz",
             "profile": "https://github.com/mmaz",
-=======
-            "login": "Ekhao",
-            "name": "Emil Njor",
-            "avatar_url": "https://avatars.githubusercontent.com/Ekhao",
-            "profile": "https://github.com/Ekhao",
->>>>>>> 94d12096
             "contributions": []
         },
         {
@@ -324,7 +273,6 @@
             "contributions": []
         },
         {
-<<<<<<< HEAD
             "login": "Emeka Ezike",
             "name": "Emeka Ezike",
             "avatar_url": "https://www.gravatar.com/avatar/af39c27c6090c50a1921a9b6366e81cc?d=identicon&s=100",
@@ -336,12 +284,6 @@
             "name": "Jennifer Zhou",
             "avatar_url": "https://avatars.githubusercontent.com/jzhou1318",
             "profile": "https://github.com/jzhou1318",
-=======
-            "login": "jaywonchung",
-            "name": "Jae-Won Chung",
-            "avatar_url": "https://avatars.githubusercontent.com/jaywonchung",
-            "profile": "https://github.com/jaywonchung",
->>>>>>> 94d12096
             "contributions": []
         },
         {
@@ -359,45 +301,31 @@
             "contributions": []
         },
         {
-<<<<<<< HEAD
             "login": "marcozennaro",
             "name": "Marco Zennaro",
             "avatar_url": "https://avatars.githubusercontent.com/marcozennaro",
             "profile": "https://github.com/marcozennaro",
-=======
+            "contributions": []
+        },
+        {
+            "login": "arbass22",
+            "name": "Andrew Bass",
+            "avatar_url": "https://avatars.githubusercontent.com/arbass22",
+            "profile": "https://github.com/arbass22",
+            "contributions": []
+        },
+        {
             "login": "euranofshin",
             "name": "Eura Nofshin",
             "avatar_url": "https://avatars.githubusercontent.com/euranofshin",
             "profile": "https://github.com/euranofshin",
->>>>>>> 94d12096
-            "contributions": []
-        },
-        {
-            "login": "arbass22",
-            "name": "Andrew Bass",
-            "avatar_url": "https://avatars.githubusercontent.com/arbass22",
-            "profile": "https://github.com/arbass22",
-            "contributions": []
-        },
-        {
-            "login": "euranofshin",
-            "name": "Eura Nofshin",
-            "avatar_url": "https://avatars.githubusercontent.com/euranofshin",
-            "profile": "https://github.com/euranofshin",
-            "contributions": []
-        },
-        {
-<<<<<<< HEAD
+            "contributions": []
+        },
+        {
             "login": "aryatschand",
             "name": "Arya Tschand",
             "avatar_url": "https://avatars.githubusercontent.com/aryatschand",
             "profile": "https://github.com/aryatschand",
-=======
-            "login": "marcozennaro",
-            "name": "Marco Zennaro",
-            "avatar_url": "https://avatars.githubusercontent.com/marcozennaro",
-            "profile": "https://github.com/marcozennaro",
->>>>>>> 94d12096
             "contributions": []
         },
         {
@@ -412,8 +340,13 @@
             "name": "Bruno Scaglione",
             "avatar_url": "https://avatars.githubusercontent.com/BrunoScaglione",
             "profile": "https://github.com/BrunoScaglione",
-<<<<<<< HEAD
-=======
+            "contributions": []
+        },
+        {
+            "login": "Gjain234",
+            "name": "Gauri Jain",
+            "avatar_url": "https://avatars.githubusercontent.com/Gjain234",
+            "profile": "https://github.com/Gjain234",
             "contributions": []
         },
         {
@@ -421,27 +354,9 @@
             "name": "Allen-Kuang",
             "avatar_url": "https://avatars.githubusercontent.com/Allen-Kuang",
             "profile": "https://github.com/Allen-Kuang",
->>>>>>> 94d12096
-            "contributions": []
-        },
-        {
-            "login": "Gjain234",
-            "name": "Gauri Jain",
-            "avatar_url": "https://avatars.githubusercontent.com/Gjain234",
-            "profile": "https://github.com/Gjain234",
-            "contributions": []
-        },
-        {
-<<<<<<< HEAD
-            "login": "Allen-Kuang",
-            "name": "Allen-Kuang",
-            "avatar_url": "https://avatars.githubusercontent.com/Allen-Kuang",
-            "profile": "https://github.com/Allen-Kuang",
-            "contributions": []
-        },
-        {
-=======
->>>>>>> 94d12096
+            "contributions": []
+        },
+        {
             "login": "FinAminToastCrunch",
             "name": "Fin Amin",
             "avatar_url": "https://avatars.githubusercontent.com/FinAminToastCrunch",
@@ -456,7 +371,6 @@
             "contributions": []
         },
         {
-<<<<<<< HEAD
             "login": "vitasam",
             "name": "The Random DIY",
             "avatar_url": "https://avatars.githubusercontent.com/vitasam",
@@ -471,8 +385,6 @@
             "contributions": []
         },
         {
-=======
->>>>>>> 94d12096
             "login": "gnodipac886",
             "name": "gnodipac886",
             "avatar_url": "https://avatars.githubusercontent.com/gnodipac886",
@@ -522,8 +434,6 @@
             "contributions": []
         },
         {
-<<<<<<< HEAD
-=======
             "login": "bilgeacun",
             "name": "Bilge Acun",
             "avatar_url": "https://avatars.githubusercontent.com/bilgeacun",
@@ -531,7 +441,6 @@
             "contributions": []
         },
         {
->>>>>>> 94d12096
             "login": "happyappledog",
             "name": "happyappledog",
             "avatar_url": "https://avatars.githubusercontent.com/happyappledog",
@@ -546,7 +455,6 @@
             "contributions": []
         },
         {
-<<<<<<< HEAD
             "login": "jasonlyik",
             "name": "Jason Yik",
             "avatar_url": "https://avatars.githubusercontent.com/jasonlyik",
@@ -558,12 +466,6 @@
             "name": "Emmanuel Rassou",
             "avatar_url": "https://avatars.githubusercontent.com/emmanuel2406",
             "profile": "https://github.com/emmanuel2406",
-=======
-            "login": "vitasam",
-            "name": "The Random DIY",
-            "avatar_url": "https://avatars.githubusercontent.com/vitasam",
-            "profile": "https://github.com/vitasam",
->>>>>>> 94d12096
             "contributions": []
         },
         {
