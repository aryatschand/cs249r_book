{
  "projectName": "cs249r_book",
  "projectOwner": "harvard-edge",
  "files": [
    "contents/contributors.qmd",
    "README.md"
  ],
  "contributors": [
    {
      "login": "profvjreddi",
      "name": "Vijay Janapa Reddi",
      "avatar_url": "https://avatars.githubusercontent.com/profvjreddi",
      "profile": "https://github.com/profvjreddi",
      "contributions": []
    },
    {
      "login": "uchendui",
      "name": "Ikechukwu Uchendu",
      "avatar_url": "https://avatars.githubusercontent.com/uchendui",
      "profile": "https://github.com/uchendui",
      "contributions": []
    },
    {
      "login": "Naeemkh",
      "name": "naeemkh",
      "avatar_url": "https://avatars.githubusercontent.com/Naeemkh",
      "profile": "https://github.com/Naeemkh",
      "contributions": []
    },
    {
      "login": "V0XNIHILI",
      "name": "Douwe den Blanken",
      "avatar_url": "https://avatars.githubusercontent.com/V0XNIHILI",
      "profile": "https://github.com/V0XNIHILI",
      "contributions": []
    },
    {
      "login": "shanzehbatool",
      "name": "Shanzeh Batool",
      "avatar_url": "https://avatars.githubusercontent.com/shanzehbatool",
      "profile": "https://github.com/shanzehbatool",
      "contributions": []
    },
    {
      "login": "JaredP94",
      "name": "Jared Ping",
      "avatar_url": "https://avatars.githubusercontent.com/JaredP94",
      "profile": "https://github.com/JaredP94",
      "contributions": []
    },
    {
      "login": "eliasab16",
      "name": "eliasab16",
      "avatar_url": "https://avatars.githubusercontent.com/eliasab16",
      "profile": "https://github.com/eliasab16",
      "contributions": []
    },
    {
      "login": "ishapira1",
      "name": "ishapira",
      "avatar_url": "https://avatars.githubusercontent.com/ishapira1",
      "profile": "https://github.com/ishapira1",
      "contributions": []
    },
    {
      "login": "NaN",
      "name": "Maximilian Lam",
<<<<<<< HEAD
      "avatar_url": "https://www.gravatar.com/avatar/f464d28ccdb0b765becd4c9c9134801f?d=identicon&s=100",
=======
      "avatar_url": "https://www.gravatar.com/avatar/71733437e89396447b08b45fb960f386?d=identicon&s=100",
>>>>>>> 0f64323b
      "profile": "https://github.com/harvard-edge/cs249r_book/graphs/contributors",
      "contributions": []
    },
    {
      "login": "Mjrovai",
      "name": "Marcelo Rovai",
      "avatar_url": "https://avatars.githubusercontent.com/Mjrovai",
      "profile": "https://github.com/Mjrovai",
      "contributions": []
    },
    {
      "login": "mpstewart1",
      "name": "Matthew Stewart",
      "avatar_url": "https://avatars.githubusercontent.com/mpstewart1",
      "profile": "https://github.com/mpstewart1",
      "contributions": []
    },
    {
      "login": "jaysonzlin",
      "name": "Jayson Lin",
      "avatar_url": "https://avatars.githubusercontent.com/jaysonzlin",
      "profile": "https://github.com/jaysonzlin",
      "contributions": []
    },
    {
      "login": "sophiacho1",
      "name": "Sophia Cho",
      "avatar_url": "https://avatars.githubusercontent.com/sophiacho1",
      "profile": "https://github.com/sophiacho1",
      "contributions": []
    },
    {
      "login": "18jeffreyma",
      "name": "Jeffrey Ma",
      "avatar_url": "https://avatars.githubusercontent.com/18jeffreyma",
      "profile": "https://github.com/18jeffreyma",
      "contributions": []
    },
    {
      "login": "korneelf1",
      "name": "Korneel Van den Berghe",
      "avatar_url": "https://avatars.githubusercontent.com/korneelf1",
      "profile": "https://github.com/korneelf1",
      "contributions": []
    },
    {
      "login": "zishenwan",
      "name": "Zishen",
      "avatar_url": "https://avatars.githubusercontent.com/zishenwan",
      "profile": "https://github.com/zishenwan",
      "contributions": []
    },
    {
      "login": "alxrod",
      "name": "Alex Rodriguez",
      "avatar_url": "https://avatars.githubusercontent.com/alxrod",
      "profile": "https://github.com/alxrod",
      "contributions": []
    },
    {
      "login": "srivatsankrishnan",
      "name": "Srivatsan Krishnan",
      "avatar_url": "https://avatars.githubusercontent.com/srivatsankrishnan",
      "profile": "https://github.com/srivatsankrishnan",
      "contributions": []
    },
    {
      "login": "andreamurillomtz",
      "name": "Andrea Murillo",
      "avatar_url": "https://avatars.githubusercontent.com/andreamurillomtz",
      "profile": "https://github.com/andreamurillomtz",
      "contributions": []
    },
    {
      "login": "ma3mool",
      "name": "Abdulrahman Mahmoud",
      "avatar_url": "https://avatars.githubusercontent.com/ma3mool",
      "profile": "https://github.com/ma3mool",
      "contributions": []
    },
    {
      "login": "arnaumarin",
      "name": "arnaumarin",
      "avatar_url": "https://avatars.githubusercontent.com/arnaumarin",
      "profile": "https://github.com/arnaumarin",
      "contributions": []
    },
    {
      "login": "aptl26",
      "name": "Aghyad Deeb",
      "avatar_url": "https://avatars.githubusercontent.com/aptl26",
      "profile": "https://github.com/aptl26",
      "contributions": []
    },
    {
      "login": "NaN",
      "name": "Aghyad Deeb",
<<<<<<< HEAD
      "avatar_url": "https://www.gravatar.com/avatar/b4a61d94594bae9d152011716784a653?d=identicon&s=100",
=======
      "avatar_url": "https://www.gravatar.com/avatar/8d661b7a2c9c9eeba3b1e72e980f364c?d=identicon&s=100",
>>>>>>> 0f64323b
      "profile": "https://github.com/harvard-edge/cs249r_book/graphs/contributors",
      "contributions": []
    },
    {
      "login": "DivyaAmirtharaj",
      "name": "Divya",
      "avatar_url": "https://avatars.githubusercontent.com/DivyaAmirtharaj",
      "profile": "https://github.com/DivyaAmirtharaj",
      "contributions": []
    },
    {
      "login": "Ekhao",
      "name": "Emil Njor",
      "avatar_url": "https://avatars.githubusercontent.com/Ekhao",
      "profile": "https://github.com/Ekhao",
      "contributions": []
    },
    {
      "login": "jared-ni",
      "name": "Jared Ni",
      "avatar_url": "https://avatars.githubusercontent.com/jared-ni",
      "profile": "https://github.com/jared-ni",
      "contributions": []
    },
    {
      "login": "MichaelSchnebly",
      "name": "Michael Schnebly",
      "avatar_url": "https://avatars.githubusercontent.com/MichaelSchnebly",
      "profile": "https://github.com/MichaelSchnebly",
      "contributions": []
    },
    {
      "login": "ELSuitorHarvard",
      "name": "ELSuitorHarvard",
      "avatar_url": "https://avatars.githubusercontent.com/ELSuitorHarvard",
      "profile": "https://github.com/ELSuitorHarvard",
      "contributions": []
    },
    {
      "login": "oishib",
      "name": "oishib",
      "avatar_url": "https://avatars.githubusercontent.com/oishib",
      "profile": "https://github.com/oishib",
      "contributions": []
    },
    {
      "login": "leo47007",
      "name": "YU SHUN, HSIAO",
      "avatar_url": "https://avatars.githubusercontent.com/leo47007",
      "profile": "https://github.com/leo47007",
      "contributions": []
    },
    {
      "login": "mmaz",
      "name": "Mark Mazumder",
      "avatar_url": "https://avatars.githubusercontent.com/mmaz",
      "profile": "https://github.com/mmaz",
      "contributions": []
    },
    {
      "login": "jaywonchung",
      "name": "Jae-Won Chung",
      "avatar_url": "https://avatars.githubusercontent.com/jaywonchung",
      "profile": "https://github.com/jaywonchung",
      "contributions": []
    },
    {
      "login": "BaeHenryS",
      "name": "Henry Bae",
      "avatar_url": "https://avatars.githubusercontent.com/BaeHenryS",
      "profile": "https://github.com/BaeHenryS",
      "contributions": []
    },
    {
      "login": "marcozennaro",
      "name": "Marco Zennaro",
      "avatar_url": "https://avatars.githubusercontent.com/marcozennaro",
      "profile": "https://github.com/marcozennaro",
      "contributions": []
    },
    {
      "login": "jzhou1318",
      "name": "Jennifer Zhou",
      "avatar_url": "https://avatars.githubusercontent.com/jzhou1318",
      "profile": "https://github.com/jzhou1318",
      "contributions": []
    },
    {
      "login": "pongtr",
      "name": "Pong Trairatvorakul",
      "avatar_url": "https://avatars.githubusercontent.com/pongtr",
      "profile": "https://github.com/pongtr",
      "contributions": []
    },
    {
      "login": "colbybanbury",
      "name": "Colby Banbury",
      "avatar_url": "https://avatars.githubusercontent.com/colbybanbury",
      "profile": "https://github.com/colbybanbury",
      "contributions": []
    },
    {
      "login": "ShvetankPrakash",
      "name": "Shvetank Prakash",
      "avatar_url": "https://avatars.githubusercontent.com/ShvetankPrakash",
      "profile": "https://github.com/ShvetankPrakash",
      "contributions": []
    },
    {
      "login": "arbass22",
      "name": "Andrew Bass",
      "avatar_url": "https://avatars.githubusercontent.com/arbass22",
      "profile": "https://github.com/arbass22",
      "contributions": []
    },
    {
      "login": "AditiR-42",
      "name": "Aditi Raju",
      "avatar_url": "https://avatars.githubusercontent.com/AditiR-42",
      "profile": "https://github.com/AditiR-42",
      "contributions": []
    },
    {
      "login": "eurashin",
      "name": "eurashin",
      "avatar_url": "https://avatars.githubusercontent.com/eurashin",
      "profile": "https://github.com/eurashin",
      "contributions": []
    },
    {
      "login": "BrunoScaglione",
      "name": "Bruno Scaglione",
      "avatar_url": "https://avatars.githubusercontent.com/BrunoScaglione",
      "profile": "https://github.com/BrunoScaglione",
      "contributions": []
    },
    {
      "login": "alex-oesterling",
      "name": "Alex Oesterling",
      "avatar_url": "https://avatars.githubusercontent.com/alex-oesterling",
      "profile": "https://github.com/alex-oesterling",
      "contributions": []
    },
    {
      "login": "Gjain234",
      "name": "Gauri Jain",
      "avatar_url": "https://avatars.githubusercontent.com/Gjain234",
      "profile": "https://github.com/Gjain234",
      "contributions": []
    },
    {
      "login": "gnodipac886",
      "name": "Eric D",
      "avatar_url": "https://avatars.githubusercontent.com/gnodipac886",
      "profile": "https://github.com/gnodipac886",
      "contributions": []
    },
    {
      "login": "abigailswallow",
      "name": "abigailswallow",
      "avatar_url": "https://avatars.githubusercontent.com/abigailswallow",
      "profile": "https://github.com/abigailswallow",
      "contributions": []
    },
    {
      "login": "skmur",
      "name": "Sonia Murthy",
      "avatar_url": "https://avatars.githubusercontent.com/skmur",
      "profile": "https://github.com/skmur",
      "contributions": []
    },
    {
      "login": "vitasam",
      "name": "The Random DIY",
      "avatar_url": "https://avatars.githubusercontent.com/vitasam",
      "profile": "https://github.com/vitasam",
      "contributions": []
    },
    {
      "login": "vijay-edu",
      "name": "Vijay Edupuganti",
      "avatar_url": "https://avatars.githubusercontent.com/vijay-edu",
      "profile": "https://github.com/vijay-edu",
      "contributions": []
    },
    {
      "login": "NaN",
      "name": "Batur Arslan",
<<<<<<< HEAD
      "avatar_url": "https://www.gravatar.com/avatar/3ef92e76ea88c1e3871f06b06d817cb1?d=identicon&s=100",
=======
      "avatar_url": "https://www.gravatar.com/avatar/1cffe4f6b45af8a627f7b3000a157ce0?d=identicon&s=100",
>>>>>>> 0f64323b
      "profile": "https://github.com/harvard-edge/cs249r_book/graphs/contributors",
      "contributions": []
    },
    {
      "login": "NaN",
      "name": "Costin-Andrei Oncescu",
<<<<<<< HEAD
      "avatar_url": "https://www.gravatar.com/avatar/7af970f40d976c76882369fe7b8d49aa?d=identicon&s=100",
=======
      "avatar_url": "https://www.gravatar.com/avatar/f3cdccb72d6359253ce5be0fad3e7215?d=identicon&s=100",
>>>>>>> 0f64323b
      "profile": "https://github.com/harvard-edge/cs249r_book/graphs/contributors",
      "contributions": []
    },
    {
      "login": "NaN",
      "name": "Yu-Shun Hsiao",
<<<<<<< HEAD
      "avatar_url": "https://www.gravatar.com/avatar/a962da3af7d2b7846072d52a7172c58c?d=identicon&s=100",
=======
      "avatar_url": "https://www.gravatar.com/avatar/ec296fd594eab29ac75b5dfb3b10ca00?d=identicon&s=100",
>>>>>>> 0f64323b
      "profile": "https://github.com/harvard-edge/cs249r_book/graphs/contributors",
      "contributions": []
    },
    {
      "login": "YLab-UChicago",
      "name": "yanjingl",
      "avatar_url": "https://avatars.githubusercontent.com/YLab-UChicago",
      "profile": "https://github.com/YLab-UChicago",
      "contributions": []
    },
    {
      "login": "sjohri20",
      "name": "Shreya Johri",
      "avatar_url": "https://avatars.githubusercontent.com/sjohri20",
      "profile": "https://github.com/sjohri20",
      "contributions": []
    },
    {
      "login": "jessicaquaye",
      "name": "Jessica Quaye",
      "avatar_url": "https://avatars.githubusercontent.com/jessicaquaye",
      "profile": "https://github.com/jessicaquaye",
      "contributions": []
    },
    {
      "login": "ciyer64",
      "name": "Curren Iyer",
      "avatar_url": "https://avatars.githubusercontent.com/ciyer64",
      "profile": "https://github.com/ciyer64",
      "contributions": []
    },
    {
      "login": "NaN",
      "name": "Annie Laurie Cook",
<<<<<<< HEAD
      "avatar_url": "https://www.gravatar.com/avatar/2997207979ae16b47ae8601d5a21a5c2?d=identicon&s=100",
=======
      "avatar_url": "https://www.gravatar.com/avatar/7945b68e189f6bd67ddfba9b4e2afb94?d=identicon&s=100",
>>>>>>> 0f64323b
      "profile": "https://github.com/harvard-edge/cs249r_book/graphs/contributors",
      "contributions": []
    },
    {
      "login": "happyappledog",
      "name": "happyappledog",
      "avatar_url": "https://avatars.githubusercontent.com/happyappledog",
      "profile": "https://github.com/happyappledog",
      "contributions": []
    },
    {
      "login": "jasonlyik",
      "name": "Jason Yik",
      "avatar_url": "https://avatars.githubusercontent.com/jasonlyik",
      "profile": "https://github.com/jasonlyik",
      "contributions": []
    },
    {
      "login": "eezike",
      "name": "Emeka Ezike",
      "avatar_url": "https://avatars.githubusercontent.com/eezike",
      "profile": "https://github.com/eezike",
      "contributions": []
    }
  ],
  "repoType": "github",
  "contributorsPerLine": 5,
  "repoHost": "https://github.com",
  "commitConvention": "angular",
  "skipCi": true
}<|MERGE_RESOLUTION|>--- conflicted
+++ resolved
@@ -65,11 +65,7 @@
     {
       "login": "NaN",
       "name": "Maximilian Lam",
-<<<<<<< HEAD
-      "avatar_url": "https://www.gravatar.com/avatar/f464d28ccdb0b765becd4c9c9134801f?d=identicon&s=100",
-=======
       "avatar_url": "https://www.gravatar.com/avatar/71733437e89396447b08b45fb960f386?d=identicon&s=100",
->>>>>>> 0f64323b
       "profile": "https://github.com/harvard-edge/cs249r_book/graphs/contributors",
       "contributions": []
     },
@@ -167,11 +163,7 @@
     {
       "login": "NaN",
       "name": "Aghyad Deeb",
-<<<<<<< HEAD
-      "avatar_url": "https://www.gravatar.com/avatar/b4a61d94594bae9d152011716784a653?d=identicon&s=100",
-=======
       "avatar_url": "https://www.gravatar.com/avatar/8d661b7a2c9c9eeba3b1e72e980f364c?d=identicon&s=100",
->>>>>>> 0f64323b
       "profile": "https://github.com/harvard-edge/cs249r_book/graphs/contributors",
       "contributions": []
     },
@@ -360,33 +352,21 @@
     {
       "login": "NaN",
       "name": "Batur Arslan",
-<<<<<<< HEAD
-      "avatar_url": "https://www.gravatar.com/avatar/3ef92e76ea88c1e3871f06b06d817cb1?d=identicon&s=100",
-=======
       "avatar_url": "https://www.gravatar.com/avatar/1cffe4f6b45af8a627f7b3000a157ce0?d=identicon&s=100",
->>>>>>> 0f64323b
       "profile": "https://github.com/harvard-edge/cs249r_book/graphs/contributors",
       "contributions": []
     },
     {
       "login": "NaN",
       "name": "Costin-Andrei Oncescu",
-<<<<<<< HEAD
-      "avatar_url": "https://www.gravatar.com/avatar/7af970f40d976c76882369fe7b8d49aa?d=identicon&s=100",
-=======
       "avatar_url": "https://www.gravatar.com/avatar/f3cdccb72d6359253ce5be0fad3e7215?d=identicon&s=100",
->>>>>>> 0f64323b
       "profile": "https://github.com/harvard-edge/cs249r_book/graphs/contributors",
       "contributions": []
     },
     {
       "login": "NaN",
       "name": "Yu-Shun Hsiao",
-<<<<<<< HEAD
-      "avatar_url": "https://www.gravatar.com/avatar/a962da3af7d2b7846072d52a7172c58c?d=identicon&s=100",
-=======
       "avatar_url": "https://www.gravatar.com/avatar/ec296fd594eab29ac75b5dfb3b10ca00?d=identicon&s=100",
->>>>>>> 0f64323b
       "profile": "https://github.com/harvard-edge/cs249r_book/graphs/contributors",
       "contributions": []
     },
@@ -421,11 +401,7 @@
     {
       "login": "NaN",
       "name": "Annie Laurie Cook",
-<<<<<<< HEAD
-      "avatar_url": "https://www.gravatar.com/avatar/2997207979ae16b47ae8601d5a21a5c2?d=identicon&s=100",
-=======
       "avatar_url": "https://www.gravatar.com/avatar/7945b68e189f6bd67ddfba9b4e2afb94?d=identicon&s=100",
->>>>>>> 0f64323b
       "profile": "https://github.com/harvard-edge/cs249r_book/graphs/contributors",
       "contributions": []
     },
