--- conflicted
+++ resolved
@@ -25,23 +25,11 @@
 
     print(web_address)
     user_to_name_dict = dict()
-<<<<<<< HEAD
-=======
     users_from_api = []
->>>>>>> 4c047d6d
 
     if res.status_code == 200:
         data = res.json()
 
-<<<<<<< HEAD
-        # Extract the 'login' attribute for each committer
-        users_from_api = []
-        for commit in data:
-            if commit['committer']:
-                committer = commit['committer']
-                users_from_api.append(committer['login'])
-                user_to_name_dict[committer['login']] = committer['name']
-=======
         for node in data:
             user_full_name = None
             username = None
@@ -67,7 +55,6 @@
             user_to_name_dict[username] = user_full_name
             users_from_api.append(username)
 
->>>>>>> 4c047d6d
         users_from_api = set(users_from_api)
         print('Users pulled from API: ', users_from_api)
 
