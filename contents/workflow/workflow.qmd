--- conflicted
+++ resolved
@@ -80,7 +80,6 @@
 
 ## Roles & Responsibilities
 
-<<<<<<< HEAD
 Creating an ML solution, especially for embedded AI, is a multidisciplinary effort involving various specialists. Unlike traditional software development, building an ML solution demands a multidisciplinary approach due to the experimental nature of model development and the resource-intensive requirements of training and deploying these models.
 
 There is a pronounced need for roles focusing on data for the success of machine learning pipelines. Data scientists and data engineers handle data collection, build data pipelines, and ensure data quality. Since the nature of machine learning models depends on the data they consume, the models are unique and vary with different applications, necessitating extensive experimentation. Machine learning researchers and engineers drive this experimental phase through continuous testing, validation, and iteration to achieve optimal performance.
@@ -107,44 +106,7 @@
 | Operations and Maintenance Personnel | Monitor and maintain the deployed system.                       | Monitor and Maintain
 | Security Specialists           | Ensure system security.                                               | Model Deployment, Monitor and Maintain
 
-: Roles and responsibilities of people involved in MLOps. {#tbl-mlops_roles}
-=======
-Creating an ML solution, especially for embedded AI, is a multidisciplinary effort involving various specialists.
-
-@tbl-mlops_roles shows a rundown of the typical roles involved:
-
-+----------------------------------------+----------------------------------------------------------------------------------------------------+
-| Role                                   | Responsibilities                                                                                   |
-+:=======================================+:===================================================================================================+
-| Project Manager                        | Oversees the project, ensuring timelines and milestones are met.                                   |
-+----------------------------------------+----------------------------------------------------------------------------------------------------+
-| Domain Experts                         | Offer domain-specific insights to define project requirements.                                     |
-+----------------------------------------+----------------------------------------------------------------------------------------------------+
-| Data Scientists                        | Specialize in data analysis and model development.                                                 |
-+----------------------------------------+----------------------------------------------------------------------------------------------------+
-| Machine Learning Engineers             | Focus on model development and deployment.                                                         |
-+----------------------------------------+----------------------------------------------------------------------------------------------------+
-| Data Engineers                         | Manage data pipelines.                                                                             |
-+----------------------------------------+----------------------------------------------------------------------------------------------------+
-| Embedded Systems Engineers             | Integrate ML models into embedded systems.                                                         |
-+----------------------------------------+----------------------------------------------------------------------------------------------------+
-| Software Developers                    | Develop software components for AI system integration.                                             |
-+----------------------------------------+----------------------------------------------------------------------------------------------------+
-| Hardware Engineers                     | Design and optimize hardware for the embedded AI system.                                           |
-+----------------------------------------+----------------------------------------------------------------------------------------------------+
-| UI/UX Designers                        | Focus on user-centric design.                                                                      |
-+----------------------------------------+----------------------------------------------------------------------------------------------------+
-| QA Engineers                           | Ensure the system meets quality standards.                                                         |
-+----------------------------------------+----------------------------------------------------------------------------------------------------+
-| Ethicists and Legal Advisors           | Consult on ethical and legal compliance.                                                           |
-+----------------------------------------+----------------------------------------------------------------------------------------------------+
-| Operations and Maintenance Personnel   | Monitor and maintain the deployed system.                                                          |
-+----------------------------------------+----------------------------------------------------------------------------------------------------+
-| Security Specialists                   | Ensure system security.                                                                            |
-+----------------------------------------+----------------------------------------------------------------------------------------------------+
-
 : Roles and responsibilities of people involved in MLOps. {#tbl-mlops_roles .striped .hover}
->>>>>>> 4fd9aba5
 
 Understanding these roles is crucial for completing an ML project. As we proceed through the upcoming chapters, we'll delve into each role's essence and expertise, fostering a comprehensive understanding of the complexities involved in embedded AI projects. This holistic view facilitates seamless collaboration and nurtures an environment ripe for innovation and breakthroughs.
 
