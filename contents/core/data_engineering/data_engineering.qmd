--- 
bibliography: data_engineering.bib
--- 

# Data Engineering {#sec-data_engineering}

::: {.content-visible when-format="html"}
Resources: [Slides](#sec-data-engineering-resource), [Videos](#sec-data-engineering-resource), [Exercises](#sec-data-engineering-resource)
:::

![_DALL·E 3 Prompt: Create a rectangular illustration visualizing the concept of data engineering. Include elements such as raw data sources, data processing pipelines, storage systems, and refined datasets. Show how raw data is transformed through cleaning, processing, and storage to become valuable information that can be analyzed and used for decision-making._](images/png/cover_data_engineering.png)

## Purpose {.unnumbered}

_How does data shape ML systems engineering?_

In the field of machine learning, data engineering is often overshadowed by the allure of sophisticated algorithms, when in fact data plays a foundational role in determining an AI system's capabilities and limitations. We need to undersatnd the core principles of data in ML systems, exploring how the acquisition, processing, storage, and governance of data directly impact the performance, reliability, and ethical considerations of AI systems. By understanding these fundamental concepts, we can unlock the true potential of AI and build a solid foundation of high-quality ML solutions.

::: {.callout-tip}

## Learning Objectives

* Analyze different data sourcing methods (datasets, web scraping, crowdsourcing, synthetic data).

* Explain the importance of data labeling and ensure label quality.

* Evaluate data storage systems for ML workloads (databases, data warehouses, data lakes).

* Describe the role of data pipelines in ML systems.

* Explain the importance of data governance in ML (security, privacy, ethics).

* Identify key challenges in data engineering for ML.

:::


## Overview

Data is the foundation of modern machine learning systems, as success is governed by the quality and accessibility of training and evaluation data. Despite its pivotal role, data engineering is often overlooked compared to algorithm design and model development. However, the effectiveness of any machine learning system hinges on the robustness of its data pipeline. As machine learning applications become more sophisticated, the challenges associated with curating, cleaning, organizing, and storing data have grown significantly. These activities have emerged as some of the most resource-intensive aspects of the data engineering process, requiring sustained effort and attention.

The concept of "Data Cascades," introduced by @sambasivan2021everyone, highlights the systemic failures that can arise when data quality issues are left unaddressed. Errors originating during data collection or processing stages can compound over time, creating cascading effects that lead to model failures, costly retraining, or even project termination. The failures of IBM Watson Health in 2019, where flawed training data resulted in unsafe and incorrect cancer treatment recommendations [@strickland2019ibm], show the real-world consequences of neglecting data quality and its associated engineering requirements.

It is therefore unsurprising that data scientists spend the majority of their time---up to 60%, as shown in @fig-ds-time---is spent on cleaning and organizing data. This statistic highlights the critical need to prioritize data-related challenges early in the pipeline to avoid downstream issues and ensure the effectiveness of machine learning systems.

![What do data scientists spend most of their time on?](images/png/ds_timespent.png){#fig-ds-time width=85%}

This chapter examines the lifecycle of data engineering in machine learning systems, presenting an overview of the stages involved and the unique challenges at each step. The discussion begins with the identification and sourcing of data, exploring diverse origins such as pre-existing datasets, web scraping, crowdsourcing, and synthetic data generation. Special attention is given to the complexities of integrating heterogeneous sources, validating incoming data, and handling errors during ingestion.

Next, the chapter explores the transformation of raw data into machine learning-ready formats. This process involves cleaning, normalizing, and extracting features, tasks that are critical to optimizing model learning and ensuring robust performance. The challenges of scale and computational efficiency are also discussed, as they are particularly important for systems that operate on vast and complex datasets.

Beyond data processing, the chapter addresses the intricacies of data labeling, a crucial step for supervised learning systems. Effective labeling requires sound annotation methodologies and advanced techniques such as AI-assisted annotation to ensure the accuracy and consistency of labeled data. Challenges such as bias and ambiguity in labeling are explored, with examples illustrating their potential impact on downstream tasks.

The chapter also examines the storage and organization of data, a vital aspect of supporting machine learning pipelines across their lifecycle. Topics such as storage system design, feature stores, caching strategies, and access patterns are discussed, with a focus on ensuring scalability and efficiency. Governance is highlighted as a key component of data storage and management, emphasizing the importance of compliance with privacy regulations, ethical considerations, and the use of documentation frameworks to maintain transparency and accountability.

This chapter provides an exploration of data engineering practices necessary for building and maintaining effective machine learning systems. The end goal is to emphasize the often-overlooked importance of data in enabling the success of machine learning applications.


## Problem Definition

As discussed in the overview, @sambasivan2021everyone observes that neglecting the fundamental importance of data quality gives rise to "Data Cascades" — events where lapses in data quality compound, leading to negative downstream consequences such as flawed predictions, project terminations, and even potential harm to communities.
Despite many ML professionals recognizing the importance of data, numerous practitioners report facing these cascades.

@fig-cascades illustrates these potential data pitfalls at every stage and how they influence the entire process down the line. The influence of data collection errors is especially pronounced. As illustrated in the figure, any lapses in this initial stage will become apparent at later stages (in model evaluation and deployment) and might lead to costly consequences, such as abandoning the entire model and restarting anew. Therefore, investing in data engineering techniques from the onset will help us detect errors early, mitigating these cascading effects.

![Data cascades: compounded costs. Source: @sambasivan2021everyone.](images/png/data_engineering_cascades.png){#fig-cascades}

This emphasis on data quality and proper problem definition is fundamental across all types of ML systems. As  @sculley2015hidden  emphasize, it is important to distinguish ML-specific problem framing from the broader context of general software development. Whether developing recommendation engines processing millions of user interactions, computer vision systems analyzing medical images, or natural language models handling diverse text data, each system brings unique challenges that must be carefully considered from the outset. Production ML systems are particularly sensitive to data quality issues, as they must handle continuous data streams, maintain consistent processing pipelines, and adapt to evolving patterns while maintaining performance standards.

A solid project foundation is essential for setting the trajectory and ensuring the eventual success of any initiative. At the heart of this foundation lies the crucial first step: identifying a clear problem to solve. This could involve challenges like developing a recommendation system that effectively handles cold-start scenarios, or creating a classification model that maintains consistent accuracy across diverse population segments.

As we will explore later in this chapter, establishing clear objectives provides a unified direction that guides the entire project. These objectives might include creating representative datasets that account for various real-world scenarios. Equally important is defining specific benchmarks, such as prediction accuracy and system latency, which offer measurable outcomes to gauge progress and success.

Throughout this process, engaging with stakeholders—from end-users to business leaders—provides invaluable insights that ensure the project remains aligned with real-world needs and expectations.

In particular, a cardinal sin in ML is to begin collecting data (or augmenting an existing dataset) without clearly specifying the underlying problem definition to guide the data collection. We identify the key steps that should precede any data collection effort here:  

1. Identify and clearly state the problem definition
2. Set clear objectives to meet
3. Establish success benchmarks
4. Understand end-user engagement/use
5. Understand the constraints and limitations of deployment
6. Perform data collection.
7. Iterate and refine.

**Keyword Spotting Example**

Keyword Spotting (KWS) is an excellent example to illustrate all of the general steps in action. This technology is critical for voice-enabled interfaces on endpoint devices such as smartphones. Typically functioning as lightweight wake-word engines, KWS systems are constantly active, listening for a specific phrase to trigger further actions. 

As shown in @fig-keywords, when we say "OK, Google" or "Alexa," this initiates a process on a microcontroller embedded within the device.

![Keyword Spotting example: interacting with Alexa. Source: Amazon.](images/png/data_engineering_kws.png){#fig-keywords width=55%}

Building a reliable KWS model is a complex task. It demands a deep understanding of the deployment scenario, encompassing where and how these devices will operate. For instance, a KWS model's effectiveness is not just about recognizing a word; it's about discerning it among various accents and background noises, whether in a bustling cafe or amid the blaring sound of a television in a living room or a kitchen where these devices are commonly found. It's about ensuring that a whispered "Alexa" in the dead of night or a shouted "OK Google" in a noisy marketplace are recognized with equal precision.

Moreover, many current KWS voice assistants support a limited number of languages, leaving a substantial portion of the world's linguistic diversity unrepresented. This limitation is partly due to the difficulty in gathering and monetizing data for languages spoken by smaller populations. In the long-tail distribution of languages, most languages have limited or zero speech training data available, making the development of voice assistants challenging.

Keyword spotting models can run on low-power, low-price microcontrollers, so theoretically voice interfaces could be expanded to a huge gamut of devices worldwide, beyond smartphones and home assistants. But the level of accuracy and robustness that end-users expect hinges on the availability and quality of speech data, and the ability to label the data correctly. Developing a keyword-spotting model for an arbitrary word or phrase in an arbitrary language begins with clearly understanding the problem statement or definition. Using KWS as an example, we can break down each of the steps as follows:

1. **Identifying the Problem:** KWS detects specific keywords amidst ambient sounds and other spoken words. The primary problem is to design a system that can recognize these keywords with high accuracy, low latency, and minimal false positives or negatives, especially when deployed on devices with limited computational resources. A well-specified problem definition for developing a new KWS model should identify the desired keywords along with the envisioned application and deployment scenario.

2. **Setting Clear Objectives:** The objectives for a KWS system might include:
   * Achieving a specific accuracy rate (e.g., 98% accuracy in keyword detection).
   * Ensuring low latency (e.g., keyword detection and response within 200 milliseconds).
   * Minimizing power consumption to extend battery life on embedded devices.
   * Ensuring the model's size is optimized for the available memory on the device.

3. **Benchmarks for Success:** Establish clear metrics to measure the success of the KWS system. This could include:
   * *True Positive Rate:* The percentage of correctly identified keywords relative to all spoken keywords.
   * *False Positive Rate:* The percentage of non-keywords (including silence, background noise, and out-of-vocabulary words) incorrectly identified as keywords.
   * *Detection/Error Tradeoff* These curves evaluate KWS on streaming audio representative of a real-world deployment scenario, by comparing the number of false accepts per hour (the number of false positives over the total duration of the evaluation audio) against the false rejection rate (the number of missed keywords relative to the number of spoken keywords in the evaluation audio). @nayak2022improving provides one example of this.
   * *Response Time:* The time taken from keyword utterance to system response.
   * *Power Consumption:* Average power used during keyword detection.

4. **Stakeholder Engagement and Understanding:** Engage with stakeholders, which include device manufacturers, hardware and software developers, and end-users. Understand their needs, capabilities, and constraints. For instance:
   * Device manufacturers might prioritize low power consumption.
   * Software developers might emphasize ease of integration.
   * End-users would prioritize accuracy and responsiveness.

5. **Understanding the Constraints and Limitations of Embedded Systems:** Embedded devices come with their own set of challenges:
   * *Memory Limitations:* KWS models must be lightweight to fit within the memory constraints of embedded devices. Typically, KWS models need to be as small as 16KB to fit in the always-on island of the SoC. Moreover, this is just the model size. Additional application code for preprocessing may also need to fit within the memory constraints.
   * Processing Power: The computational capabilities of embedded devices are limited (a few hundred MHz of clock speed), so the KWS model must be optimized for efficiency.
   * *Power Consumption:* Since many embedded devices are battery-powered, the KWS system must be power-efficient.
   * *Environmental Challenges:* Devices might be deployed in various environments, from quiet bedrooms to noisy industrial settings. The KWS system must be robust enough to function effectively across these scenarios.

6. **Data Collection and Analysis:** For a KWS system, the quality and diversity of data are paramount. Considerations might include:
   * *Demographics:* Collect data from speakers with various accents across age and gender to ensure wide-ranging recognition support.
   * *Keyword Variations:* People might pronounce keywords differently or express slight variations in the wake word itself. Ensure the dataset captures these nuances. 
   * *Background Noises:* Include or augment data samples with different ambient noises to train the model for real-world scenarios.

7. **Iterative Feedback and Refinement:** Once a prototype KWS system is developed, it is important to do the following to ensure that the system remains aligned with the defined problem and objectives as the deployment scenarios change over time and as use-cases evolve.

   * Test it in real-world scenarios
   * Gather feedback - are some users or deployment scenarios encountering underperformance relative to others?
   * Iteratively refine the dataset and model
 
The KWS example illustrates the broader principles of problem definition, showing how initial decisions about data requirements ripple throughout a project's lifecycle. By carefully considering each aspect---from core problem identification through performance benchmarks to deployment constraints---teams can build a strong foundation for their ML systems. The methodical problem definition process provides a framework applicable across the ML spectrum. Whether developing computer vision systems for medical diagnostics, recommendation engines processing millions of user interactions, or natural language models analyzing diverse text corpora, this structured approach helps teams anticipate and plan for their data needs. 

This brings us to data pipelines---the foundational infrastructure that transforms raw data into ML---ready formats while maintaining quality and reliability throughout the process. These pipelines implement our carefully defined requirements in production systems, handling everything from initial data ingestion to final feature generation.

:::{#exr-kws .callout-caution collapse="true"}

### Keyword Spotting with TensorFlow Lite Micro

Explore a hands-on guide for building and deploying Keyword Spotting systems using TensorFlow Lite Micro. Follow steps from data collection to model training and deployment to microcontrollers. Learn to create efficient KWS models that recognize specific keywords amidst background noise. Perfect for those interested in machine learning on embedded systems. Unlock the potential of voice-enabled devices with TensorFlow Lite Micro! 
\vspace{2ex} 

[![](https://colab.research.google.com/assets/colab-badge.png)](https://colab.research.google.com/drive/17I7GL8WTieGzXYKRtQM2FrFi3eLQIrOM)
:::

## Pipeline Fundamentals

Modern machine learning systems depend on data pipelines to process massive amounts of data efficiently and reliably. For instance, recommendation systems at companies like Netflix process billions of user interactions daily, while autonomous vehicle systems must handle terabytes of sensor data in real-time. These pipelines serve as the backbone of ML systems, acting as the infrastructure through which raw data transforms into ML-ready training data.

These data pipelines are not simple linear paths but rather complex systems. They must manage data acquisition, transformation, storage, and delivery while ensuring data quality and system reliability. The design of these pipelines fundamentally shapes what is possible with an ML system.

![Overview of the data pipeline.](images/png/data_pipeline.png){#fig-pipeline-flow width=85%}

ML data pipelines consist of several distinct layers: data sources, ingestion, processing, labeling, storage, and eventually ML training (@fig-pipeline-flow). Each layer plays a specific role in the data preparation workflow. The interactions between these layers are crucial to the system's overall effectiveness. The flow from raw data sources to ML training demonstrates the importance of maintaining data quality and meeting system requirements throughout the pipeline.

## Data Sources

The first stage of the pipeline architecture sourcing appropriate data to meet the training needs. The quality and diversity of this data will fundamentally determine our ML system's learning and prediction capabilities and limitations. ML systems can obtain their training data through several different approaches, each with their own advantages and challenges. Let's examine each of these approaches in detail.

### Pre-existing datasets

Platforms like [Kaggle](https://www.kaggle.com/) and [UCI Machine Learning Repository](https://archive.ics.uci.edu/) provide ML practitioners with ready-to-use datasets that can jumpstart system development. These pre-existing datasets are particularly valuable when building ML systems as they offer immediate access to cleaned, formatted data with established benchmarks. One of their primary advantages is cost efficiency – creating datasets from scratch requires significant time and resources, especially when building production ML systems that need large amounts of high-quality training data.

Many of these datasets, such as [ImageNet](https://www.image-net.org/), have become standard benchmarks in the machine learning community, enabling consistent performance comparisons across different models and architectures. For ML system developers, this standardization provides clear metrics for evaluating model improvements and system performance. The immediate availability of these datasets allows teams to begin experimentation and prototyping without delays in data collection and preprocessing.

However, ML practitioners must carefully consider the quality assurance aspects of pre-existing datasets. For instance, the ImageNet dataset was found to have label errors on 6.4% of the validation set [@northcutt2021pervasive]. While popular datasets benefit from community scrutiny that helps identify and correct errors and biases, most datasets remain "untended gardens" where quality issues can significantly impact downstream system performance if not properly addressed. Moreover, as [@gebru2018datasheets] highlighted in her paper, simply providing a dataset without documentation can lead to misuse and misinterpretation, potentially amplifying biases present in the data.

Supporting documentation accompanying existing datasets is invaluable, yet is often only present in widely-used datasets. Good documentation provides insights into the data collection process and variable definitions and sometimes even offers baseline model performances. This information not only aids understanding but also promotes reproducibility in research, a cornerstone of scientific integrity; currently, there is a crisis around improving reproducibility in machine learning systems [@pineau2021improving]. When other researchers have access to the same data, they can validate findings, test new hypotheses, or apply different methodologies, thus allowing us to build on each other's work more rapidly.

While existing datasets are invaluable resources, it's essential to understand the context in which the data was collected. Researchers should be wary of potential overfitting when using popular datasets such as ImageNet [@beyer2020we], leading to inflated performance metrics. Sometimes, these [datasets do not reflect the real-world data](https://venturebeat.com/uncategorized/3-big-problems-with-datasets-in-ai-and-machine-learning/).

A key consideration for ML systems is how well pre-existing datasets reflect real-world deployment conditions. Relying on standard datasets can create a concerning disconnect between training and production environments. This misalignment becomes particularly problematic when multiple ML systems are trained on the same datasets (@fig-misalignment), potentially propagating biases and limitations throughout an entire ecosystem of deployed models.

![Training different models on the same dataset.](images/png/dataset_myopia.png){#fig-misalignment}

### Web Scraping

When building ML systems, particularly in domains where pre-existing datasets are insufficient, web scraping offers a powerful approach to gathering training data at scale. This automated technique for extracting data from websites has become a powerful tool in modern ML system development. It enables teams to build custom datasets tailored to their specific needs. 

Web scraping has proven particularly valuable for building large-scale ML systems when human-labeled data is scarce. Consider computer vision systems: major datasets like [ImageNet](https://www.image-net.org/) and [OpenImages](https://storage.googleapis.com/openimages/web/index.html) were built through systematic web scraping, fundamentally advancing the field of computer vision. In production environments, companies regularly scrape e-commerce sites to gather product images for recognition systems or social media platforms for computer vision applications. Stanford's [LabelMe](https://people.csail.mit.edu/torralba/publications/labelmeApplications.pdf) project demonstrated this approach's potential early on, scraping Flickr to create a diverse dataset of over 63,000 annotated images.

The impact of web scraping extends well beyond computer vision systems. In natural language processing, web-scraped data has enabled the development of increasingly sophisticated ML systems. Large language models, such as ChatGPT and Claude, rely on vast amounts of text scraped from the public internet and media to learn language patterns and generate responses [@groeneveld2024olmo]. Similarly, specialized ML systems like GitHub's Copilot demonstrate how targeted web scraping---in this case, of code repositories---can create powerful domain-specific assistants [@chen2021evaluating].

Production ML systems often require continuous data collection to maintain relevance and performance. Web scraping facilitates this by gathering structured data like stock prices, weather patterns, or product information for analytical applications. However, this continuous collection introduces unique challenges for ML systems. Data consistency becomes crucial---variations in website structure or content formatting can disrupt the data pipeline and affect model performance. Proper data management through databases or warehouses becomes essential not just for storage, but for maintaining data quality and enabling model updates.

Despite its utility, web scraping presents several challenges that ML system developers must carefully consider. Legal and ethical constraints can limit data collection---not all websites permit scraping, and violating these restrictions can have [serious consequences](https://hls.harvard.edu/today/does-chatgpt-violate-new-york-times-copyrights/). When building ML systems with scraped data, teams must carefully document data sources and ensure compliance with terms of service and copyright laws. Privacy considerations become particularly critical when dealing with user-generated content, often requiring robust anonymization procedures.

Technical limitations also affect the reliability of web-scraped training data. Rate limiting by websites can slow data collection, while the dynamic nature of web content can introduce inconsistencies that impact model training. As shown in @fig-traffic-light, web scraping can yield unexpected or irrelevant data---such as historical images appearing in contemporary image searches---that can pollute training datasets and degrade model performance. These issues highlight the importance of thorough data validation and cleaning processes in ML pipelines built on web-scraped data.

![A picture of old traffic lights (1914). Source: [Vox.](https://www.vox.com/2015/8/5/9097713/when-was-the-first-traffic-light-installed)](images/jpg/1914_traffic.jpeg){#fig-traffic-light}

:::{#exr-ws .callout-caution collapse="true"}

#### Web Scraping

Discover the power of web scraping with Python using libraries like Beautiful Soup and Pandas. This exercise will scrape Python documentation for function names and descriptions and explore NBA player stats. By the end, you'll have the skills to extract and analyze data from real-world websites. Ready to dive in? Access the Google Colab notebook below and start practicing!  
\vspace{1pt}

[![](https://colab.research.google.com/assets/colab-badge.png)](https://colab.research.google.com/github/Andy-Pham-72/Web-Scraping-with-BeautifulSoup-and-Pandas/blob/master/Web_scraping_with_beautiful_soup_and_pandas_complete.ipynb)
:::

### Crowdsourcing

Crowdsourcing is a collaborative approach to data collection, leveraging the collective efforts of distributed individuals via the internet to tackle tasks requiring human judgment. By engaging a global pool of contributors, this method accelerates the creation of high-quality, labeled datasets for machine learning systems, especially in scenarios where pre-existing data is scarce or domain-specific. Platforms like [Amazon Mechanical Turk](https://www.mturk.com/) exemplify how crowdsourcing facilitates this process by distributing annotation tasks to a global workforce. This enables the rapid collection of labels for complex tasks such as sentiment analysis, image recognition, and speech transcription, significantly expediting the data preparation phase.

One of the most impactful examples of crowdsourcing in machine learning is the creation of the [ImageNet dataset](https://image-net.org/). ImageNet, which revolutionized computer vision, was built by distributing image labeling tasks to contributors via Amazon Mechanical Turk. The contributors categorized millions of images into thousands of classes, enabling researchers to train and benchmark models for a wide variety of visual recognition tasks. 

The dataset's availability spurred advancements in deep learning, including the breakthrough AlexNet model in 2012, which demonstrated how large-scale, crowdsourced datasets could drive innovation. ImageNet's success highlights how leveraging a diverse group of contributors for annotation can enable machine learning systems to achieve unprecedented performance.

Another example of crowdsourcing's potential is Google's [Crowdsource](https://crowdsource.google.com/), a platform where volunteers contribute labeled data to improve AI systems in applications like language translation, handwriting recognition, and image understanding. By gamifying the process and engaging global participants, Google harnesses diverse datasets, particularly for underrepresented languages. This approach not only enhances the quality of AI systems but also empowers communities by enabling their contributions to influence technological development.

Crowdsourcing has also been instrumental in applications beyond traditional dataset annotation. For instance, the navigation app [Waze](https://www.waze.com/) uses crowdsourced data from its users to provide real-time traffic updates, route suggestions, and incident reporting. While this involves dynamic data collection rather than static dataset labeling, it demonstrates how crowdsourcing can generate continuously updated datasets essential for applications like mobile or edge ML systems. These systems often require real-time input to maintain relevance and accuracy in changing environments.

One of the primary advantages of crowdsourcing is its scalability. By distributing microtasks to a large audience, projects can process enormous volumes of data quickly and cost-effectively. This scalability is particularly beneficial for machine learning systems that require extensive datasets to achieve high performance. Additionally, the diversity of contributors introduces a wide range of perspectives, cultural insights, and linguistic variations, enriching datasets and improving models' ability to generalize across populations.

Flexibility is a key benefit of crowdsourcing. Tasks can be adjusted dynamically based on initial results, allowing for iterative improvements in data collection. For example, Google's [reCAPTCHA](https://www.google.com/recaptcha/about/) system uses crowdsourcing to verify human users while simultaneously labeling datasets for training machine learning models. Users identify objects in images—such as street signs or cars—contributing to the training of autonomous systems. This clever integration demonstrates how crowdsourcing can scale seamlessly when embedded into everyday workflows.

Despite its advantages, crowdsourcing presents challenges that require careful management. Quality control is a major concern, as the variability in contributors' expertise and attention can lead to inconsistent or inaccurate annotations. Providing clear instructions and training materials helps ensure participants understand the task requirements. Techniques such as embedding known test cases, leveraging consensus algorithms, or using redundant annotations can mitigate quality issues and align the process with the problem definition discussed earlier.

Ethical considerations are paramount in crowdsourcing, especially when datasets are built at scale using global contributors. It is essential to ensure that participants are fairly compensated for their work and that they are informed about how their contributions will be used. Additionally, privacy concerns must be addressed, particularly when dealing with sensitive or personal information. Transparent sourcing practices, clear communication with contributors, and robust auditing mechanisms are crucial for building trust and maintaining ethical standards.

The issue of fair compensation and ethical data sourcing was brought into sharp focus during the development of large-scale AI systems like OpenAI's ChatGPT. Reports revealed that [OpenAI outsourced data annotation tasks to workers in Kenya](https://time.com/6247678/openai-chatgpt-kenya-workers/), employing them to moderate content and identify harmful or inappropriate material that the model might generate. This involved reviewing and labeling distressing content, such as graphic violence and explicit material, to train the AI in recognizing and avoiding such outputs. While this approach enabled OpenAI to improve the safety and utility of ChatGPT, significant ethical concerns arose around the working conditions, the nature of the tasks, and the compensation provided to Kenyan workers.

Many of the contributors were reportedly paid as little as $1.32 per hour for reviewing and labeling highly traumatic material. The emotional toll of such work, coupled with low wages, raised serious questions about the fairness and transparency of the crowdsourcing process. This controversy highlights a critical gap in ethical crowdsourcing practices. The workers, often from economically disadvantaged regions, were not adequately supported to cope with the psychological impact of their tasks. The lack of mental health resources and insufficient compensation underscored the power imbalances that can emerge when outsourcing data annotation tasks to lower-income regions.

The challenges highlighted by the ChatGPT---Kenya controversy are not unique to OpenAI. Many organizations that rely on crowdsourcing for data annotation face similar issues. As machine learning systems grow more complex and require larger datasets, the demand for annotated data will continue to increase. This shows the need for industry-wide standards and best practices to ensure ethical data sourcing. This case emphasizes the importance of considering the human labor behind AI systems. While crowdsourcing offers scalability and diversity, it also brings ethical responsibilities that cannot be overlooked. Organizations must prioritize the well-being and fair treatment of contributors as they build the datasets that drive AI innovation.

Moreover, when dealing with specialized applications like mobile ML, edge ML, or cloud ML, additional challenges may arise. These applications often require data collected from specific environments or devices, which can be difficult to gather through general crowdsourcing platforms. For example, data for mobile applications utilizing smartphone sensors may necessitate participants with specific hardware features or software versions. Similarly, edge ML systems deployed in industrial settings may require data involving proprietary processes or secure environments, introducing privacy and accessibility challenges.

Hybrid approaches that combine crowdsourcing with other data collection methods can address these challenges. Organizations may engage specialized communities, partner with relevant stakeholders, or create targeted initiatives to collect domain-specific data. Additionally, synthetic data generation, as discussed in the next section, can augment real-world data when crowdsourcing falls short.

### Synthetic Data

Synthetic data generation has emerged as a powerful tool for addressing limitations in data collection, particularly in machine learning applications where real-world data is scarce, expensive, or ethically challenging to obtain. This approach involves creating artificial data using algorithms, simulations, or generative models to mimic real-world datasets. The generated data can be used to supplement or replace real-world data, expanding the possibilities for training robust and accurate machine learning systems. @fig-synthetic-data illustrates the process of combining synthetic data with historical datasets to create larger, more diverse training sets.

![Increasing training data size with synthetic data generation. Source: [AnyLogic](https://www.anylogic.com/features/artificial-intelligence/synthetic-data/).](images/jpg/synthetic_data.jpg){#fig-synthetic-data}

Advancements in generative modeling techniques, such as diffusion models and flow-matching algorithms[^defn-diffusion-flow], Generative Adversarial Networks (GANs)[^defn-gan], and Variational Autoencoders (VAEs)[^defn-vae], have greatly enhanced the quality of synthetic data. These techniques can produce data that closely resembles real-world distributions, making it suitable for applications ranging from computer vision to natural language processing. For example, GANs have been used to generate synthetic images for object recognition tasks, creating diverse datasets that are almost indistinguishable from real-world images. Similarly, synthetic data has been leveraged to simulate speech patterns, enhancing the robustness of voice recognition systems.

[^defn-diffusion-flow]: **Diffusion models** use noise prediction across time to simulate generation, while **flow-matching** algorithms minimize the displacement between source and target distributions.
[^defn-gan]: **Generative Adversarial Networks (GANs):** Machine learning models with a generator creating data and a discriminator assessing its realism.  
[^defn-vae]: **Variational Autoencoders (VAEs):** Generative models that encode data into a latent space and decode it to generate new samples.

Synthetic data has become particularly valuable in domains where obtaining real-world data is either impractical or costly.
The automotive industry has embraced synthetic data to train autonomous vehicle systems; there are only so many cars you can physically crash to get crash-test data that might help an ML system know how to avoid crashes in the first place. Capturing real-world scenarios, especially rare edge cases such as near-accidents or unusual road conditions, is inherently difficult. Synthetic data allows researchers to [simulate these scenarios in a controlled virtual environment](https://www.nvidia.com/en-us/use-cases/autonomous-vehicle-simulation/), ensuring that models are trained to handle a wide range of conditions. This approach has proven invaluable for advancing the capabilities of self-driving cars.

Another important application of synthetic data lies in augmenting existing datasets. Introducing variations into datasets enhances model robustness by exposing the model to diverse conditions. For instance, in speech recognition, data augmentation techniques like SpecAugment [@park2019specaugment] introduce noise, shifts, or pitch variations, enabling models to generalize better across different environments and speaker styles. This principle extends to other domains as well, where synthetic data can fill gaps in underrepresented scenarios or edge cases.

In addition to expanding datasets, synthetic data addresses critical ethical and privacy concerns. Unlike real-world data, synthetic data attempts to not tie back to specific individuals or entities. This makes it especially useful in sensitive domains such as finance, healthcare, or human resources, where data confidentiality is paramount. The ability to preserve statistical properties while removing identifying information allows researchers to maintain high ethical standards without compromising the quality of their models. In healthcare, privacy regulations such as [GDPR](https://gdpr.eu/)[^defn-GDPR] and [HIPAA](https://www.hhs.gov/hipaa/index.html)[^defn-HIPAA] limit the sharing of sensitive patient information. Synthetic data generation enables the creation of realistic yet anonymized datasets that can be used for training diagnostic models without compromising patient privacy.

[^defn-GDPR]: **General Data Protection Regulation (GDPR):** A regulation in EU law on data protection and privacy in the European Union and the European Economic Area.
[^defn-HIPAA]: **Health Insurance Portability and Accountability Act (HIPAA):** A US law designed to provide privacy standards to protect patients' medical records and other health information.

Poorly generated data can misrepresent underlying real-world distributions, introducing biases or inaccuracies that degrade model performance. Validating synthetic data against real-world benchmarks is essential to ensure its reliability. Additionally, models trained primarily on synthetic data must be rigorously tested in real-world scenarios to confirm their ability to generalize effectively. Another challenge is the potential amplification of biases present in the original datasets used to inform synthetic data generation. If these biases are not carefully addressed, they may be inadvertently reinforced in the resulting models.

Synthetic data has revolutionized the way machine learning systems are trained, providing flexibility, diversity, and scalability in data preparation. However, as its adoption grows, practitioners must remain vigilant about its limitations and ethical implications. By combining synthetic data with rigorous validation and thoughtful application, machine learning researchers and engineers can unlock its full potential while ensuring reliability and fairness in their systems.

:::{#exr-sd .callout-caution collapse="true"}

#### Synthetic Data

Let us learn about synthetic data generation using GANs on tabular data. We'll take a hands-on approach, diving into the workings of the CTGAN model and applying it to the Synthea dataset from the healthcare domain. From data preprocessing to model training and evaluation, we'll go step-by-step, learning how to create synthetic data, assess its quality, and unlock the potential of GANs for data augmentation and real-world applications.  
\vspace{1pt}

[![](https://colab.research.google.com/assets/colab-badge.png)](https://colab.research.google.com/drive/1nwbvkg32sOUC69zATCfXOygFUBeo0dsx?usp=sharing#scrollTo=TkwYknr44eFn)
:::

### Case Study: KWS

KWS is an excellent case study of how different data collection approaches can be combined effectively. Each method we've discussed plays a role in building robust wake word detection systems, albeit with different trade-offs: 

Pre-existing datasets like Google's Speech Commands [@warden2018speech] provide a foundation for initial development, offering carefully curated voice samples for common wake words. However, these datasets often lack diversity in accents, environments, and languages, necessitating additional data collection strategies.

Web scraping can supplement these baseline datasets by gathering diverse voice samples from video platforms, podcast repositories, and speech databases. This helps capture natural speech patterns and wake word variations, though careful attention must be paid to audio quality and privacy considerations when scraping voice data.

Crowdsourcing becomes valuable for collecting specific wake word samples across different demographics and environments. Platforms like Amazon Mechanical Turk can engage contributors to record wake words in various accents, speaking styles, and background conditions. This approach is particularly useful for gathering data for underrepresented languages or specific acoustic environments.

Synthetic data generation helps fill remaining gaps by creating unlimited variations of wake word utterances. Using speech synthesis [@werchniak2021exploring] and audio augmentation techniques, developers can generate training data that captures different acoustic environments (busy streets, quiet rooms, moving vehicles), speaker characteristics (age, accent, gender), and background noise conditions.

This multi-faceted approach to data collection enables the development of KWS systems that perform robustly across diverse real-world conditions. The combination of methods helps address the unique challenges of wake word detection, from handling various accents and background noise to maintaining consistent performance across different devices and environments.

## Data Ingestion

The collected data must be reliably and efficiently ingested into our ML systems through well-designed data pipelines. This transformation presents several challenges that ML engineers must address.

### Ingestion Patterns

In ML systems, data ingestion typically follows two primary patterns: batch ingestion and stream ingestion. Each pattern has distinct characteristics and use cases that students should understand to design effective ML systems.

Batch ingestion involves collecting data in groups or batches over a specified period before processing. This method is appropriate when real-time data processing is not critical and data can be processed at scheduled intervals. It's also useful for loading large volumes of historical data. For example, a retail company might use batch ingestion to process daily sales data overnight, updating their ML models for inventory prediction each morning [@akidau2015dataflow].

In contrast, stream ingestion processes data in real-time as it arrives. This pattern is crucial for applications requiring immediate data processing, scenarios where data loses value quickly, and systems that need to respond to events as they occur. A financial institution, for instance, might use stream ingestion for real-time fraud detection, processing each transaction as it occurs to flag suspicious activity immediately [@kleppmann2017designing].

Many modern ML systems employ a hybrid approach, combining both batch and stream ingestion to handle different data velocities and use cases. This flexibility allows systems to process both historical data in batches and real-time data streams, providing a comprehensive view of the data landscape.

### ETL vs. ELT

When designing data ingestion pipelines for ML systems, it's necessary to understand the differences between Extract, Transform, Load (ETL) and Extract, Load, Transform (ELT) approaches. These paradigms determine when data transformations occur relative to the loading phase, significantly impacting the flexibility and efficiency of your ML pipeline.

ETL is a well-established paradigm in which data is first gathered from a source, then transformed to match the target schema or model, and finally loaded into a data warehouse or other repository. This approach typically results in data being stored in a ready-to-query format, which can be advantageous for ML systems that require consistent, pre-processed data. For instance, an ML system predicting customer churn might use ETL to standardize and aggregate customer interaction data from multiple sources before loading it into a format suitable for model training [@inmon2005building].

However, ETL can be less flexible when schemas or requirements change frequently, a common occurrence in evolving ML projects. This is where the ELT approach comes into play. ELT reverses the order by first loading raw data and then applying transformations as needed. This method is often seen in modern data lake or schema-on-read[^defn-schema] environments, allowing for a more agile approach when addressing evolving analytical needs in ML systems.

[^defn-schema]: **Schema-on-read:** A flexible approach where data structure is defined at access time, not during ingestion, enabling versatile use of raw data.

By deferring transformations, ELT can accommodate varying uses of the same dataset, which is particularly useful in exploratory data analysis phases of ML projects or when multiple models with different data requirements are being developed simultaneously. However, it's important to note that ELT places greater demands on storage systems and query engines, which must handle large amounts of unprocessed information.

In practice, many ML systems employ a hybrid approach, selecting ETL or ELT on a case-by-case basis depending on the specific requirements of each data source or ML model. For example, a system might use ETL for structured data from relational databases where schemas are well-defined and stable, while employing ELT for unstructured data like text or images where transformation requirements may evolve as the ML models are refined.

### Source Integration

Integrating diverse data sources is a key challenge in data ingestion for ML systems. Data may come from various origins, including databases, APIs, file systems, and IoT devices. Each source may have its own data format, access protocol, and update frequency.

To effectively integrate these sources, ML engineers must develop robust connectors or adapters for each data source. These connectors handle the specifics of data extraction, including authentication, rate limiting, and error handling. For example, when integrating with a REST API, the connector would manage API keys, respect rate limits, and handle HTTP status codes appropriately.

Furthermore, source integration often involves data transformation at the ingestion point. This might include parsing JSON or XML responses, converting timestamps to a standard format, or performing basic data cleaning operations. The goal is to standardize the data format as it enters the ML pipeline, simplifying downstream processing.

It's also essential to consider the reliability and availability of data sources. Some sources may experience downtime or have inconsistent data quality. Implementing retry mechanisms, data quality checks, and fallback procedures can help ensure a steady flow of reliable data into the ML system.

### Data Validation

Data validation is an important step in the ingestion process, ensuring that incoming data meets quality standards and conforms to expected schemas. This step helps prevent downstream issues in ML pipelines caused by data anomalies or inconsistencies.

At the ingestion stage, validation typically encompasses several key aspects. First, it checks for schema conformity, ensuring that incoming data adheres to the expected structure, including data types and field names. Next, it verifies data ranges and constraints, confirming that numeric fields fall within expected ranges and that categorical fields contain valid values. Completeness checks are also performed, looking for missing or null values in required fields. Additionally, consistency checks ensure that related data points are logically coherent [@gudivada2017data].

For example, in a healthcare ML system ingesting patient data, validation might include checking that age values are positive integers, diagnosis codes are from a predefined set, and admission dates are not in the future. By implementing robust validation at the ingestion stage, ML engineers can detect and handle data quality issues early, significantly reducing the risk of training models on flawed or inconsistent data.

### Error Handling

Error handling in data ingestion is essential for building resilient ML systems. Errors can occur at various points in the ingestion process, from source connection issues to data validation failures. Effective error handling strategies ensure that the ML pipeline can continue to operate even when faced with data ingestion challenges.

A key concept in error handling is graceful degradation. This involves designing systems to continue functioning, possibly with reduced capabilities, when faced with partial data loss or temporary source unavailability. Implementing intelligent retry logic for transient errors, such as network interruptions or temporary service outages, is another important aspect of robust error handling. Many ML systems employ the concept of dead letter queues[^defn-dlq], using separate storage for data that fails processing. This allows for later analysis and potential reprocessing of problematic data [@kleppmann2017designing].

[^defn-dlq]: **Dead Letter Queues:** Queues that store unprocessed messages for analysis or reprocessing.

For instance, in a financial ML system ingesting market data, error handling might involve falling back to slightly delayed data sources if real-time feeds fail, while simultaneously alerting the operations team to the issue. This approach ensures that the system continues to function and that responsible parties are aware of and can address the problem.

This ensures that downstream processes have access to reliable, high-quality data for training and inference tasks, even in the face of ingestion challenges. Understanding these concepts of data validation and error handling is essential for students and practitioners aiming to build robust, production-ready ML systems.

Once ingestion is complete and data is validated, it is typically loaded into a storage environment suited to the organization's analytical or machine learning needs. Some datasets flow into data warehouses for structured queries, whereas others are retained in data lakes for exploratory or large-scale analyses. Advanced systems may also employ feature stores to provide standardized features for machine learning.

### Case Study: KWS

A production KWS system typically employs both streaming and batch ingestion patterns. The streaming pattern handles real-time audio data from active devices, where wake words must be detected with minimal latency. This requires careful implementation of pub/sub mechanisms—for example, using Apache Kafka-like streams to buffer incoming audio data and enable parallel processing across multiple inference servers.

Simultaneously, the system processes batch data for model training and updates. This includes ingesting new wake word recordings from crowdsourcing efforts, synthetic data from voice generation systems, and validated user interactions. The batch processing typically follows an ETL pattern, where audio data is preprocessed (normalized, filtered, segmented) before being stored in a format optimized for model training.

KWS systems must integrate data from diverse sources, such as real-time audio streams from deployed devices, crowdsourced recordings from data collection platforms etc. Each source presents unique challenges. Real-time audio streams require rate limiting to prevent system overload during usage spikes. Crowdsourced data needs robust validation to ensure recording quality and correct labeling. Synthetic data must be verified for realistic representation of wake word variations.

KWS systems employ sophisticated error handling mechanisms due to the nature of voice interaction. When processing real-time audio, dead letter queues store failed recognition attempts for analysis, helping identify patterns in false negatives or system failures. Data validation becomes particularly important for maintaining wake word detection accuracy—incoming audio must be checked for quality issues like clipping, noise levels, and appropriate sampling rates.

For example, consider a smart home device processing the wake word "Alexa." The ingestion pipeline must validate:

* Audio quality metrics (signal-to-noise ratio, sample rate, bit depth)
* Recording duration (typically 1-2 seconds for wake words)
* Background noise levels
* Speaker proximity indicators

Invalid samples are routed to dead letter queues for analysis, while valid samples are processed in real-time for wake word detection.

This case study illustrates how real-world ML systems must carefully balance different ingestion patterns, handle multiple data sources, and maintain robust error handling—all while meeting strict latency and reliability requirements. The lessons from KWS systems apply broadly to other ML applications requiring real-time processing capabilities alongside continuous model improvement.

## Data Processing

Data processing is a stage in the machine learning pipeline that transforms raw data into a format suitable for model training and inference. This stage encompasses several key activities, each playing a role in preparing data for effective use in ML systems. The approach to data processing is closely tied to the ETL (Extract, Transform, Load) or ELT (Extract, Load, Transform) paradigms discussed earlier.

In traditional ETL workflows, much of the data processing occurs before the data is loaded into the target system. This approach front-loads the cleaning, transformation, and feature engineering steps, ensuring that data is in a ready-to-use state when it reaches the data warehouse or ML pipeline. ETL is often preferred when dealing with structured data or when there's a need for significant data cleansing before analysis.

Conversely, in ELT workflows, raw data is first loaded into the target system, and transformations are applied afterwards. This approach, often used with data lakes, allows for more flexibility in data processing. It's particularly useful when dealing with unstructured or semi-structured data, or when the exact transformations needed are not known in advance. In ELT, many of the data processing steps we'll discuss might be performed on-demand or as part of the ML pipeline itself.

The choice between ETL and ELT can impact how and when data processing occurs in an ML system. For instance, in an ETL-based system, data cleaning and initial transformations might happen before the data even reaches the ML team. In contrast, an ELT-based system might require ML engineers to handle more of the data processing tasks as part of their workflow.

Regardless of whether an organization follows an ETL or ELT approach, understanding the following data processing steps is crucial for ML practitioners. These processes ensure that data is clean, relevant, and optimally formatted for machine learning algorithms.

### Data Cleaning

Data cleaning involves identifying and correcting errors, inconsistencies, and inaccuracies in datasets. Raw data frequently contains issues such as missing values, duplicates, or outliers that can significantly impact model performance if left unaddressed.

In practice, data cleaning might involve removing duplicate records, handling missing values through imputation or deletion, and correcting formatting inconsistencies. For instance, in a customer database, names might be inconsistently capitalized or formatted. A data cleaning process would standardize these entries, ensuring that "John Doe," "john doe," and "DOE, John" are all treated as the same entity.

Outlier detection and treatment is another important aspect of data cleaning. Outliers can sometimes represent valuable information about rare events, but they can also be the result of measurement errors or data corruption. ML practitioners must carefully consider the nature of their data and the requirements of their models when deciding how to handle outliers.

### Quality Assessment

Quality assessment goes hand in hand with data cleaning, providing a systematic approach to evaluating the reliability and usefulness of data. This process involves examining various aspects of data quality, including accuracy, completeness, consistency, and timeliness.

Tools and techniques for quality assessment range from simple statistical measures to more complex machine learning-based approaches. For example, data profiling tools can provide summary statistics and visualizations that help identify potential quality issues. More advanced techniques might involve using unsupervised learning algorithms to detect anomalies or inconsistencies in large datasets.

Establishing clear quality metrics and thresholds is essential for maintaining data quality over time. These metrics might include the percentage of missing values, the frequency of outliers, or measures of data freshness. Regular quality assessments help ensure that data entering the ML pipeline meets the necessary standards for reliable model training and inference.

### Data Transformation

Data transformation converts the data from its raw form into a format more suitable for analysis and modeling. This process can include a wide range of operations, from simple conversions to complex mathematical transformations.

Common transformation tasks include normalization and standardization, which scale numerical features to a common range or distribution. For example, in a housing price prediction model, features like square footage and number of rooms might be on vastly different scales. Normalizing these features ensures that they contribute more equally to the model's predictions [@bishop2006pattern].

Other transformations might involve encoding categorical variables, handling date and time data, or creating derived features. For instance, one-hot encoding[^defn-one-hot] is often used to convert categorical variables into a format that can be readily understood by many machine learning algorithms.

[^defn-one-hot]: **One-Hot Encoding:** Converts categorical variables into binary vectors, where each category is represented by a unique vector with one element set to 1 and the rest to 0. This allows categorical data to be used in ML models requiring numerical input.

### Feature Engineering

Feature engineering is the process of using domain knowledge to create new features that make machine learning algorithms work more effectively. This step is often considered more of an art than a science, requiring creativity and deep understanding of both the data and the problem at hand.

Feature engineering might involve combining existing features, extracting information from complex data types, or creating entirely new features based on domain insights. For example, in a retail recommendation system, engineers might create features that capture the recency, frequency, and monetary value of customer purchases, known as RFM analysis [@kuhn2013applied].

The importance of feature engineering cannot be overstated. Well-en&shy;gi&shy;neered features can often lead to significant improvements in model performance, sometimes outweighing the impact of algorithm selection or hyperparameter tuning.

### Processing Pipelines

Processing pipelines bring together the various data processing steps into a coherent, reproducible workflow. These pipelines ensure that data is consistently prepared across training and inference stages, reducing the risk of data leakage and improving the reliability of ML systems.

Modern ML frameworks and tools often provide capabilities for building and managing data processing pipelines. For instance, Apache Beam and TensorFlow Transform allow developers to define data processing steps that can be applied consistently during both model training and serving.

Effective pipeline design involves considerations such as modularity, scalability, and version control. Modular pipelines allow for easy updates and maintenance of individual processing steps. Version control for pipelines is crucial, ensuring that changes in data processing can be tracked and correlated with changes in model performance.

### Scale Considerations

As datasets grow larger and ML systems become more complex, the scalability of data processing becomes increasingly important. Processing large volumes of data efficiently often requires distributed computing approaches and careful consideration of computational resources.

Techniques for scaling data processing include parallel processing, where data is divided across multiple machines or processors for simultaneous processing. Distributed frameworks like Apache Spark are commonly used for this purpose, allowing data processing tasks to be scaled across large clusters of computers.

Another important consideration is the balance between preprocessing and on-the-fly computation. While extensive preprocessing can speed up model training and inference, it can also lead to increased storage requirements and potential data staleness. Some ML systems opt for a hybrid approach, preprocessing certain features while computing others on-the-fly during model training or inference.

Effective data processing is fundamental to the success of ML systems. By carefully cleaning, transforming, and engineering data, practitioners can significantly improve the performance and reliability of their models. As the field of machine learning continues to evolve, so too do the techniques and tools for data processing, making this an exciting and dynamic area of study and practice.

### Case Study: KWS

A KWS system requires careful cleaning of audio recordings to ensure reliable wake word detection. Raw audio data often contains various imperfections—background noise, clipped signals, varying volumes, and inconsistent sampling rates. For example, when processing the wake word "Alexa," the system must clean recordings to standardize volume levels, remove ambient noise, and ensure consistent audio quality across different recording environments, all while preserving the essential characteristics that make the wake word recognizable.

Building on clean data, quality assessment becomes important for KWS systems. Quality metrics for KWS data are uniquely focused on audio characteristics, including signal-to-noise ratio (SNR), audio clarity scores, and speaking rate consistency. For instance, a KWS quality assessment pipeline might automatically flag recordings where background noise exceeds acceptable thresholds or where the wake word is spoken too quickly or unclearly, ensuring only high-quality samples are used for model training.

These quality metrics must be carefully calibrated to reflect real-world operating conditions. A robust training dataset incorporates both pristine recordings and samples containing controlled levels of environmental variations. For instance, while recordings with signal-masking interference are excluded, the dataset should include samples with measured background acoustics, variable speaker distances, and concurrent speech or other forms of audio signals. This approach to data diversity ensures the model maintains wake word detection reliability across the full spectrum of deployment environments and acoustic conditions.

Once quality is assured, transforming audio data for KWS involves converting raw waveforms into formats suitable for ML models. The typical transformation pipeline converts audio signals into spectrograms[^defn-spectrogram] or mel-frequency cepstral coefficients (MFCCs)[^defn-mfcc], standardizing the representation across different recording conditions. This transformation must be consistently applied across both training and inference, often with additional considerations for real-time processing on edge devices.

[^defn-spectrogram]: **Spectrogram:** A visual representation of the spectrum of frequencies in a signal as it varies over time, commonly used in audio processing.
[^defn-mfcc]: **Mel-Frequency Cepstral Coefficients (MFCCs):** Features extracted from audio signals that represent the short-term power spectrum, widely used in speech and audio analysis.

@fig-spectrogram-example illustrates this transformation process. The top panel is a raw waveform of a simulated audio signal, which consists of a sine wave mixed with noise. This time-domain representation highlights the challenges posed by real-world recordings, where noise and variability must be addressed. The middle panel shows the spectrogram of the signal, which maps its frequency content over time. The spectrogram provides a detailed view of how energy is distributed across frequencies, making it easier to analyze patterns that could influence wake word recognition, such as the presence of background noise or signal distortions The bottom panel shows the MFCCs, derived from the spectrogram. These coefficients compress the audio information into a format that emphasizes speech-related characteristics, making them well-suited for KWS tasks.

![KWS data processing of an audio signal (top panel) represented in a spectrogram (middle panel) showing the energy distribution across time and frequency, along with the corresponding MFCCs (bottom panel) that capture perceptually relevant features.](images/png/kws_spectrogram.png){#fig-spectrogram-example}

With transformed data in hand, feature engineering for KWS focuses on extracting characteristics that help distinguish wake words from background speech. Engineers might create features capturing tonal variations, speech energy patterns, or temporal characteristics. For the wake word "Alexa," features might include energy distribution across frequency bands, pitch contours, and duration patterns that characterize typical pronunciations. While hand-engineered speech features have seen much success, learned features [@zeghidour2021leaf] are increasingly common.

In practice, bringing all these elements together, KWS processing pipelines must handle both batch processing for training and real-time processing for inference. The pipeline typically includes stages for audio preprocessing, feature extraction, and quality filtering. Importantly, these pipelines must be designed to operate efficiently on edge devices while maintaining consistent processing steps between training and deployment.

## Data Labeling

While data engineering encompasses many aspects of preparing data for machine learning systems, data labeling represents a particularly complex systems challenge. As training datasets grow to millions or billions of examples, the infrastructure supporting labeling operations becomes increasingly critical to system performance.

Modern machine learning systems must efficiently handle the creation, storage, and management of labels across their data pipeline. The systems architecture must support various labeling workflows while maintaining data consistency, ensuring quality, and managing computational resources effectively. These requirements compound when dealing with large-scale datasets or real-time labeling needs.

The systematic challenges extend beyond just storing and managing labels. Production ML systems need robust pipelines that integrate labeling workflows with data ingestion, preprocessing, and training components. These pipelines must maintain high throughput while ensuring label quality and adapting to changing requirements. For instance, a speech recognition system might need to continuously update its training data with new audio samples and corresponding transcription labels, requiring careful coordination between data collection, labeling, and training subsystems.

Infrastructure requirements vary significantly based on labeling approach and scale. Manual expert labeling may require specialized interfaces and security controls, while automated labeling systems need substantial compute resources for inference. Organizations must carefully balance these requirements against performance needs and resource constraints.

We explore how data labeling fundamentally shapes machine learning system design. From storage architectures to quality control pipelines, each aspect of the labeling process introduces unique technical challenges that ripple throughout the ML infrastructure. Understanding these systems-level implications is essential for building robust, scalable labeling solutions which are an integral part of data negineering.

### Label Types

To build effective machine learning systems, we must first understand how different types of labels affect our system architecture and resource requirements. Let's explore this through a practical example: imagine building a smart city system that needs to detect and track various objects like vehicles, pedestrians, and traffic signs from video feeds. Labels capture information about key tasks or concepts. 

* **Classification labels** are the simplest form, categorizing images with a specific tag or (in multi-label classification) tags (e.g., labeling an image as "car" or "pedestrian"). While conceptually straightforward, a production system processing millions of video frames must efficiently store and retrieve these labels.

* **Bounding boxes** go further by identifying object locations, drawing a box around each object of interest. Our system now needs to track not just what objects exist, but where they are in each frame. This spatial information introduces new storage and processing challenges, especially when tracking moving objects across video frames.

* **Segmentation maps** provide the most detailed information by classifying objects at the pixel level, highlighting each object in a distinct color. For our traffic monitoring system, this might mean precisely outlining each vehicle, pedestrian, and road sign. These detailed annotations significantly increase our storage and processing requirements.

@fig-labels illustrates the common label types:

![An overview of common label types.](images/png/CS249r_Labels.png){#fig-labels width=80%}

The choice of label format depends heavily on our system requirements and resource constraints [@10.1109/ICRA.2017.7989092]. While classification labels might suffice for simple traffic counting, autonomous vehicles need detailed segmentation maps to make precise navigation decisions. Leading autonomous vehicle companies often maintain hybrid systems that store multiple label types for the same data, allowing flexible use across different applications.

Beyond the core labels, production systems must also handle rich metadata. The Common Voice dataset [@ardila2020common], for instance, exemplifies this in its management of audio data for speech recognition. The system tracks speaker demographics for model fairness, recording quality metrics for data filtering, validation status for label reliability, and language information for multilingual support. 

Modern labeling platforms have built sophisticated metadata management systems to handle these complex relationships. This metadata becomes important for maintaining and managing data quality and debugging model behavior. If our traffic monitoring system performs poorly in rainy conditions, having metadata about weather conditions during data collection helps identify and address the issue. The infrastructure must efficiently index and query this metadata alongside the primary labels.

The choice of label type cascades through our entire system design. A system built for simple classification labels would need significant modifications to handle segmentation maps efficiently. The infrastructure must optimize storage systems for the chosen label format, implement efficient data retrieval patterns for training, maintain quality control pipelines for validation, and manage version control for label updates. Resource allocation becomes particularly critical as data volume grows, requiring careful capacity planning across storage, compute, and networking components.

### Annotation Methods

Manual labeling by experts is the primary approach in many annotation pipelines. This method produces high-quality results but also raises considerable system design challenges. For instance, in medical imaging systems, experienced radiologists offer essential annotations. Such systems necessitate specialized interfaces for accurate labeling, secure data access controls to protect patient privacy, and reliable version control mechanisms to monitor annotation revisions. Despite the dependable outcomes of expert labeling, the scarcity and high expenses of specialists render it challenging to implement on a large scale for extensive datasets.

As we discussed earlier, crowdsourcing offers a path to greater scalability by distributing annotation tasks across many annotators [@victor2019machine]. Crowdsourcing enables non-experts to distribute annotation tasks, often through dedicated platforms [@victor2019machine]. Several companies have emerged as leaders in this space, building sophisticated platforms for large-scale annotation. For instance, companies such as [Scale AI](https://scale.com/) specialize in managing thousands of concurrent annotators through their platform. [Appen](https://www.appen.com/) focuses on linguistic annotation and text data, while [Labelbox](https://labelbox.com/) has developed specialized tools for computer vision tasks. These platforms allow dataset creators to access a large pool of annotators, making it possible to label vast amounts of data relatively quickly.

Weakly supervised and programmatic methods represent a third approach, using automation to reduce manual effort [@ratner2018snorkel]. These systems leverage existing knowledge bases and heuristics to automatically generate labels. For example, distant supervision techniques might use a knowledge base to label mentions of companies in text data. While these methods can rapidly label large datasets, they require substantial compute resources for inference, sophisticated caching systems to avoid redundant computation, and careful monitoring to manage potential noise and bias.

Most production systems combine multiple annotation approaches to balance speed, cost, and quality. A common pattern employs programmatic labeling for initial coverage, followed by crowdsourced verification and expert review of uncertain cases. This hybrid approach requires careful system design to manage the flow of data between different annotation stages. The infrastructure must track label provenance, manage quality control at each stage, and ensure consistent data access patterns across different annotator types.

The choice of annotation method significantly impacts system architecture. Expert-only systems might employ centralized architectures with high-speed access to a single data store. Crowdsourcing demands distributed architectures to handle concurrent annotators. Automated systems need substantial compute resources and caching infrastructure. Many organizations implement tiered architectures where different annotation methods operate on different subsets of data based on complexity and criticality.

Clear guidelines and thorough training remain essential regardless of the chosen architecture. The system must provide consistent interfaces, documentation, and quality metrics across all annotation methods. This becomes particularly challenging when managing diverse annotator pools with varying levels of expertise. Some platforms address this by offering access to specialized annotators. For instance, providing medical professionals for healthcare datasets or domain experts for technical content.

### Label Quality

Label quality is extremely important for machine learning system performance. A model can only be as good as its training data. However, ensuring quality at scale presents significant systems challenges. The fundamental challenge stems from label uncertainty. 

@fig-hard-labels illustrates common failure modes in labeling systems: some errors arise from data quality issues (like the blurred frog image), while others require deep domain expertise (as with the black stork identification). Even with clear instructions and careful system design, some fraction of labels will inevitably be incorrect [@northcutt2021pervasive, @thyagarajan2023multilabel].

![Some examples of hard labeling cases. Source: @northcutt2021pervasive](https://raw.githubusercontent.com/cleanlab/assets/master/cleanlab/label-errors-examples.png){#fig-hard-labels}

Production ML systems implement multiple layers of quality control to address these challenges. Typically, systematic quality checks continuously monitor the labeling pipeline. These systems randomly sample labeled data for expert review and employ statistical methods to flag potential errors. The infrastructure must efficiently process these checks across millions of examples without creating bottlenecks in the labeling pipeline.

Collecting multiple labels per data point, often referred to as "consensus labeling," can help identify controversial or ambiguous cases. Professional labeling companies have developed sophisticated infrastructure for this process. For example, [Labelbox](https://labelbox.com/) has consensus tools that track inter-annotator agreement rates and automatically route controversial cases for expert review. [Scale AI](https://scale.com) implements tiered quality control, where experienced annotators verify the work of newer team members.

Beyond technical infrastructure, successful labeling systems must consider human factors. When working with annotators, organizations need robust systems for training and guidance. This includes good documentation, clear examples of correct labeling, and regular feedback mechanisms. For complex or domain-specific tasks, the system might implement tiered access levels, routing challenging cases to annotators with appropriate expertise.

Ethical considerations also significantly impact system design. For datasets containing potentially disturbing content, systems should implement protective features like grayscale viewing options [@googleinformation]. This requires additional image processing pipelines and careful interface design. We need to develop workload management systems that track annotator exposure to sensitive content and enforce appropriate limits.

The quality control system itself generates substantial data that must be efficiently processed and monitored. Organizations typically track inter-annotator agreement rates, label confidence scores, time spent per annotation, error patterns and types, annotator performance metrics, and bias indicators. These metrics must be computed and updated efficiently across millions of examples, often requiring dedicated analytics pipelines.

Regular bias audits are another critical component of quality control. Systems must monitor for cultural, personal, or professional biases that could skew the labeled dataset. This requires infrastructure for collecting and analyzing demographic information, measuring label distributions across different annotator groups, identifying systematic biases in the labeling process, and implementing corrective measures when biases are detected.

Perhaps the most important aspect is that the process must remain iterative. As new challenges emerge, quality control systems must adapt and evolve. Through careful system design and implementation of these quality control mechanisms, organizations can maintain high label quality even at a massive scale. 

### AI-Assisted Annotation

As machine learning systems grow in scale and complexity, organizations increasingly leverage AI to accelerate and enhance their labeling pipelines. This approach introduces new system design considerations around model deployment, resource management, and human-AI collaboration. The fundamental challenge stems from data volume. Manual annotation alone cannot keep pace with modern ML systems' data needs. As illustrated in @fig-weak-supervision, AI assistance offers several paths to scale labeling operations, each requiring careful system design to balance speed, quality, and resource usage.

![Strategies for acquiring additional labeled training data. Source: [Stanford AI Lab.](https://ai.stanford.edu/blog/weak-supervision/)](https://ai.stanford.edu/blog//assets/img/posts/2019-03-03-weak_supervision/WS_mapping.png){#fig-weak-supervision}

Modern AI-assisted labeling typically employs a combination of approaches. Pre-annotation involves using AI models to generate preliminary labels for a dataset, which humans can then review and correct. Major labeling platforms have made significant investments in this technology. [Snorkel AI](https://snorkel.ai/) uses programmatic labeling to automatically generate initial labels at scale. Scale AI deploys pre-trained models to accelerate annotation in specific domains like autonomous driving, while manycompanies like [SuperAnnotate](https://www.superannotate.com/) provide automated pre-labeling tools that can reduce manual effort drastically. This method, which often employs semi-supervised learning techniques [@chapelle2009semisupervised], can save a significant amount of time, especially for extremely large datasets.

The emergence of Large Language Models (LLMs) like ChatGPT has further transformed labeling pipelines. Beyond simple classification, LLMs can generate rich text descriptions, create labeling guidelines, and even explain their reasoning. For instance, content moderation systems use LLMs to perform initial content classification and generate explanations for policy violations. However, integrating LLMs introduces new system challenges around inference costs, rate limiting, and output validation. Many organizations adopt a tiered approach, using smaller specialized models for routine cases while reserving larger LLMs for complex scenarios.

Methods such as active learning[^defn-active-learning] complement these approaches by intelligently prioritizing which examples need human attention [@coleman2022similarity]. These systems continuously analyze model uncertainty to identify valuable labeling candidates for humans to label. The infrastructure must efficiently compute uncertainty metrics, maintain task queues, and adapt prioritization strategies based on incoming labels. Consider a medical imaging system: active learning might identify unusual pathologies for expert review while handling routine cases automatically.

[^defn-active-learning]: A machine learning approach where the model selects the most informative data points for labeling to improve learning efficiency.

Quality control becomes increasingly crucial as these AI components interact. The system must monitor both AI and human performance, detect potential errors, and maintain clear label provenance. This requires dedicated infrastructure tracking metrics like model confidence and human-AI agreement rates. In safety-critical domains like self-driving cars, these systems must maintain particularly rigorous standards while processing massive streams of sensor data.

Real-world deployments demonstrate these principles at scale. Medical imaging systems [@krishnan2022selfsupervised] combine pre-annotation for common conditions with active learning for unusual cases, all while maintaining strict patient privacy. 

Self-driving vehicle systems coordinate multiple AI models to label diverse sensor data in real-time. Social media platforms process millions of items hourly, using tiered approaches where simpler models handle clear cases while complex content routes to more sophisticated models or human reviewers.

While AI assistance offers clear benefits, it also introduces new failure modes. Systems must guard against bias amplification, where AI models trained on biased data perpetuate those biases in new labels. The infrastructure needs robust monitoring to detect such issues and mechanisms to break problematic feedback loops. Human oversight remains essential, requiring careful interface design to help annotators effectively supervise and correct AI output.

### Challenges and Limitations

While data labeling is essential for the development of supervised machine learning models, it comes with its own set of challenges and limitations that practitioners must be aware of and address. One of the primary challenges in data labeling is the inherent subjectivity in many labeling tasks. Even with clear guidelines, human annotators may interpret data differently, leading to inconsistencies in labeling. This is particularly evident in tasks involving sentiment analysis, image classification of ambiguous objects, or labeling of complex medical conditions. For instance, in a study of medical image annotation, @oakden2020hidden found significant variability in labels assigned by different radiologists, highlighting the challenge of obtaining "ground truth" in inherently subjective tasks.

Scalability presents another significant challenge, especially as datasets grow larger and more complex. Manual labeling is time-consuming and expensive, often becoming a bottleneck in the machine learning pipeline. While crowdsourcing and AI-assisted methods can help address this issue to some extent, they introduce their own complications in terms of quality control and potential biases.

The issue of bias in data labeling is particularly concerning. Annotators bring their own cultural, personal, and professional biases to the labeling process, which can be reflected in the resulting dataset. For example, @wang2019balanced found that image datasets labeled predominantly by annotators from one geographic region showed biases in object recognition tasks, performing poorly on images from other regions. This highlights the need for diverse annotator pools and careful consideration of potential biases in the labeling process.

Data privacy and ethical considerations also pose challenges in data labeling. Leading data labeling companies have developed specialized solutions for these challenges. Scale AI, for instance, maintains dedicated teams and secure infrastructure for handling sensitive data in healthcare and finance. Appen implements strict data access controls and anonymization protocols, while Labelbox offers private cloud deployments for organizations with strict security requirements. When dealing with sensitive data, such as medical records or personal communications, ensuring annotator access while maintaining data privacy can be complex.

The dynamic nature of real-world data presents another limitation. Labels that are accurate at the time of annotation may become outdated or irrelevant as the underlying distribution of data changes over time. This concept, known as concept drift, necessitates ongoing labeling efforts and periodic re-evaluation of existing labels.

Lastly, the limitations of current labeling approaches become apparent when dealing with edge cases or rare events. In many real-world applications, it's the unusual or rare instances that are often most critical (e.g., rare diseases in medical diagnosis, or unusual road conditions in autonomous driving). However, these cases are, by definition, underrepresented in most datasets and may be overlooked or mislabeled in large-scale annotation efforts.

### Case Study: KWS

The complex requirements of KWS reveal the role of automated data labeling in modern machine learning. The Multilingual Spoken Words Corpus (MSWC) [@mazumder2021multilingual] illustrates this through its innovative approach to generating labeled wake word data at scale. MSWC is large, containing over 23.4 million one-second spoken examples across 340,000 keywords in 50 different languages. 

The core of this system, as illustrated in @fig-mswc, begins with paired sentence audio recordings and corresponding transcriptions, which can be sourced from projects like [Common Voice](https://commonvoice.mozilla.org/en) or multilingual captioned content platforms such as YouTube.  The system processes paired audio-text inputs through forced alignment[^defn-forced-alignment] to identify word boundaries, extracts individual keywords as one-second segments, and generates a large-scale multilingual dataset suitable for training keyword spotting models. For example, when a speaker says, "He gazed up the steep bank," their voice generates a complex acoustic signal that conveys more than just the words themselves. This signal encapsulates subtle transitions between words, variations in pronunciation, and the natural rhythm of speech. The primary challenge lies in accurately pinpointing the exact location of each word within this continuous audio stream.

[^defn-forced-alignment]: **Forced Alignment:** A technique in audio processing that synchronizes spoken words in an audio file with their corresponding text transcription by analyzing phoneme-level timing.

![MSWC's automated data labeling pipeline.](images/png/data_engineering_kws2.png){#fig-mswc}

<<<<<<< HEAD
This is where automated forced alignment proves useful. Tools such as the Montreal Forced Aligner [@mcauliffe17_interspeech] analyze both the audio and its transcription, mapping the timing relationship between written words and spoken sounds, and attempts to mark the boundaries of when each word begins and ends in a speech recording at millisecond-level precision. For high-resource languages such as English, high-quality automated alignments are available "out-of-box" while alignments for low-resource languages must be bootstrapped on the speech data and transcriptions themselves, which can negatively impact timing quality. 
=======
This is where automated forced alignment proves useful. The Montreal Forced Aligner analyzes both the audio and its transcription, mapping the relationship between written words and spoken sounds. It carefully marks the boundaries of each word, accounting for how sounds blend together in natural speech. The word "bank" isn't simply at the end of the utterance – the system identifies the exact milliseconds where it begins and ends.

With these precise timestamps, the extraction system can generate clean, one-second samples of individual keywords. However, this process requires careful engineering decisions. Background noise might interfere with word boundaries. Speakers may stretch or compress words in unexpected ways. The extraction system must handle these variations while maintaining the acoustic integrity of each sample.
>>>>>>> f6e4cdcf

With these precise timestamps, the extraction system can generate clean, one-second samples of individual keywords. However, this process requires careful engineering decisions. Background noise might interfere with detecting word boundaries. Speakers may stretch, compress, or mispronounce words in unexpected ways. Longer words may not fit within the default 1-second boundary. In order to aid ML practitioners in filtering out lower-quality samples in an automated fashion, MSWC provides a self-supervised anomaly detection algorithm, using acoustic embeddings to identify potential issues based on embedding distances to k-means clusters. This automated validation becomes particularly crucial given the scale of the dataset---over 23 million samples across more than 340,000 words in 50+ languages. Traditional manual review could not maintain consistent standards across such volume without significant expense.

Modern voice assistant developers often build upon this type of labeling foundation. An automated corpus like MSWC may not contain the specific keywords an application developer wishes to use for their envisioned KWS system, but the corpus can provide a starting point for KWS prototyping in many underserved languages spoken around the world. While MSWC provides automated labeling at scale, production systems may add targeted human recording and verification for challenging cases, rare words, or difficult acoustic environments. The infrastructure must gracefully coordinate between automated processing and human expertise. 

The impact of this careful engineering extends far beyond the dataset itself. Automated labeling pipelines open new avenues to how we approach wake word detection and other ML tasks across languages or other demographic boundaries. Where manual collection and annotation might yield thousands of examples, automated dataset generation can yield millions while maintaining consistent quality. This enables voice interfaces to understand an ever-expanding vocabulary across the world's languages. 

Through this approach to data labeling, MSWC demonstrates how thoughtful data engineering directly impacts production machine learning systems. The careful orchestration of forced alignment, extraction, and quality control creates a foundation for reliable voice interaction across languages. When a voice assistant responds to its wake word, it draws upon this sophisticated labeling infrastructure---a testament to the power of automated data processing in modern machine learning systems.

## Data Storage

Machine learning workloads have data access patterns that differ markedly from those of traditional transactional systems or routine analytics. Whereas transactional databases optimize for frequent writes and row-level updates, most ML pipelines rely on high-throughput reads, large-scale data scans, and evolving schemas. This difference reflects the iterative nature of model development: data scientists repeatedly load and transform vast datasets to engineer features, test new hypotheses, and refine models.

Additionally, ML pipelines must accommodate real-world considerations such as evolving business requirements, new data sources, and changes in data availability. These realities push storage solutions to be both scalable and flexible, ensuring that organizations can manage data collected from diverse channels—from sensor feeds to social media text—without constantly retooling the entire infrastructure. In this section, we will compare the practical use of databases, data warehouses, and data lakes for ML projects, then delve into how specialized services, metadata, and governance practices unify these varied systems into a coherent strategy.

### Storage Systems

All raw and labeled data needs to be stored and accessed efficiently. When considering storage systems for ML, it is essential to understand the differences among different storage systems: databases, data warehouses, and data lakes. Each system has its strengths and is suited to different aspects of ML workflows.

Table @tbl-storage provides an overview of these storage systems. Databases usually support operational and transactional purposes. They work well for smaller, well-structured datasets, but can become cumbersome and expensive when applied to large-scale ML contexts involving unstructured data (such as images, audio, or free-form text).

+------------------------------+-------------------------------+-------------------------------+-------------------------------+
| Attribute                    | Conventional Database         | Data Warehouse                | Data Lake                     |
+:=============================+:==============================+:==============================+:==============================+
| Purpose                      | Operational and transactional | Analytical and reporting      | Storage for raw and diverse   |
|                              |                               |                               | data for future processing    |
+------------------------------+-------------------------------+-------------------------------+-------------------------------+
| Data type                    | Structured                    | Structured                    | Structured, semi-structured,  |
|                              |                               |                               | and unstructured              |
+------------------------------+-------------------------------+-------------------------------+-------------------------------+
| Scale                        | Small to medium volumes       | Medium to large volumes       | Large volumes of diverse      |
|                              |                               |                               | data                          |
+------------------------------+-------------------------------+-------------------------------+-------------------------------+
| Performance Optimization     | Optimized for transactional   | Optimized for analytical      | Optimized for scalable        |
|                              | queries (OLTP)                | queries (OLAP)                | storage and retrieval         |
+------------------------------+-------------------------------+-------------------------------+-------------------------------+
| Examples                     | MySQL, PostgreSQL, Oracle DB  | Google BigQuery, Amazon       | Google Cloud Storage, AWS S3, |
|                              |                               | Redshift, Microsoft Azure     | Azure Data Lake Storage       |
|                              |                               | Synapse                       |                               |
+------------------------------+-------------------------------+-------------------------------+-------------------------------+

: Comparative overview of the database, data warehouse, and data lake. {#tbl-storage .striped .hover}

Data warehouses, by contrast, are optimized for analytical queries across integrated datasets that have been transformed into a standardized schema. As indicated in the table, they handle large volumes of integrated data. Many ML systems successfully draw on data warehouses to power model training because the structured environment simplifies data exploration and feature engineering. Yet one limitation remains: a data warehouse may not accommodate truly unstructured data or rapidly changing data formats, particularly if the data originates from web scraping or Internet of Things (IoT) sensors.

Data lakes address this gap by storing structured, semi-structured, and unstructured data in its native format, deferring schema definitions until the point of reading or analysis (sometimes called _schema-on-read_)[^defn-schema-on-read]. As Table @tbl-storage shows, data lakes can handle large volumes of diverse data types. This approach grants data scientists tremendous latitude when dealing with experimental use cases or novel data types. However, data lakes also demand careful cataloging and metadata management. Without sufficient governance, these expansive repositories risk devolving into unsearchable, disorganized silos.

[^defn-schema-on-read]: **Schema-on-read:** A data management approach where data schema definitions are applied at the time of query or analysis rather than during initial data storage.

The examples provided in Table @tbl-storage illustrate the range of technologies available for each storage system type. For instance, MySQL represents a traditional database system, while solutions like Google BigQuery and Amazon Redshift are examples of modern, cloud-based data warehouses. For data lakes, cloud storage solutions such as Google Cloud Storage, AWS S3, and Azure Data Lake Storage are commonly used due to their scalability and flexibility.

### Storage Considerations

While traditional storage systems provide a foundation for ML workflows, the unique characteristics of machine learning workloads necessitate additional considerations. These ML-specific storage needs stem from the nature of ML development, training, and deployment processes, and addressing them is necessary for building efficient and scalable ML systems.

One of the primary challenges in ML storage is handling large model weights. Modern ML models, especially deep learning models, can have millions or even billions of parameters. For instance, GPT-3, a large language model, has 175 billion parameters, requiring approximately 350 GB of storage just for the model weights [@brown2020language]. Storage systems need to be capable of handling these large, often dense, numerical arrays efficiently, both in terms of storage capacity and access speed. This requirement goes beyond traditional data storage and enters the realm of high-performance computing storage solutions.

The iterative nature of ML development introduces another critical storage consideration: versioning for both datasets and models. Unlike traditional software version control, ML versioning needs to track large binary files efficiently. As data scientists experiment with different model architectures and hyperparameters, they generate numerous versions of models and datasets. Effective storage systems for ML must provide mechanisms to track these changes, revert to previous versions, and maintain reproducibility throughout the ML lifecycle. This capability is essential not only for development efficiency but also for regulatory compliance and model auditing in production environments.

Distributed training, often necessary for large models or datasets, generates substantial intermediate data, including partial model updates, gradients, and checkpoints. Storage systems for ML need to handle frequent, possibly concurrent, read and write operations of these intermediate results. Moreover, they should provide low-latency access to support efficient synchronization between distributed workers. This requirement pushes storage systems to balance between high throughput for large data transfers and low latency for quick synchronization operations.

The diversity of data types in ML workflows presents another unique challenge. ML systems often work with a wide variety of data – from structured tabular data to unstructured images, audio, and text. Storage systems need to efficiently handle this diversity, often requiring a combination of different storage technologies optimized for specific data types. For instance, a single ML project might need to store and process tabular data in a columnar format for efficient feature extraction, while also managing large volumes of image data for computer vision tasks.

As organizations collect more data and create more sophisticated models, storage systems need to scale seamlessly. This scalability should support not just growing data volumes, but also increasing concurrent access from multiple data scientists and ML models. Cloud-based object storage systems have emerged as a popular solution due to their virtually unlimited scalability, but they introduce their own challenges in terms of data access latency and cost management.

The tension between sequential read performance for training and random access for inference is another key consideration. While training on large datasets benefits from high-throughput sequential reads, many ML serving scenarios require fast random access to individual data points or features. Storage systems for ML need to balance these potentially conflicting requirements, often leading to tiered storage architectures where frequently accessed data is kept in high-performance storage while less frequently used data is moved to cheaper, higher-latency storage.

The choice and configuration of storage systems can significantly impact the performance, cost-effectiveness, and overall success of ML initiatives. As the field of machine learning continues to evolve, storage solutions will need to adapt to meet the changing demands of increasingly sophisticated ML workflows.

### Performance Considerations

The performance of storage systems is critical in ML workflows, directly impacting the efficiency of model training, the responsiveness of inference, and the overall productivity of data science teams. Understanding and optimizing storage performance requires a focus on several key metrics and strategies tailored to ML workloads.

One of the primary performance metrics for ML storage is throughput, particularly for large-scale data processing and model training. High throughput is essential when ingesting and preprocessing vast datasets or when reading large batches of data during model training. For instance, distributed training of deep learning models on large datasets may require sustained read throughput of several gigabytes per second to keep GPU accelerators fully utilized.

Latency is another metric, especially for online inference and interactive data exploration. Low latency access to individual data points or small batches of data is vital for maintaining responsive ML services. In recommendation systems or real-time fraud detection, for example, storage systems must be able to retrieve relevant features or model parameters within milliseconds to meet strict service level agreements (SLAs).

The choice of file format can significantly impact both throughput and latency. Columnar storage formats such as Parquet or ORC[^fn-parquet-orc] are particularly well-suited for ML workloads. These formats allow for efficient retrieval of specific features without reading entire records, substantially reducing I/O operations and speeding up data loading for model training and inference. For example, when training a model that only requires a subset of features from a large dataset, columnar formats can reduce data read times by an order of magnitude compared to row-based formats.

[^fn-parquet-orc]: **Parquet and ORC:** Columnar storage formats optimized for analytical workloads and machine learning pipelines. They store data by columns rather than rows, enabling selective retrieval of specific features and reducing I/O overhead for large datasets.

Compression is another key factor in storage performance optimization. While compression reduces storage costs and can improve read performance by reducing the amount of data transferred from disk, it also introduces computational overhead for decompression. The choice of compression algorithm often involves a trade-off between compression ratio and decompression speed. For ML workloads, fast decompression is usually prioritized over maximum compression, with algorithms like Snappy or LZ4 being popular choices.

Data partitioning strategies play a role in optimizing query performance for ML workloads. By intelligently partitioning data based on frequently used query parameters (such as date ranges or categorical variables), systems can dramatically improve the efficiency of data retrieval operations. For instance, in a recommendation system processing user interactions, partitioning data by user demographic attributes and time periods can significantly speed up the retrieval of relevant training data for personalized models.

To handle the scale of data in modern ML systems, distributed storage architectures are often employed. These systems, such as [HDFS (Hadoop Distributed File System)](https://hadoop.apache.org/docs/r1.2.1/hdfs_design.html) or cloud-based object stores like [Amazon S3](https://aws.amazon.com/s3/), distribute data across multiple machines or data centers. This approach not only provides scalability but also enables parallel data access, which can substantially improve read performance for large-scale data processing tasks common in ML workflows.

Caching strategies are also vital for optimizing storage performance in ML systems. In-memory caching of frequently accessed data or computed features can significantly reduce latency and computational overhead. Distributed caching systems like Redis or Memcached are often used to scale caching capabilities across clusters of machines, providing low-latency access to hot data for distributed training or serving systems.

As ML workflows increasingly span from cloud to edge devices, storage performance considerations must extend to these distributed environments. Edge caching and intelligent data synchronization strategies become needed for maintaining performance in scenarios where network connectivity may be limited or unreliable. In the end, the goal is to create a storage infrastructure that can handle the volume and velocity of data in ML workflows while providing the low-latency access needed for responsive model training and inference.

### Storage Across ML Lifecycle Phases

The storage needs of machine learning systems evolve significantly across different phases of the ML lifecycle. Understanding these changing requirements is important for designing effective and efficient ML data infrastructures.

#### Development Phase

In the development phase, storage systems play a critical role in supporting exploratory data analysis and iterative model development. This stage demands flexibility and collaboration, as data scientists often work with various datasets, experiment with feature engineering techniques, and rapidly iterate on model designs to refine their approaches.

One of the key challenges at this stage is managing the versions of datasets used in experiments. While traditional version control systems like Git excel at tracking code changes, they fall short when dealing with large datasets. This gap has led to the emergence of specialized tools like [DVC (Data Version Control)](https://dvc.org/), which enable data scientists to efficiently track dataset changes, revert to previous versions, and share large files without duplication. These tools ensure that teams can maintain reproducibility and transparency throughout the iterative development process.

Balancing data accessibility and security further complicates the storage requirements in this phase. Data scientists require seamless access to datasets for experimentation, but organizations must simultaneously safeguard sensitive data. This tension often results in the implementation of sophisticated access control mechanisms, ensuring that datasets remain both accessible and protected. Secure data sharing systems enhance collaboration while adhering to strict organizational and regulatory requirements, enabling teams to work productively without compromising data integrity.

#### Training Phase

The training phase presents unique storage challenges due to the sheer volume of data processed and the computational intensity of model training. At this stage, the interplay between storage performance and computational efficiency becomes critical, as modern ML algorithms demand seamless integration between data access and processing.

To meet these demands, high-performance storage systems must provide the throughput required to feed data to multiple GPU or TPU accelerators simultaneously. Distributed training scenarios amplify this need, often requiring data transfer rates in the gigabytes per second range to ensure that accelerators remain fully utilized. This highlights the importance of optimizing storage for both capacity and speed.

Beyond data ingestion, managing intermediate results and checkpoints is another critical challenge in the training phase. Long-running training jobs frequently save intermediate model states to allow for resumption in case of interruptions. These checkpoints can grow significantly in size, especially for large-scale models, necessitating storage solutions that enable efficient saving and retrieval without impacting overall performance.

Complementing these systems is the concept of burst buffers[^defn-burst-buffers], borrowed from high-performance computing. These high-speed, temporary storage layers are particularly valuable during training, as they can absorb large, bursty I/O operations. By buffering these spikes in demand, burst buffers help smooth out performance fluctuations and reduce the load on primary storage systems, ensuring that training pipelines remain efficient and reliable.

[^defn-burst-buffers]: **Burst Buffers:** High-speed storage layers used to absorb large, temporary I/O demands in high-performance computing, smoothing performance during data-intensive operations.

#### Deployment and Serving Phase

In the deployment and serving phase, the focus shifts from high-throughput batch operations during training to low-latency, often real-time, data access. This transition highlights the need to balance conflicting requirements, where storage systems must simultaneously support responsive model serving and enable continued learning in dynamic environments.

Real-time inference demands storage solutions capable of extremely fast access to model parameters and relevant features. To achieve this, systems often rely on in-memory databases or sophisticated caching strategies, ensuring that predictions can be made within milliseconds. These requirements become even more challenging in edge deployment scenarios, where devices operate with limited storage resources and intermittent connectivity to central data stores.

Adding to this complexity is the need to manage model updates in production environments. Storage systems must facilitate smooth transitions between model versions, ensuring minimal disruption to ongoing services. Techniques like shadow deployment, where new models run alongside existing ones for validation, allow organizations to iteratively roll out updates while monitoring their performance in real-world conditions.

#### Monitoring and Maintenance Phase

The monitoring and maintenance phase brings its own set of storage challenges, centered on ensuring the long-term reliability and performance of ML systems. At this stage, the focus shifts to capturing and analyzing data to monitor model behavior, detect issues, and maintain compliance with regulatory requirements.

A critical aspect of this phase is managing data drift, where the characteristics of incoming data change over time. Storage systems must efficiently capture and store incoming data along with prediction results, enabling ongoing analysis to detect and address shifts in data distributions. This ensures that models remain accurate and aligned with their intended use cases.

The sheer volume of logging and monitoring data generated by high-traffic ML services introduces questions of data retention and accessibility. Organizations must balance the need to retain historical data for analysis against the cost and complexity of storing it. Strategies such as tiered storage and compression can help manage costs while ensuring that critical data remains accessible when needed.

Regulated industries often require immutable storage to support auditing and compliance efforts. Storage systems designed for this purpose guarantee data integrity and non-repudiability, ensuring that stored data cannot be altered or deleted. Blockchain-inspired solutions and write-once-read-many (WORM) technologies are commonly employed to meet these stringent requirements.

### Feature Stores

Feature stores are a centralized repository that stores and serves pre-computed features for machine learning models, ensuring consistency between training and inference workflows. They have emerged as a critical component in the ML infrastructure stack, addressing the unique challenges of managing and serving features for machine learning models. They act as a central repository for storing, managing, and serving machine learning features, bridging the gap between data engineering and machine learning operations.

What makes feature stores particularly interesting is their role in solving several key challenges in ML pipelines. First, they address the problem of feature consistency between training and serving environments. In traditional ML workflows, features are often computed differently in offline (training) and online (serving) environments, leading to discrepancies that can degrade model performance. Feature stores provide a single source of truth for feature definitions, ensuring consistency across all stages of the ML lifecycle.

Another fascinating aspect of feature stores is their ability to promote feature reuse across different models and teams within an organization. By centralizing feature computation and storage, feature stores can significantly reduce redundant work. For instance, if multiple teams are working on different models that require similar features (e.g., customer lifetime value in a retail context), these features can be computed once and reused across projects, improving efficiency and consistency.

Feature stores also play a role in managing the temporal aspects of features. Many ML use cases require correct point-in-time feature values, especially in scenarios involving time-series data or where historical context is important. Feature stores typically offer time-travel capabilities, allowing data scientists to retrieve feature values as they were at any point in the past. This is crucial for training models on historical data and for ensuring consistency between training and serving environments.

The performance characteristics of feature stores are particularly intriguing from a storage perspective. They need to support both high-throughput batch retrieval for model training and low-latency lookups for online inference. This often leads to hybrid architectures where feature stores maintain both an offline store (optimized for batch operations) and an online store (optimized for real-time serving). Synchronization between these stores becomes a critical consideration.

Feature stores also introduce interesting challenges in terms of data freshness and update strategies. Some features may need to be updated in real-time (e.g., current user session information), while others might be updated on a daily or weekly basis (e.g., aggregated customer behavior metrics). Managing these different update frequencies and ensuring that the most up-to-date features are always available for inference can be complex.

From a storage perspective, feature stores often leverage a combination of different storage technologies to meet their diverse requirements. This might include columnar storage formats like Parquet for the offline store, in-memory databases or key-value stores for the online store, and streaming platforms like Apache Kafka for real-time feature updates.

### Caching Strategies

Caching plays a role in optimizing the performance of ML systems, particularly in scenarios involving frequent data access or computation-intensive operations. In the context of machine learning, caching strategies extend beyond traditional web or database caching, addressing unique challenges posed by ML workflows.

One of the primary applications of caching in ML systems is in feature computation and serving. Many features used in ML models are computationally expensive to calculate, especially those involving complex aggregations or time-window operations. By caching these computed features, systems can significantly reduce latency in both training and inference scenarios. For instance, in a recommendation system, caching user embedding vectors can dramatically speed up the generation of personalized recommendations.

Caching strategies in ML systems often need to balance between memory usage and computation time. This trade-off is particularly evident in large-scale distributed training scenarios. Caching frequently accessed data shards or mini-batches in memory can significantly reduce I/O overhead, but it requires careful memory management to avoid out-of-memory errors, especially when working with large datasets or models.

Another interesting application of caching in ML systems is model caching. In scenarios where multiple versions of a model are deployed (e.g., for A/B testing or gradual rollout), caching the most frequently used model versions in memory can significantly reduce inference latency. This becomes especially important in edge computing scenarios, where storage and computation resources are limited.

Caching also plays a vital role in managing intermediate results in ML pipelines. For instance, in feature engineering pipelines that involve multiple transformation steps, caching intermediate results can prevent redundant computations when rerunning pipelines with minor changes. This is particularly useful during the iterative process of model development and experimentation.

One of the challenges in implementing effective caching strategies for ML is managing cache invalidation and updates. ML systems often deal with dynamic data where feature values or model parameters may change over time. Implementing efficient cache update mechanisms that balance between data freshness and system performance is an ongoing area of research and development.

Distributed caching becomes particularly important in large-scale ML systems. Technologies like Redis or Memcached are often employed to create distributed caching layers that can serve multiple training or inference nodes. These distributed caches need to handle challenges like maintaining consistency across nodes and managing failover scenarios.

Edge caching is another fascinating area in ML systems, especially with the growing trend of edge AI. In these scenarios, caching strategies need to account for limited storage and computational resources on edge devices, as well as potentially intermittent network connectivity. Intelligent caching strategies that prioritize the most relevant data or model components for each edge device can significantly improve the performance and reliability of edge ML systems.

Lastly, the concept of semantic caching[^defn-semantic-cache] is gaining traction in ML systems. Unlike traditional caching that operates on exact matches, semantic caching attempts to reuse cached results for semantically similar queries. This can be particularly useful in ML systems where slight variations in input may not significantly change the output, potentially leading to substantial performance improvements.

[^defn-semantic-cache]: **Semantic Caching:** A caching technique that reuses results of previous computations for semantically similar queries, reducing redundancy in data processing.

### Access Patterns

Understanding the access patterns in ML systems is useful for designing efficient storage solutions and optimizing the overall system performance. ML workloads exhibit distinct data access patterns that often differ significantly from traditional database or analytics workloads.

One of the most prominent access patterns in ML systems is sequential reading of large datasets during model training. Unlike transactional systems that typically access small amounts of data randomly, ML training often involves reading entire datasets multiple times (epochs) in a sequential manner. This pattern is particularly evident in deep learning tasks, where large volumes of data are fed through neural networks repeatedly. Storage systems optimized for high-throughput sequential reads, such as distributed file systems or object stores, are well-suited for this access pattern.

However, the sequential read pattern is often combined with random shuffling between epochs to prevent overfitting and improve model generalization. This introduces an interesting challenge for storage systems, as they need to efficiently support both sequential and random access patterns, often within the same training job.

In contrast to the bulk sequential reads common in training, inference workloads often require fast random access to specific data points or features. For example, a recommendation system might need to quickly retrieve user and item features for real-time personalization. This necessitates storage solutions with low-latency random read capabilities, often leading to the use of in-memory databases or caching layers.

Feature stores, which we discussed earlier, introduce their own unique access patterns. They typically need to support both high-throughput batch reads for offline training and low-latency point lookups for online inference. This dual-nature access pattern often leads to the implementation of separate offline and online storage layers, each optimized for its specific access pattern.

Time-series data, common in many ML applications such as financial forecasting or IoT analytics, presents another interesting access pattern. These workloads often involve reading contiguous blocks of time-ordered data, but may also require efficient retrieval of specific time ranges or periodic patterns. Specialized time-series databases or carefully designed partitioning schemes in general-purpose databases are often employed to optimize these access patterns.

Another important consideration is the write access pattern in ML systems. While training workloads are often read-heavy, there are scenarios that involve significant write operations. For instance, continual learning systems may frequently update model parameters, and online learning systems may need to efficiently append new training examples to existing datasets.

Understanding these diverse access patterns is helpful in designing and optimizing storage systems for ML workloads. It often leads to hybrid storage architectures that combine different technologies to address various access patterns efficiently. For example, a system might use object storage for large-scale sequential reads during training, in-memory databases for low-latency random access during inference, and specialized time-series storage for temporal data analysis.

As ML systems continue to evolve, new access patterns are likely to emerge, driving further innovation in storage technologies and architectures. The challenge lies in creating flexible, scalable storage solutions that can efficiently support the diverse and often unpredictable access patterns of modern ML workloads.

### Case Study: KWS

During development and training, KWS systems must efficiently store and manage large collections of audio data. This includes raw audio recordings from various sources (crowd-sourced, synthetic, and real-world captures), processed features (like spectrograms or MFCCs), and model checkpoints. A typical architecture might use a data lake for raw audio files, allowing flexible storage of diverse audio formats, while processed features are stored in a more structured data warehouse for efficient access during training.

KWS systems benefit significantly from feature stores, particularly for managing pre-computed audio features. For example, commonly used spectrogram representations or audio embeddings can be computed once and stored for reuse across different experiments or model versions. The feature store must handle both batch access for training and real-time access for inference, often implementing a dual storage architecture – an offline store for training data and an online store for low-latency inference.

In production, KWS systems require careful consideration of edge storage requirements. The models must be compact enough to fit on resource-constrained devices while maintaining quick access to necessary parameters for real-time wake word detection. This often involves optimized storage formats and careful caching strategies to balance between memory usage and inference speed.

## Data Governance

Data governance is a significant component in the development and deployment of ML systems. It encompasses a set of practices and policies that ensure data is accurate, secure, compliant, and ethically used throughout the ML lifecycle. As ML systems become increasingly integral to decision-making processes across various domains, the importance of robust data governance has grown significantly.

One of the central challenges of data governance is addressing the unique complexities posed by ML workflows. These workflows often involve opaque processes, such as feature engineering and model training, which can obscure how data is being used. Governance practices aim to tackle these issues by focusing on maintaining data privacy, ensuring fairness, and providing transparency in decision-making processes. These practices go beyond traditional data management to address the evolving needs of ML systems.

Security and access control form an essential aspect of data governance. Implementing measures to protect data from unauthorized access or breaches is critical in ML systems, which often deal with sensitive or proprietary information. For instance, a healthcare application may require granular access controls to ensure that only authorized personnel can view patient data. Encrypting data both at rest and in transit is another common approach to safeguarding information while enabling secure collaboration among ML teams.

Privacy protection is another key pillar of data governance. As ML models often rely on large-scale datasets, there is a risk of infringing on individual privacy rights. Techniques such as differential privacy[^defn-differential-privacy] can address this concern by adding carefully calibrated noise to the data. This ensures that individual identities are protected while preserving the statistical patterns necessary for model training. These techniques allow ML systems to benefit from data-driven insights without compromising ethical considerations [@dwork2008differential], which we will learn more about in the Responsible AI chapter.

[^defn-differential-privacy]: **Differential Privacy:** A technique that preserves privacy by adding random noise to outputs, ensuring individual data points remain unidentifiable.

Regulatory compliance is a critical area where data governance plays a central role. Laws such as the GDPR in Europe and the HIPAA in the United States impose strict requirements on data handling. Compliance with these regulations often involves implementing features like the ability to delete data upon request or providing individuals with copies of their data, and a "right to explanation" on decisions made by algorithms [@wachter2017counterfactual]. These measures not only protect individuals but also ensure organizations avoid legal and reputational risks.

Documentation and metadata management, which are often less discussed, are just as important for transparency and reproducibility in ML systems. Clear records of data lineage, including how data flows and transforms throughout the ML pipeline, are essential for accountability. Standardized documentation frameworks, such as Data Cards proposed by @pushkarna2022data, offer a structured way to document the characteristics, limitations, and potential biases of datasets. For example, the [Open Images Extended – More Inclusively Annotated People (MIAP) dataset](https://storage.googleapis.com/openimages/web/extended.html) uses a data card to provide detailed information about its motivations, intended use cases, and known risks. This type of documentation enables developers to evaluate datasets effectively and promotes responsible use.

![Data card example for the Open Images Extended dataset.](images/png/data_card.png){#fig-data-card fig-pos='!t'}

Audit trails are another important component of data governance. These detailed logs track data access and usage throughout the lifecycle of ML models, from collection to deployment. Comprehensive audit trails are invaluable for troubleshooting and accountability, especially in cases of data breaches or unexpected model behavior. They help organizations understand what actions were taken and why, providing a clear path for resolving issues and ensuring compliance.

Consider a hypothetical ML system designed to predict patient outcomes in a hospital. Such a system would need to address several governance challenges. It would need to ensure that patient data is securely stored and accessed only by authorized personnel, with privacy-preserving techniques in place to protect individual identities. The system would also need to comply with healthcare regulations governing the use of patient data, including detailed documentation of how data is processed and transformed. Comprehensive audit logs would be necessary to track data usage and ensure accountability.

As ML systems grow more complex and influential, the challenges of data governance will continue to evolve. Emerging trends, such as blockchain-inspired technologies for tamper-evident logs and automated governance tools, offer promising solutions for real-time monitoring and issue detection. By adopting robust data governance practices, including tools like Data Cards, organizations can build ML systems that are transparent, ethical, and trustworthy.

## Conclusion

Data engineering is the backbone of any successful ML system. By thoughtfully defining problems, designing robust pipelines, and practicing rigorous data governance, teams establish a foundation that directly influences model performance, reliability, and ethical standing. Effective data acquisition strategies—whether through existing datasets, web scraping, or crowdsourcing—must balance the realities of domain constraints, privacy obligations, and labeling complexities. Likewise, decisions around data ingestion (batch or streaming) and transformation (ETL or ELT) affect both cost and throughput, with monitoring and observability essential to detect shifting data quality.

Throughout this chapter, we saw how critical it is to prepare data well in advance of modeling. Data labeling emerges as a particularly delicate phase: it involves human effort, requires strong quality control practices, and has ethical ramifications. Storage choices—relational databases, data warehouses, data lakes, or specialized systems—must align with both the volume and velocity of ML workloads. Feature stores and caching strategies support efficient retrieval across training and serving pipelines, while good data governance ensures adherence to legal regulations, protects privacy, and maintains stakeholder trust.

All these elements interlock to create an ecosystem that reliably supplies ML models with the high-quality data they need. When done well, data engineering empowers teams to iterate faster, confidently deploy new features, and build systems capable of adapting to real-world complexity. The next chapters will build on these foundations, exploring how optimized training, robust model operations, and security considerations together form a holistic approach to delivering AI solutions that perform reliably and responsibly at scale.

## Resources {#sec-data-engineering-resource}

Here is a curated list of resources to support students and instructors in their learning and teaching journeys. We are continuously working on expanding this collection and will add new exercises soon.

:::{.callout-note collapse="false"}

#### Slides

These slides are a valuable tool for instructors to deliver lectures and for students to review the material at their own pace. We encourage students and instructors to leverage these slides to improve their understanding and facilitate effective knowledge transfer.

* [Data Engineering: Overview.](https://docs.google.com/presentation/d/1jlIfD6RtQWG8314jCAu1qdnG7YyESy60Yt5-zXhEsVA/edit#slide=id.g202a7c05d1a_0_0)

* [Feature engineering.](https://docs.google.com/presentation/d/1AIM1H-GfvjNPHQw9urxJz3vtMgb_9kizfthbymISPR4/edit#slide=id.g202a83498d1_0_0)

* [Data Standards: Speech Commands.](https://docs.google.com/presentation/d/1qDoHc7yzZ2lEha9NTMZ07Ls4tkIz-1f7kUYRlvjzsI4/edit?usp=drive_link&resourcekey=0-ol4Oqk_y706P_zIB5mbu7Q)

* [Crowdsourcing Data for the Long Tail.](https://docs.google.com/presentation/d/1d3KUit64L-4dXecCNBpikCxx7VO0xIJ13r9v1Ad22S4/edit#slide=id.ga4ca29c69e_0_179)

* [Reusing and Adapting Existing Datasets.](https://docs.google.com/presentation/d/1mHecDoCYHQD9nWSRYCrXXG0IOp9wYQk-fbxhoNIsGMY/edit#slide=id.ga4ca29c69e_0_206)

* [Responsible Data Collection.](https://docs.google.com/presentation/d/1vcmuhLVNFT2asKSCSGh_Ix9ht0mJZxMii8MufEMQhFA/edit?resourcekey=0-_pYLcW5aF3p3Bvud0PPQNg#slide=id.ga4ca29c69e_0_195)

* Data Anomaly Detection:
  * [Anomaly Detection: Overview.](https://docs.google.com/presentation/d/1R8A_5zKDZDZOdAb1XF9ovIOUTLWSIuFWDs20-avtxbM/edit?resourcekey=0-pklEaPv8PmLQ3ZzRYgRNxw#slide=id.g94db9f9f78_0_2)

  * [Anomaly Detection: Challenges.](https://docs.google.com/presentation/d/1JZxx2kLaO1a8O6z6rRVFpK0DN-8VMkaSrNnmk_VGbI4/edit#slide=id.g53eb988857_0_91)

  * [Anomaly Detection: Datasets.](https://docs.google.com/presentation/d/1wPDhp4RxVrOonp6pU0Capk0LWXZOGZ3x9BzW_VjpTQw/edit?resourcekey=0-y6wKAnuxrLWqhleq9ruLOA#slide=id.g53eb988857_0_91)

  * [Anomaly Detection: using Autoencoders.](https://docs.google.com/presentation/d/1Q4h7XrayNRIP0r52Hlk5VjxRcli-GY2xmyZ53nCd6CI/edit#slide=id.g53eb988857_0_91)

:::

:::{.callout-important collapse="false"}

#### Videos

* _Coming soon._
:::

:::{.callout-caution collapse="false"}

#### Exercises

To reinforce the concepts covered in this chapter, we have curated a set of exercises that challenge students to apply their knowledge and deepen their understanding.

* @exr-kws

* @exr-ws

* @exr-sd

:::<|MERGE_RESOLUTION|>--- conflicted
+++ resolved
@@ -566,13 +566,7 @@
 
 ![MSWC's automated data labeling pipeline.](images/png/data_engineering_kws2.png){#fig-mswc}
 
-<<<<<<< HEAD
 This is where automated forced alignment proves useful. Tools such as the Montreal Forced Aligner [@mcauliffe17_interspeech] analyze both the audio and its transcription, mapping the timing relationship between written words and spoken sounds, and attempts to mark the boundaries of when each word begins and ends in a speech recording at millisecond-level precision. For high-resource languages such as English, high-quality automated alignments are available "out-of-box" while alignments for low-resource languages must be bootstrapped on the speech data and transcriptions themselves, which can negatively impact timing quality. 
-=======
-This is where automated forced alignment proves useful. The Montreal Forced Aligner analyzes both the audio and its transcription, mapping the relationship between written words and spoken sounds. It carefully marks the boundaries of each word, accounting for how sounds blend together in natural speech. The word "bank" isn't simply at the end of the utterance – the system identifies the exact milliseconds where it begins and ends.
-
-With these precise timestamps, the extraction system can generate clean, one-second samples of individual keywords. However, this process requires careful engineering decisions. Background noise might interfere with word boundaries. Speakers may stretch or compress words in unexpected ways. The extraction system must handle these variations while maintaining the acoustic integrity of each sample.
->>>>>>> f6e4cdcf
 
 With these precise timestamps, the extraction system can generate clean, one-second samples of individual keywords. However, this process requires careful engineering decisions. Background noise might interfere with detecting word boundaries. Speakers may stretch, compress, or mispronounce words in unexpected ways. Longer words may not fit within the default 1-second boundary. In order to aid ML practitioners in filtering out lower-quality samples in an automated fashion, MSWC provides a self-supervised anomaly detection algorithm, using acoustic embeddings to identify potential issues based on embedding distances to k-means clusters. This automated validation becomes particularly crucial given the scale of the dataset---over 23 million samples across more than 340,000 words in 50+ languages. Traditional manual review could not maintain consistent standards across such volume without significant expense.
 
