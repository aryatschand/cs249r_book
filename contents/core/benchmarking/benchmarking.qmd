---
bibliography: benchmarking.bib
---

# Benchmarking AI {#sec-benchmarking_ai}

::: {.content-visible when-format="html"}
Resources: [Slides](#sec-benchmarking-ai-resource), [Videos](#sec-benchmarking-ai-resource), [Exercises](#sec-benchmarking-ai-resource), [Labs](#sec-benchmarking-ai-resource)
:::

![_DALL·E 3 Prompt: Photo of a podium set against a tech-themed backdrop. On each tier of the podium, there are AI chips with intricate designs. The top chip has a gold medal hanging from it, the second one has a silver medal, and the third has a bronze medal. Banners with 'AI Olympics' are displayed prominently in the background._](images/png/cover_ai_benchmarking.png)

Benchmarking is critical to developing and deploying machine learning systems, especially TinyML applications. Benchmarks allow developers to measure and compare the performance of different model architectures, training procedures, and deployment strategies. This provides key insights into which approaches work best for the problem at hand and the constraints of the deployment environment.

This chapter will provide an overview of popular ML benchmarks, best practices for benchmarking, and how to use benchmarks to improve model development and system performance. It provides developers with the right tools and knowledge to effectively benchmark and optimize their systems, especially for TinyML systems.

::: {.callout-tip}

## Learning Objectives

* Understand the purpose and goals of benchmarking AI systems, including performance assessment, resource evaluation, validation, and more.

* Learn about key model benchmarks, metrics, and trends, including accuracy, fairness, complexity, perforamnce, and energy efficiency.

* Become familiar with the key components of an AI benchmark, including datasets, tasks, metrics, baselines, reproducibility rules, and more.

* Understand the distinction between training and inference and how each phase warrants specialized ML systems benchmarking.

* Learn about system benchmarking concepts like throughput, latency, power, and computational efficiency.

* Appreciate the evolution of model benchmarking from accuracy to more holistic metrics like fairness, robustness, and real-world applicability.

* Recognize the growing role of data benchmarking in evaluating issues like bias, noise, balance, and diversity.

* Understand the limitations of evaluating models, data, and systems in isolation and the emerging need for integrated benchmarking.

:::

## Introduction

Benchmarking provides the essential measurements needed to drive machine learning progress and truly understand system performance. As the physicist Lord Kelvin famously said, "To measure is to know." Benchmarks allow us to quantitatively know the capabilities of different models, software, and hardware. They allow ML developers to measure the inference time, memory usage, power consumption, and other metrics that characterize a system. Moreover, benchmarks create standardized processes for measurement, enabling fair comparisons across different solutions.

When benchmarks are maintained over time, they become instrumental in capturing progress across generations of algorithms, datasets, and hardware. The models and techniques that set new records on ML benchmarks from one year to the next demonstrate tangible improvements in what's possible for on-device machine learning. By using benchmarks to measure, ML practitioners can know the real-world capabilities of their systems and have confidence that each step reflects genuine progress towards the state-of-the-art.

Benchmarking has several important goals and objectives that guide its implementation for machine learning systems.

* **Performance assessment.** This involves evaluating key metrics like a given model's speed, accuracy, and efficiency. For instance, in a TinyML context, it is crucial to benchmark how quickly a voice assistant can recognize commands, as this evaluates real-time performance.

* **Power assessment.** Evaluating the power drawn by a workload along with its performance equates to its energy efficiency. As the environmental impact of ML computing continues to grow, benchmarking energy can enable us to better optimize our systems for sustainability.

* **Resource evaluation.** This means assessing the model's impact on critical system resources, including battery life, memory usage, and computational overhead. A relevant example is comparing the battery drain of two different image recognition algorithms running on a wearable device.

* **Validation and verification.** Benchmarking helps ensure the system functions correctly and meets specified requirements. One way is by checking the accuracy of an algorithm, like a heart rate monitor on a smartwatch, against readings from medical-grade equipment as a form of clinical validation.

* **Competitive analysis.** This enables comparing solutions against competing offerings in the market. For example, benchmarking a custom object detection model versus common TinyML benchmarks like MobileNet and Tiny-YOLO.

* **Credibility.** Accurate benchmarks uphold the credibility of AI solutions and the organizations that develop them. They demonstrate a commitment to transparency, honesty, and quality, which are essential in building trust with users and stakeholders.

* **Regulation and Standardization**. As the AI industry continues to grow, there is an increasing need for regulation and standardization to ensure that AI solutions are safe, ethical, and effective. Accurate and reliable benchmarks are essential to this regulatory framework, as they provide the data and evidence needed to assess compliance with industry standards and legal requirements.

This chapter will cover the 3 types of AI benchmarks, the standard metrics, tools, and techniques designers use to optimize their systems, and the challenges and trends in benchmarking.

## Historical Context

### Performance Benchmarks

The evolution of benchmarks in computing vividly illustrates the industry's relentless pursuit of excellence and innovation. In the early days of computing during the 1960s and 1970s, benchmarks were rudimentary and designed for mainframe computers. For example, the [Whetstone benchmark](https://en.wikipedia.org/wiki/Whetstone_(benchmark)), named after the Whetstone ALGOL compiler, was one of the first standardized tests to measure the floating-point arithmetic performance of a CPU. These pioneering benchmarks prompted manufacturers to refine their architectures and algorithms to achieve better benchmark scores.

The 1980s marked a significant shift with the rise of personal computers. As companies like IBM, Apple, and Commodore competed for market share, and so benchmarks became critical tools to enable fair competition. The [SPEC CPU benchmarks](https://www.spec.org/cpu/), introduced by the [System Performance Evaluation Cooperative (SPEC)](https://www.spec.org/), established standardized tests allowing objective comparisons between different machines. This standardization created a competitive environment, pushing silicon manufacturers and system creators to continually improve their hardware and software offerings.

The 1990s brought the era of graphics-intensive applications and video games. The need for benchmarks to evaluate graphics card performance led to Futuremark's creation of [3DMark](https://www.3dmark.com/). As gamers and professionals sought high-performance graphics cards, companies like NVIDIA and AMD were driven to rapid innovation, leading to major advancements in GPU technology like programmable shaders.

The 2000s saw a surge in mobile phones and portable devices like tablets. With portability came the challenge of balancing performance and power consumption. Benchmarks like [MobileMark](https://bapco.com/products/mobilemark-2014/) by BAPCo evaluated speed and battery life. This drove companies to develop more energy-efficient System-on-Chips (SOCs), leading to the emergence of architectures like ARM that prioritized power efficiency.

The focus of the recent decade has shifted towards cloud computing, big data, and artificial intelligence. Cloud service providers like Amazon Web Services and Google Cloud compete on performance, scalability, and cost-effectiveness. Tailored cloud benchmarks like [CloudSuite](http://cloudsuite.ch/) have become essential, driving providers to optimize their infrastructure for better services. 

### Energy Benchmarks

Energy consumption and environmental concerns have gained prominence in recent years, making power (more precisely, energy) benchmarking increasingly important in the industry. This shift began in the mid-2000s when processors and systems started hitting cooling limits, and scaling became a crucial aspect of building large-scale systems due to internet advancements. Since then, energy considerations have expanded to encompass all areas of computing, from personal devices to large-scale data centers.

Power benchmarking aims to measure the energy efficiency of computing systems, evaluating performance in relation to power consumption. This is crucial for several reasons:

* **Environmental impact:** With the growing carbon footprint of the tech industry, there's a pressing need to reduce energy consumption.
* **Operational costs:** Energy expenses constitute a significant portion of data center operating costs.
* **Device longevity:** For mobile devices, power efficiency directly impacts battery life and user experience.

Several key benchmarks have emerged in this space:

* **SPEC Power:** Introduced in 2007, [SPEC Power](https://www.spec.org/power/) was one of the first industry-standard benchmarks for evaluating the power and performance characteristics of computer servers.
* **Green500:** The [Green500](https://top500.org/lists/green500/) list ranks supercomputers by energy efficiency, complementing the performance-focused TOP500 list.
* **Energy Star:** While not a benchmark per se, [ENERGY STAR for Computers](https://www.energystar.gov/products/computers) certification program has driven manufacturers to improve the energy efficiency of consumer electronics.

Power benchmarking faces unique challenges, such as accounting for different workloads and system configurations, and measuring power consumption accurately across a range of hardware that scales from microWatts to megaWatts in power consumption. As AI and edge computing continue to grow, power benchmarking is likely to become even more critical, driving the development of specialized energy-efficient AI hardware and software optimizations.

### Custom Benchmarks

In addition to industry-standard benchmarks, there are custom benchmarks specifically designed to meet the unique requirements of a particular application or task. They are tailored to the specific needs of the user or developer, ensuring that the performance metrics are directly relevant to the intended use of the AI model or system. Custom benchmarks can be created by individual organizations, researchers, or developers and are often used in conjunction with industry-standard benchmarks to provide a comprehensive evaluation of AI performance.

For example, a hospital could develop a benchmark to assess an AI model for predicting patient readmission. This benchmark would incorporate metrics relevant to the hospital's patient population, like demographics, medical history, and social factors. Similarly, a financial institution's fraud detection benchmark could focus on identifying fraudulent transactions accurately while minimizing false positives. In automotive, an autonomous vehicle benchmark may prioritize performance in diverse conditions, responding to obstacles, and safety. Retailers could benchmark recommendation systems using click-through rate, conversion rate, and customer satisfaction. Manufacturing companies might benchmark quality control systems on defect identification, efficiency, and waste reduction. In each industry, custom benchmarks provide organizations with evaluation criteria tailored to their unique needs and context. This allows for a more meaningful assessment of how well AI systems meet requirements.

The advantage of custom benchmarks lies in their flexibility and relevance. They can be designed to test specific performance aspects critical to the success of the AI solution in its intended application. This allows for a more targeted and accurate assessment of the AI model or system's capabilities. Custom benchmarks also provide valuable insights into the performance of AI solutions in real-world scenarios, which can be crucial for identifying potential issues and areas for improvement.

In AI, benchmarks play a crucial role in driving progress and innovation. While benchmarks have long been used in computing, their application to machine learning is relatively recent. AI-focused benchmarks provide standardized metrics to evaluate and compare the performance of different algorithms, model architectures, and hardware platforms.

### Community Consensus

A key prerogative for any benchmark to be impactful is that it must reflect the shared priorities and values of the broader research community. Benchmarks designed in isolation risk failing to gain acceptance if they overlook key metrics considered important by leading groups. Through collaborative development with open participation from academic labs, companies, and other stakeholders, benchmarks can incorporate collective input on critical capabilities worth measuring. This helps ensure the benchmarks evaluate aspects the community agrees are essential to advance the field. The process of reaching alignment on tasks and metrics itself supports converging on what matters most.

Furthermore, benchmarks published with broad co-authorship from respected institutions carry authority and validity that convinces the community to adopt them as trusted standards. Benchmarks perceived as biased by particular corporate or institutional interests breed skepticism. Ongoing community engagement through workshops and challenges is also key after the initial release, and that is what, for instance, led to the success of ImageNet. As research progresses, collective participation enables continual refinement and expansion of benchmarks over time.

Finally, community-developed benchmarks released with open access accelerate adoption and consistent implementation. We shared open-source code, documentation, models, and infrastructure to lower barriers for groups to benchmark solutions on an equal footing using standardized implementations. This consistency is critical for fair comparisons. Without coordination, labs and companies may implement benchmarks differently, reducing result reproducibility.

Community consensus brings benchmarks lasting relevance, while fragmentation confuses. Through collaborative development and transparent operation, benchmarks can become authoritative standards for tracking progress. Several of the benchmarks that we discuss in this chapter were developed and built by the community, for the community, and that is what ultimately led to their success.

## AI Benchmarks: System, Model, and Data

The need for comprehensive benchmarking becomes paramount as AI systems grow in complexity and ubiquity. Within this context, benchmarks are often classified into three primary categories: Hardware, Model, and Data. Let's dive into why each of these buckets is essential and the significance of evaluating AI from these three distinct dimensions:

### System Benchmarks

AI computations, especially those in deep learning, are resource-intensive. The hardware on which these computations run plays an important role in determining AI solutions' speed, efficiency, and scalability. Consequently, hardware benchmarks help evaluate the performance of CPUs, GPUs, TPUs, and other accelerators in AI tasks. By understanding hardware performance, developers can choose which hardware platforms best suit specific AI applications. Furthermore, hardware manufacturers use these benchmarks to identify areas for improvement, driving innovation in AI-specific chip designs.

### Model Benchmarks

The architecture, size, and complexity of AI models vary widely. Different models have different computational demands and offer varying levels of accuracy and efficiency. Model benchmarks help us assess the performance of various AI architectures on standardized tasks. They provide insights into different models' speed, accuracy, and resource demands. By benchmarking models, researchers can identify best-performing architectures for specific tasks, guiding the AI community towards more efficient and effective solutions. Additionally, these benchmarks aid in tracking the progress of AI research, showcasing advancements in model design and optimization.

### Data Benchmarks

AI, particularly machine learning, is inherently data-driven. The quality, size, and diversity of data influence AI models' training efficacy and generalization capability. Data benchmarks focus on the datasets used in AI training and evaluation. They provide standardized datasets the community can use to train and test models, ensuring a level playing field for comparisons. Moreover, these benchmarks highlight data quality, diversity, and representation challenges, pushing the community to address biases and gaps in AI training data. By understanding data benchmarks, researchers can also gauge how models might perform in real-world scenarios, ensuring robustness and reliability.

In the remainder of the sections, we will discuss each of these benchmark types. The focus will be an in-depth exploration of system benchmarks, as these are critical to understanding and advancing machine learning system performance. We will briefly cover model and data benchmarks for a comprehensive perspective, but the emphasis and majority of the content will be devoted to system benchmarks.

## System Benchmarking

### Granularity

Machine learning system benchmarking provides a structured and systematic approach to assessing a system's performance across various dimensions. Given the complexity of ML systems, we can dissect their performance through different levels of granularity and obtain a comprehensive view of the system's efficiency, identify potential bottlenecks, and pinpoint areas for improvement. To this end, various types of benchmarks have evolved over the years and continue to persist.

@fig-granularity illustrates the different layers of granularity of an ML system. At the application level, end-to-end benchmarks assess the overall system performance, considering factors like data preprocessing, model training, and inference. While at the model layer, benchmarks focus on assessing the efficiency and accuracy of specific models. This includes evaluating how well models generalize to new data and their computational efficiency during training and inference. Furthermore, benchmarking can extend to hardware and software infrastructure, examining the performance of individual components like GPUs or TPUs.


![ML system granularity.](images/png/end2end.png){#fig-granularity}

#### Micro Benchmarks

Micro-benchmarks in AI are specialized, evaluating distinct components or specific operations within a broader machine learning process. These benchmarks zero in on individual tasks, offering insights into the computational demands of a particular neural network layer, the efficiency of a unique optimization technique, or the throughput of a specific activation function. For instance, practitioners might use micro-benchmarks to measure the computational time required by a convolutional layer in a deep learning model or to evaluate the speed of data preprocessing that feeds data into the model. Such granular assessments are instrumental in fine-tuning and optimizing discrete aspects of AI models, ensuring that each component operates at its peak potential.

These types of microbenchmarks include zooming into very specific operations or components of the AI pipeline, such as the following:

* **Tensor Operations:** Libraries like [cuDNN](https://developer.nvidia.com/cudnn) (by NVIDIA) often have benchmarks to measure the performance of individual tensor operations, such as convolutions or matrix multiplications, which are foundational to deep learning computations.

* **Activation Functions:** Benchmarks that measure the speed and efficiency of various activation functions like ReLU, Sigmoid, or Tanh in isolation.

* **Layer Benchmarks:** Evaluations of the computational efficiency of distinct neural network layers, such as LSTM or Transformer blocks, when operating on standardized input sizes.

Example: [DeepBench](https://github.com/baidu-research/DeepBench), introduced by Baidu, is a good example of something that assesses the above. DeepBench assesses the performance of basic operations in deep learning models, providing insights into how different hardware platforms handle neural network training and inference.

:::{#exr-cuda .callout-caution collapse="true"}

### System Benchmarking - Tensor Operations

Ever wonder how your image filters get so fast? Special libraries like cuDNN supercharge those calculations on certain hardware. In this Colab, we'll use cuDNN with PyTorch to speed up image filtering. Think of it as a tiny benchmark, showing how the right software can unlock your GPU's power!  
  
[![](https://colab.research.google.com/assets/colab-badge.png)](https://colab.research.google.com/github/RyanHartzell/cudnn-image-filtering/blob/master/notebooks/CuDNN%20Image%20Filtering%20Tutorial%20Using%20PyTorch.ipynb#scrollTo=1sWeXdYsATrr)

:::

#### Macro Benchmarks

Macro benchmarks provide a holistic view, assessing the end-to-end performance of entire machine learning models or comprehensive AI systems. Rather than focusing on individual operations, macro-benchmarks evaluate the collective efficacy of models under real-world scenarios or tasks. For example, a macro-benchmark might assess the complete performance of a deep learning model undertaking image classification on a dataset like [ImageNet](https://www.image-net.org/). This includes gauging accuracy, computational speed, and resource consumption. Similarly, one might measure the cumulative time and resources needed to train a natural language processing model on extensive text corpora or evaluate the performance of an entire recommendation system, from data ingestion to final user-specific outputs.

Examples: These benchmarks evaluate the AI model:

* [MLPerf Inference](https://github.com/mlcommons/inference) [@reddi2020mlperf]: An industry-standard set of benchmarks for measuring the performance of machine learning software and hardware. MLPerf has a suite of dedicated benchmarks for specific scales, such as [MLPerf Mobile](https://github.com/mlcommons/mobile_app_open) for mobile class devices and [MLPerf Tiny](https://github.com/mlcommons/tiny), which focuses on microcontrollers and other resource-constrained devices.

* [EEMBC's MLMark](https://github.com/eembc/mlmark): A benchmarking suite for evaluating the performance and power efficiency of embedded devices running machine learning workloads. This benchmark provides insights into how different hardware platforms handle tasks like image recognition or audio processing.

* [AI-Benchmark](https://ai-benchmark.com/) [@ignatov2018ai]: A benchmarking tool designed for Android devices, it evaluates the performance of AI tasks on mobile devices, encompassing various real-world scenarios like image recognition, face parsing, and optical character recognition.

#### End-to-end Benchmarks

End-to-end benchmarks provide an all-inclusive evaluation that extends beyond the boundaries of the AI model itself. Instead of focusing solely on a machine learning model's computational efficiency or accuracy, these benchmarks encompass the entire pipeline of an AI system. This includes initial data preprocessing, the core model's performance, post-processing of the model's outputs, and other integral components like storage and network interactions.

Data preprocessing is the first stage in many AI systems, transforming raw data into a format suitable for model training or inference. These preprocessing steps' efficiency, scalability, and accuracy are vital for the overall system's performance. End-to-end benchmarks assess this phase, ensuring that data cleaning, normalization, augmentation, or any other transformation process doesn't become a bottleneck.

The post-processing phase also takes center stage. This involves interpreting the model's raw outputs, possibly converting scores into meaningful categories, filtering results, or even integrating with other systems. In real-world applications, this phase is crucial for delivering actionable insights, and end-to-end benchmarks ensure it's both efficient and effective.

Beyond the core AI operations, other system components are important in the overall performance and user experience. Storage solutions, whether cloud-based, on-premises, or hybrid, can significantly impact data retrieval and storage times, especially with vast AI datasets. Similarly, network interactions, vital for cloud-based AI solutions or distributed systems, can become performance bottlenecks if not optimized. End-to-end benchmarks holistically evaluate these components, ensuring that the entire system operates seamlessly, from data retrieval to final output delivery.

To date, there are no public, end-to-end benchmarks that take into account the role of data storage, network, and compute performance. Arguably, MLPerf Training and Inference come close to the idea of an end-to-end benchmark, but they are exclusively focused on ML model performance and do not represent real-world deployment scenarios of how models are used in the field. Nonetheless, they provide a very useful signal that helps assess AI system performance.

Given the inherent specificity of end-to-end benchmarking, it is typically performed internally at a company by instrumenting real production deployments of AI. This allows engineers to have a realistic understanding and breakdown of the performance, but given the sensitivity and specificity of the information, it is rarely reported outside of the company.

#### Understanding the Trade-offs

Different issues arise at different stages of an AI system. Micro-benchmarks help fine-tune individual components, macro-benchmarks aid in refining model architectures or algorithms, and end-to-end benchmarks guide the optimization of the entire workflow. By understanding where a problem lies, developers can apply targeted optimizations.

Moreover, while individual components of an AI system might perform optimally in isolation, bottlenecks can emerge when they interact. End-to-end benchmarks, in particular, are crucial to ensure that the entire system, when operating collectively, meets desired performance and efficiency standards.

Finally, organizations can make informed decisions on where to allocate resources by discerning performance bottlenecks or inefficiencies. For instance, if micro-benchmarks reveal inefficiencies in specific tensor operations, investments can be directed toward specialized hardware accelerators. Conversely, if end-to-end benchmarks indicate data retrieval issues, investments might be channeled toward better storage solutions.

### Benchmark Components

At its core, an AI benchmark is more than just a test or a score; it's a comprehensive evaluation framework. To understand this in-depth, let's break down the typical components that go into an AI benchmark.

#### Standardized Datasets

Datasets serve as the foundation for most AI benchmarks. They provide a consistent data set on which models are trained and evaluated, ensuring a level playing field for comparisons.

Example: ImageNet, a large-scale dataset containing millions of labeled images spanning thousands of categories, is a popular benchmarking standard for image classification tasks.

#### Pre-defined Tasks

A benchmark should have a clear objective or task that models aim to achieve. This task defines the problem the AI system is trying to solve.

Example: Tasks for natural language processing benchmarks might include sentiment analysis, named entity recognition, or machine translation.

#### Evaluation Metrics

Once a task is defined, benchmarks require metrics to quantify performance. These metrics offer objective measures to compare different models or systems. In classification tasks, metrics like accuracy, precision, recall, and [F1 score](https://en.wikipedia.org/wiki/F-score) are commonly used. Mean squared or absolute errors might be employed for regression tasks. We can also measure the power consumed by the benchmark execution to calculate energy efficiency.

#### Baselines and Baseline Models

Benchmarks often include baseline models or reference implementations. These usually serve as starting points or minimum performance standards for comparing new models or techniques. Baseline models help researchers measure the effectiveness of new algorithms.

In benchmark suites, simple models like linear regression or basic neural networks are often the common baselines. These provide context when evaluating more complex models. By comparing against these simpler models, researchers can quantify improvements from advanced approaches.

Performance metrics vary by task, but here are some examples:

* Classification tasks use metrics such as accuracy, precision, recall, and F1 score.
* Regression tasks often use mean squared error or mean absolute error.

#### Hardware and Software Specifications

Given the variability introduced by different hardware and software configurations, benchmarks often specify or document the hardware and software environments in which tests are conducted.

Example: An AI benchmark might note that evaluations were conducted on an NVIDIA Tesla V100 GPU using TensorFlow v2.4.

#### Environmental Conditions

As external factors can influence benchmark results, it's essential to either control or document conditions like temperature, power source, or system background processes.

Example: Mobile AI benchmarks might specify that tests were conducted at room temperature with devices plugged into a power source to eliminate battery-level variances.

#### Reproducibility Rules

To ensure benchmarks are credible and can be replicated by others in the community, they often include detailed protocols covering everything from random seeds used to exact hyperparameters.

Example: A benchmark for a reinforcement learning task might detail the exact training episodes, exploration-exploitation ratios, and reward structures used.

#### Result Interpretation Guidelines

Beyond raw scores or metrics, benchmarks often provide guidelines or context to interpret results, helping practitioners understand the broader implications.

Example: A benchmark might highlight that while Model A scored higher than Model B in accuracy, it offers better real-time performance, making it more suitable for time-sensitive applications.

### Training vs. Inference

The development life cycle of a machine learning model involves two critical phases - training and inference. [Training](../training/training.qmd), as you may recall, is the process of learning patterns from data to create the model. Inference refers to the model making predictions on new unlabeled data. Both phases play indispensable yet distinct roles. Consequently, each phase warrants rigorous benchmarking to evaluate performance metrics like speed, accuracy, and computational efficiency.

Benchmarking the training phase provides insights into how different model architectures, hyperparameter values, and optimization algorithms impact the time and resources needed to train the model. For instance, benchmarking shows how neural network depth affects training time on a given dataset. Benchmarking also reveals how hardware accelerators like GPUs and TPUs can speed up training.

On the other hand, benchmarking inference evaluates model performance in real-world conditions after deployment. Key metrics include latency, throughput, memory footprint, and power consumption. This type of benchmarking determines if a model meets the requirements of its target application regarding response time and device constraints. However, we will discuss these broadly to ensure a general understanding.


### Training Benchmarks

Training represents the phase where the system processes and ingests raw data to adjust and refine its parameters. Therefore, it is an algorithmic activity and involves system-level considerations, including data pipelines, storage, computing resources, and orchestration mechanisms. The goal is to ensure that the ML system can efficiently learn from data, optimizing both the model's performance and the system's resource utilization.

#### Purpose

From an ML systems perspective, training benchmarks evaluate how well the system scales with increasing data volumes and computational demands. It's about understanding the interplay between hardware, software, and the data pipeline in the training process.

Consider a distributed ML system designed to train on vast datasets, like those used in large-scale e-commerce product recommendations. A training benchmark would assess how efficiently the system scales across multiple nodes, manage data sharding and handle failures or node drop-offs during training.

Training benchmarks evaluate CPU, GPU, memory, and network utilization during the training phase, guiding system optimizations. When training a model in a cloud-based ML system, it's crucial to understand how resources are being utilized. Are GPUs being fully leveraged? Is there unnecessary memory overhead? Benchmarks can highlight bottlenecks or inefficiencies in resource utilization, leading to cost savings and performance improvements.

Training an ML model is contingent on timely and efficient data delivery. Benchmarks in this context would also assess the efficiency of data pipelines, data preprocessing speed, and storage retrieval times. For real-time analytics systems, like those used in fraud detection, the speed at which training data is ingested, preprocessed, and fed into the model can be critical. Benchmarks would evaluate the latency of data pipelines, the efficiency of storage systems (like SSDs vs. HDDs), and the speed of data augmentation or transformation tasks.

#### Metrics

When viewed from a systems perspective, training metrics offer insights that transcend conventional algorithmic performance indicators. These metrics measure the model's learning efficacy and gauge the efficiency, scalability, and robustness of the entire ML system during the training phase. Let's explore deeper into these metrics and their significance.

The following metrics are often considered important:

1. **Training Time:** The time it takes to train a model from scratch until it reaches a satisfactory performance level. It directly measures the computational resources required to train a model. For example, [Google's BERT](https://arxiv.org/abs/1810.04805) [@devlin2018bert] is a natural language processing model that requires several days to train on a massive corpus of text data using multiple GPUs. The long training time is a significant resource consumption and cost challenge. In some cases, benchmarks can instead measure the training throughput (training samples per unit of time). Throughput can be calculated much faster and easier than training time but may obscure the metrics we really care about (e.g. time to train).

2. **Scalability:** How well the training process can handle increases in data size or model complexity. Scalability can be assessed by measuring training time, memory usage, and other resource consumption as data size or model complexity increases. [OpenAI's GPT-3](https://arxiv.org/abs/2005.14165) [@brown2020language] model has 175 billion parameters, making it one of the largest language models in existence. Training GPT-3 required extensive engineering efforts to scale the training process to handle the massive model size. This involved using specialized hardware, distributed training, and other techniques to ensure the model could be trained efficiently.

3. **Resource Utilization:** The extent to which the training process utilizes available computational resources such as CPU, GPU, memory, and disk I/O. High resource utilization can indicate an efficient training process, while low utilization can suggest bottlenecks or inefficiencies. For instance, training a convolutional neural network (CNN) for image classification requires significant GPU resources. Utilizing multi-GPU setups and optimizing the training code for GPU acceleration can greatly improve resource utilization and training efficiency.

4. **Memory Consumption:** The amount of memory the training process uses. Memory consumption can be a limiting factor for training large models or datasets. For example, Google researchers faced significant memory consumption challenges when training BERT. The model has hundreds of millions of parameters, requiring large amounts of memory. The researchers had to develop techniques to reduce memory consumption, such as gradient checkpointing and model parallelism.

5. **Energy Consumption:** The energy consumed during training. As machine learning models become more complex, energy consumption has become an important consideration. Training large machine learning models can consume significant energy, leading to a large carbon footprint. For instance, the training of OpenAI's GPT-3 was estimated to have a carbon footprint equivalent to traveling by car for 700,000 kilometers.

6. **Throughput:** The number of training samples processed per unit time. Higher throughput generally indicates a more efficient training process. The throughput is an important metric to consider when training a recommendation system for an e-commerce platform. A high throughput ensures that the model can process large volumes of user interaction data promptly, which is crucial for maintaining the relevance and accuracy of the recommendations. But it's also important to understand how to balance throughput with latency bounds. Therefore, a latency-bounded throughput constraint is often imposed on service-level agreements for data center application deployments.

7. **Cost:** The cost of training a model can include both computational and human resources. Cost is important when considering the practicality and feasibility of training large or complex models. Training large language models like GPT-3 is estimated to cost millions of dollars. This cost includes computational, electricity and human resources required for model development and training.

8. **Fault Tolerance and Robustness:** The ability of the training process to handle failures or errors without crashing or producing incorrect results. This is important for ensuring the reliability of the training process. Network failures or hardware malfunctions can occur in a real-world scenario where a machine-learning model is being trained on a distributed system. In recent years, it has become abundantly clear that faults arising from silent data corruption have emerged as a major issue. A fault-tolerant and robust training process can recover from such failures without compromising the model's integrity.

9. **Ease of Use and Flexibility:** The ease with which the training process can be set up and used and its flexibility in handling different types of data and models. In companies like Google, efficiency can sometimes be measured by the number of Software Engineer (SWE) years saved since that translates directly to impact. Ease of use and flexibility can reduce the time and effort required to train a model. TensorFlow and PyTorch are popular machine-learning frameworks that provide user-friendly interfaces and flexible APIs for building and training machine-learning models. These frameworks support many model architectures and are equipped with tools that simplify the training process.

10. **Reproducibility:** The ability to reproduce the training process results. Reproducibility is important for verifying a model's correctness and validity. However, variations due to stochastic network characteristics often make it hard to reproduce the precise behavior of applications being trained, which can present a challenge for benchmarking.

By benchmarking for these types of metrics, we can obtain a comprehensive view of the training process's performance and efficiency from a systems perspective. This can help identify areas for improvement and ensure that resources are used effectively.

#### Tasks

Selecting a handful of representative tasks for benchmarking machine learning systems is challenging because machine learning is applied to various domains with unique characteristics and requirements. Here are some of the challenges faced in selecting representative tasks:

1. **Diversity of Applications:** Machine learning is used in numerous fields such as healthcare, finance, natural language processing, computer vision, and many more. Each field has specific tasks that may not be representative of other fields. For example, image classification tasks in computer vision may not be relevant to financial fraud detection.
2. **Variability in Data Types and Quality:** Different tasks require different data types, such as text, images, videos, or numerical data. Data quality and availability can vary greatly between tasks, making it difficult to select tasks that are representative of the general challenges faced in machine learning.
3. **Task Complexity and Difficulty:** The complexity of tasks varies greatly. Some are relatively straightforward, while others are highly complex and require sophisticated models and techniques. Selecting representative tasks that cover the complexities encountered in machine learning is challenging.
4. **Ethical and Privacy Concerns:** Some tasks may involve sensitive or private data, such as medical records or personal information. These tasks may have ethical and privacy concerns that need to be addressed, making them less suitable as representative tasks for benchmarking.
5. **Scalability and Resource Requirements:** Different tasks may have different scalability and resource requirements. Some tasks may require extensive computational resources, while others can be performed with minimal resources. Selecting tasks that represent the general resource requirements in machine learning is difficult.
6. **Evaluation Metrics:** The metrics used to evaluate the performance of machine learning models vary between tasks. Some tasks may have well-established evaluation metrics, while others lack clear or standardized metrics. This can make it challenging to compare performance across different tasks.
7. **Generalizability of Results:** The results obtained from benchmarking on a specific task may not be generalizable to other tasks. This means that a machine learning system's performance on a selected task may not be indicative of its performance on other tasks.

It is important to carefully consider these factors when designing benchmarks to ensure they are meaningful and relevant to the diverse range of tasks encountered in machine learning.

#### Benchmarks

Here are some original works that laid the fundamental groundwork for developing systematic benchmarks for training machine learning systems.

* [MLPerf Training Benchmark](https://github.com/mlcommons/training)*

MLPerf is a suite of benchmarks designed to measure the performance of machine learning hardware, software, and services. The MLPerf Training benchmark [@mattson2020mlperf] focuses on the time it takes to train models to a target quality metric. It includes diverse workloads, such as image classification, object detection, translation, and reinforcement learning. @fig-perf-trend highlights the performance improvements in progressive versions of MLPerf Training benchmarks, which have all outpaced Moore's Law. Using standardized benchmarking trends enables us to rigorously showcase the rapid evolution of ML computing.

![MLPerf Training performance trends. Source: @mattson2020mlperf.](images/png/mlperf_perf_trend.png){#fig-perf-trend}

Metrics:

* Training time to target quality
* Throughput (examples per second)
* Resource utilization (CPU, GPU, memory, disk I/O)

* [DAWNBench](https://dawn.cs.stanford.edu/benchmark/)*

DAWNBench [@coleman2017dawnbench] is a benchmark suite focusing on end-to-end deep learning training time and inference performance. It includes common tasks such as image classification and question answering.

Metrics:

* Time to train to target accuracy
* Inference latency
* Cost (in terms of cloud computing and storage resources)

* [Fathom](https://github.com/rdadolf/fathom)*

Fathom [@adolf2016fathom] is a benchmark from Harvard University that evaluates the performance of deep learning models using a diverse set of workloads. These include common tasks such as image classification, speech recognition, and language modeling.

Metrics:

* Operations per second (to measure computational efficiency)
* Time to completion for each workload
* Memory bandwidth

#### Example Use Case
 
Consider a scenario where we want to benchmark the training of an image classification model on a specific hardware platform.

1. **Task:** The task is to train a convolutional neural network (CNN) for image classification on the CIFAR-10 dataset.
2. **Benchmark:** We can use the MLPerf Training benchmark for this task. It includes an image classification workload that is relevant to our task.
3. **Metrics:** We will measure the following metrics:

* Training time to reach a target accuracy of 90%.
* Throughput in terms of images processed per second.
* GPU and CPU utilization during training.

By measuring these metrics, we can assess the performance and efficiency of the training process on the selected hardware platform. This information can then be used to identify potential bottlenecks or areas for improvement.

### Inference Benchmarks

Inference in machine learning refers to using a trained model to make predictions on new, unseen data. It is the phase where the model applies its learned knowledge to solve the problem it was designed for, such as classifying images, recognizing speech, or translating text.

#### Purpose

When we build machine learning models, our ultimate goal is to deploy them in real-world applications where they can provide accurate and reliable predictions on new, unseen data. This process of using a trained model to make predictions is known as inference. A machine learning model's real-world performance can differ significantly from its performance on training or validation datasets, which makes benchmarking inference a crucial step in the development and deployment of machine learning models.

Benchmarking inference allows us to evaluate how well a machine-learning model performs in real-world scenarios. This evaluation ensures that the model is practical and reliable when deployed in applications, providing a more comprehensive understanding of the model's behavior with real data. Additionally, benchmarking can help identify potential bottlenecks or limitations in the model's performance. For example, if a model takes too long to predict, it may be impractical for real-time applications such as autonomous driving or voice assistants.

Resource efficiency is another critical aspect of inference, as it can be computationally intensive and require significant memory and processing power. Benchmarking helps ensure that the model is efficient regarding resource usage, which is particularly important for edge devices with limited computational capabilities, such as smartphones or IoT devices. Moreover, benchmarking allows us to compare the performance of our model with competing models or previous versions of the same model. This comparison is essential for making informed decisions about which model to deploy in a specific application.

Finally, it is vital to ensure that the model's predictions are not only accurate but also consistent across different data points. Benchmarking helps verify the model's accuracy and consistency, ensuring that it meets the application's requirements. It also assesses the model's robustness, ensuring that it can handle real-world data variability and still make accurate predictions.

#### Metrics

1. **Accuracy:** Accuracy is one of the most vital metrics when benchmarking machine learning models. It quantifies the proportion of correct predictions made by the model compared to the true values or labels. For example, if a spam detection model can correctly classify 95 out of 100 email messages as spam or not, its accuracy would be calculated as 95%.

2. **Latency:** Latency is a performance metric that calculates the time lag or delay between the input receipt and the production of the corresponding output by the machine learning system. An example that clearly depicts latency is a real-time translation application; if a half-second delay exists from the moment a user inputs a sentence to the time the app displays the translated text, then the system's latency is 0.5 seconds.

3. **Latency-Bounded Throughput:** Latency-bounded throughput is a valuable metric that combines the aspects of latency and throughput, measuring the maximum throughput of a system while still meeting a specified latency constraint. For example, in a video streaming application that utilizes a machine learning model to generate and display subtitles automatically, latency-bounded throughput would measure how many video frames the system can process per second (throughput) while ensuring that the subtitles are displayed with no more than a 1-second delay (latency). This metric is particularly important in real-time applications where meeting latency requirements is crucial to the user experience.

4. **Throughput:** Throughput assesses the system's capacity by measuring the number of inferences or predictions a machine learning model can handle within a specific unit of time. Consider a speech recognition system that employs a Recurrent Neural Network (RNN) as its underlying model; if this system can process and understand 50 different audio clips in a minute, then its throughput rate stands at 50 clips per minute.

5. **Energy Efficiency:** Energy efficiency is a metric that determines the amount of energy consumed by the machine learning model to perform a single inference. A prime example of this would be a natural language processing model built on a Transformer network architecture; if it utilizes 0.1 Joules of energy to translate a sentence from English to French, its energy efficiency is measured at 0.1 Joules per inference.

6. **Memory Usage:** Memory usage quantifies the volume of RAM needed by a machine learning model to carry out inference tasks. A relevant example to illustrate this would be a face recognition system based on a CNN; if such a system requires 150 MB of RAM to process and recognize faces within an image, its memory usage is 150 MB.

#### Tasks

The challenges in picking representative tasks for benchmarking inference machine learning systems are, by and large, somewhat similar to the taxonomy we have provided for training. Nevertheless, to be pedantic, let's discuss those in the context of inference machine learning systems.

1. **Diversity of Applications:** Inference machine learning is employed across numerous domains such as healthcare, finance, entertainment, security, and more. Each domain has unique tasks, and what's representative in one domain might not be in another. For example, an inference task for predicting stock prices in the financial domain might differ from image recognition tasks in the medical domain.

2. **Variability in Data Types:** Different inference tasks require different types of data—text, images, videos, numerical data, etc. Ensuring that benchmarks address the wide variety of data types used in real-world applications is challenging. For example, voice recognition systems process audio data, which is vastly different from the visual data processed by facial recognition systems.

3. **Task Complexity:** The complexity of inference tasks can differ immensely, from basic classification tasks to intricate tasks requiring state-of-the-art models. For example, differentiating between two categories (binary classification) is typically simpler than detecting hundreds of object types in a crowded scene.

4. **Real-time Requirements:** Some applications demand immediate or real-time responses, while others may allow for some delay. In autonomous driving, real-time object detection and decision-making are paramount, whereas a recommendation engine for a shopping website might tolerate slight delays.

5. **Scalability Concerns:** Given the varied scale of applications, from edge devices to cloud-based servers, tasks must represent the diverse computational environments where inference occurs. For example, an inference task running on a smartphone's limited resources differs from a powerful cloud server.

6. **Evaluation Metrics Diversity:** The metrics used to evaluate performance can differ significantly depending on the task. Finding a common ground or universally accepted metric for diverse tasks is challenging. For example, precision and recall might be vital for a medical diagnosis task, whereas throughput (inferences per second) might be more crucial for video processing tasks.

7. **Ethical and Privacy Concerns:** Concerns related to ethics and privacy exist, especially in sensitive areas like facial recognition or personal data processing. These concerns can impact the selection and nature of tasks used for benchmarking. For example, using real-world facial data for benchmarking can raise privacy issues, whereas synthetic data might not replicate real-world challenges.

8. **Hardware Diversity:** With a wide range of devices from GPUs, CPUs, and TPUs to custom ASICs used for inference, ensuring that tasks are representative across varied hardware is challenging. For example, a task optimized for inference on a GPU might perform sub-optimally on an edge device.

#### Benchmarks

Here are some original works that laid the fundamental groundwork for developing systematic benchmarks for inference machine learning systems.

**[MLPerf Inference Benchmark](https://github.com/mlcommons/inference):** MLPerf Inference is a comprehensive benchmark suite that assesses machine learning models' performance during the inference phase. It encompasses a variety of workloads, including image classification, object detection, and natural language processing, aiming to provide standardized and insightful metrics for evaluating different inference systems. It's metrics include:

MLPerf Inference is a comprehensive benchmark suite that assesses machine learning models' performance during the inference phase. It encompasses a variety of workloads, including image classification, object detection, and natural language processing, aiming to provide standardized and insightful metrics for evaluating different inference systems.

Metrics:

* Inference time
* Latency
* Throughput
* Accuracy
* Energy consumption

**[AI Benchmark](https://ai-benchmark.com/):** AI Benchmark is a benchmarking tool that evaluates the performance of AI and machine learning models on mobile devices and edge computing platforms. It includes tests for image classification, object detection, and natural language processing tasks, providing a detailed analysis of the inference performance on different hardware platforms. It's metrics include:

AI Benchmark is a benchmarking tool that evaluates the performance of AI and machine learning models on mobile devices and edge computing platforms. It includes tests for image classification, object detection, and natural language processing tasks, providing a detailed analysis of the inference performance on different hardware platforms.

Metrics:

* Inference time
* Latency
* Energy consumption
* Memory usage
* Throughput

**[OpenVINO toolkit](https://www.intel.com/content/www/us/en/developer/tools/openvino-toolkit/overview.html):** OpenVINO toolkit provides a benchmark tool to measure the performance of deep learning models for various tasks, such as image classification, object detection, and facial recognition, on Intel hardware. It offers detailed insights into the models' inference performance on different hardware configurations. It's metrics include:

Metrics:

* Inference time
* Throughput
* Latency
* CPU and GPU utilization

#### Example Use Case

Consider a scenario where we want to evaluate the inference performance of an object detection model on a specific edge device.

Task: The task is to perform real-time object detection on video streams, detecting and identifying objects such as vehicles, pedestrians, and traffic signs.

Benchmark: We can use the AI Benchmark for this task as it evaluates inference performance on edge devices, which suits our scenario.

Metrics: We will measure the following metrics:

* Inference time to process each video frame
* Latency to generate the bounding boxes for detected objects
* Energy consumption during the inference process
* Throughput in terms of video frames processed per second

By measuring these metrics, we can assess the performance of the object detection model on the edge device and identify any potential bottlenecks or areas for optimization to improve real-time processing capabilities.

:::{#exr-perf .callout-caution collapse="true"}

### Inference Benchmarks - MLPerf

Get ready to put your AI models to the ultimate test! MLPerf is like the Olympics for machine learning performance. In this Colab, we'll use a toolkit called CK to run official MLPerf benchmarks, measure how fast and accurate your model is, and even use TVM to give it a super speed boost. Are you ready to see your model earn its medal?  
  
[![](https://colab.research.google.com/assets/colab-badge.png)](https://colab.research.google.com/drive/1aywGlyD1ZRDtQTrQARVgL1882JcvmFK-?usp=sharing#scrollTo=tnyHAdErL72u)

:::

### Measuring Energy Efficiency

As machine learning capabilities expand, both in training and inference, concerns about increased power consumption and its ecological footprint have intensified. Addressing the sustainability of ML systems, a topic explored in more depth in the [Sustainable AI](../sustainable_ai/sustainable_ai.qmd) chapter, has thus become a key priority. This focus on sustainability has led to the development of standardized benchmarks designed to accurately measure energy efficiency. However, standardizing these methodologies poses challenges due to the need to accommodate vastly different scales—from the microwatt consumption of TinyML devices to the megawatt demands of data center training systems. Moreover, ensuring that benchmarking is fair and reproducible requires accommodating the diverse range of hardware configurations and architectures in use today.

One example is the MLPerf Power benchmarking methodology [@tschand2024mlperf], which tackles these challenges by tailoring the methodologies for datacenter, edge inference, and tiny inference systems while measuring power consumption as comprehensively as possible for each scale. This methodology adapts to a variety of hardware, from general-purpose CPUs to specialized AI accelerators, while maintaining uniform measurement principles to ensure that comparisons are both fair and accurate across different platforms.

@fig-power-diagram illustrates the power measurement boundaries for different system scales, from TinyML devices to inference nodes and training racks. Each example highlights the components within the measurement boundary and those outside it. This setup allows for accurate reflection of the true energy costs associated with running ML workloads across various real-world scenarios, and ensures that the benchmark captures the full spectrum of energy consumption.

![MLPerf Power system measurement diagram. Source: @tschand2024mlperf.](images/png/power_component_diagram.png){#fig-power-diagram}

It is important to note that optimizing a system for performance may not lead to the most energy efficient execution. Oftentimes, sacrificing a small amount of performance or accuracy can lead to significant gains in energy efficiency, highlighting the importance of accurately benchmarking power metrics. Future insights from energy efficiency and sustainability benchmarking will enable us to optimize for more sustainable ML systems.

### Benchmark Example

To properly illustrate the components of a systems benchmark, we can look at the keyword spotting benchmark in MLPerf Tiny and explain the motivation behind each decision.

#### Task

Keyword spotting was selected as a task because it is a common use case in TinyML that has been well-established for years. Additionally, the typical hardware used for keyword spotting differs substantially from the offerings of other benchmarks, such as MLPerf Inference's speech recognition task.

#### Dataset

[Google Speech Commands](https://www.tensorflow.org/datasets/catalog/speech_commands) [@warden2018speech] was selected as the best dataset to represent the task. The dataset is well-established in the research community and has permissive licensing, allowing it to be easily used in a benchmark.

#### Model

The next core component is the model, which will act as the primary workload for the benchmark. The model should be well established as a solution to the selected task rather than a state-of-the-art solution. The model selected is a simple depthwise separable convolution model. This architecture is not the state-of-the-art solution to the task, but it is well-established and not designed for a specific hardware platform like many state-of-the-art solutions. Despite being an inference benchmark, the benchmark also establishes a reference training recipe to be fully reproducible and transparent.

#### Metrics

Latency was selected as the primary metric for the benchmark, as keyword spotting systems need to react quickly to maintain user satisfaction. Additionally, given that TinyML systems are often battery-powered, energy consumption is measured to ensure the hardware platform is efficient. The accuracy of the model is also measured to ensure that the optimizations applied by a submitter, such as quantization, don't degrade the accuracy beyond a threshold.

#### Benchmark Harness

MLPerf Tiny uses [EEMBCs EnergyRunner benchmark harness](https://github.com/eembc/energyrunner) to load the inputs to the model and isolate and measure the device's energy consumption. When measuring energy consumption, it's critical to select a harness that is accurate at the expected power levels of the devices under test and simple enough not to become a burden for the benchmark participants.

#### Baseline Submission

Baseline submissions are critical for contextualizing results and as a reference point to help participants get started. The baseline submission should prioritize simplicity and readability over state-of-the-art performance. The keyword spotting baseline uses a standard [STM microcontroller](https://www.st.com/en/microcontrollers-microprocessors.html) as its hardware and [TensorFlow Lite for Microcontrollers](https://www.tensorflow.org/lite/microcontrollers) [@david2021tensorflow] as its inference framework.

### Challenges and Limitations

While benchmarking provides a structured methodology for performance evaluation in complex domains like artificial intelligence and computing, the process also poses several challenges. If not properly addressed, these challenges can undermine the credibility and accuracy of benchmarking results. Some of the predominant difficulties faced in benchmarking include the following:

* **Incomplete problem coverage:** Benchmark tasks may not fully represent the problem space. For instance, common image classification datasets like [CIFAR-10](https://www.cs.toronto.edu/kriz/cifar.html) have limited diversity in image types. Algorithms tuned for such benchmarks may fail to generalize well to real-world datasets.

* **Statistical insignificance:** Benchmarks must have enough trials and data samples to produce statistically significant results. For example, benchmarking an OCR model on only a few text scans may not adequately capture its true error rates.

* **Limited reproducibility:** Varying hardware, software versions, codebases, and other factors can reduce the reproducibility of benchmark results. MLPerf addresses this by providing reference implementations and environment specifications.

* **Misalignment with end goals:**  Benchmarks focusing only on speed or accuracy metrics may misalign real-world objectives like cost and power efficiency. Benchmarks must reflect all critical performance axes.

* **Rapid staleness:** Due to the rapid pace of advancements in AI and computing, benchmarks and their datasets can quickly become outdated. Maintaining up-to-date benchmarks is thus a persistent challenge.

But of all these, the most important challenge is benchmark engineering.

#### Hardware Lottery

The hardware lottery, first described by @10.1145/3467017, refers to the situation where a machine learning model's success or efficiency is significantly influenced by its compatibility with the underlying hardware [@chu2021discovering]. Some models perform exceptionally well not because they are intrinsically superior, but because they are optimized for specific hardware characteristics, such as the parallel processing capabilities of Graphics Processing Units (GPUs) or Tensor Processing Units (TPUs).

For instance, @fig-hardware-lottery compares the performance of models across different hardware platforms. The multi-hardware models show comparable results to "MobileNetV3 Large min" on both the CPU uint8 and GPU configurations. However, these multi-hardware models demonstrate significant performance improvements over the MobileNetV3 Large baseline when run on the EdgeTPU and DSP hardware. This emphasizes the variable efficiency of multi-hardware models in specialized computing environments.

![Accuracy-latency trade-offs of multiple ML models and how they perform on various hardware. Source: @chu2021discovering](images/png/hardware_lottery.png){#fig-hardware-lottery}

Hardware lottery can introduce challenges and biases in benchmarking machine learning systems, as the model's performance is not solely dependent on the model's architecture or algorithm but also on the compatibility and synergies with the underlying hardware. This can make it difficult to compare different models fairly and to identify the best model based on its intrinsic merits. It can also lead to a situation where the community converges on models that are a good fit for the popular hardware of the day, potentially overlooking other models that might be superior but incompatible with the current hardware trends.

#### Benchmark Engineering

Hardware lottery occurs when a machine learning model unintentionally performs exceptionally well or poorly on a specific hardware setup due to unforeseen compatibility or incompatibility. The model is not explicitly designed or optimized for that particular hardware by the developers or engineers; rather, it happens to align or (mis)align with the hardware's capabilities or limitations. In this case, the model's performance on the hardware is a byproduct of coincidence rather than design.

In contrast to the accidental hardware lottery, benchmark engineering involves deliberately optimizing or designing a machine learning model to perform exceptionally well on specific hardware, often to win benchmarks or competitions. This intentional optimization might include tweaking the model's architecture, algorithms, or parameters to exploit the hardware's features and capabilities fully.

#### Problem

Benchmark engineering refers to tweaking or modifying an AI system to optimize performance on specific benchmark tests, often at the expense of generalizability or real-world performance. This can include adjusting hyperparameters, training data, or other aspects of the system specifically to achieve high scores on benchmark metrics without necessarily improving the overall functionality or utility of the system.

The motivation behind benchmark engineering often stems from the desire to achieve high-performance scores for marketing or competitive purposes. High benchmark scores can demonstrate the superiority of an AI system compared to competitors and can be a key selling point for potential users or investors. This pressure to perform well on benchmarks sometimes leads to prioritizing benchmark-specific optimizations over more holistic improvements to the system.

It can lead to several risks and challenges. One of the primary risks is that the AI system may perform better in real-world applications than the benchmark scores suggest. This can lead to user dissatisfaction, reputational damage, and potential safety or ethical concerns. Furthermore, benchmark engineering can contribute to a lack of transparency and accountability in the AI community, as it can be difficult to discern how much of an AI system's performance is due to genuine improvements versus benchmark-specific optimizations.

The AI community must prioritize transparency and accountability to mitigate the risks associated with benchmark engineering. This can include disclosing any optimizations or adjustments made specifically for benchmark tests and providing more comprehensive evaluations of AI systems that include real-world performance metrics and benchmark scores. Researchers and developers must prioritize holistic improvements to AI systems that improve their generalizability and functionality across various applications rather than focusing solely on benchmark-specific optimizations.

#### Issues

One of the primary problems with benchmark engineering is that it can compromise the real-world performance of AI systems. When developers focus on optimizing their systems to achieve high scores on specific benchmark tests, they may neglect other important system performance aspects crucial in real-world applications. For example, an AI system designed for image recognition might be engineered to perform exceptionally well on a benchmark test that includes a specific set of images but needs help to recognize images slightly different from those in the test set accurately.

Another area for improvement with benchmark engineering is that it can result in AI systems that lack generalizability. In other words, while the system may perform well on the benchmark test, it may need help handling a diverse range of inputs or scenarios. For instance, an AI model developed for natural language processing might be engineered to achieve high scores on a benchmark test that includes a specific type of text but fails to process text that falls outside of that specific type accurately.

It can also lead to misleading results. When AI systems are engineered to perform well on benchmark tests, the results may not accurately reflect the system's true capabilities. This can be problematic for users or investors who rely on benchmark scores to make informed decisions about which AI systems to use or invest in. For example, an AI system engineered to achieve high scores on a benchmark test for speech recognition might need to be more capable of accurately recognizing speech in real-world situations, leading users or investors to make decisions based on inaccurate information.

#### Mitigation

There are several ways to mitigate benchmark engineering. Transparency in the benchmarking process is crucial to maintaining benchmark accuracy and reliability. This involves clearly disclosing the methodologies, data sets, and evaluation criteria used in benchmark tests, as well as any optimizations or adjustments made to the AI system for the purpose of the benchmark.

One way to achieve transparency is through the use of open-source benchmarks. Open-source benchmarks are made publicly available, allowing researchers, developers, and other stakeholders to review, critique, and contribute to them, thereby ensuring their accuracy and reliability. This collaborative approach also facilitates sharing best practices and developing more robust and comprehensive benchmarks.

One example is the MLPerf Tiny. It's an open-source framework designed to make it easy to compare different solutions in the world of TinyML. Its modular design allows components to be swapped out for comparison or improvement. The reference implementations, shown in green and orange in @fig-ml-perf, act as the baseline for results. TinyML often needs optimization across the entire system, and users can contribute by focusing on specific parts, like quantization. The modular benchmark design allows users to showcase their contributions and competitive advantage by modifying a reference implementation. In short, MLPerf Tiny offers a flexible and modular way to assess and improve TinyML applications, making it easier to compare and improve different aspects of the technology.

![MLPerf Tiny modular design. Source: @mattson2020mlperf.](images/png/mlperf_tiny.png){#fig-ml-perf}

Another method for achieving transparency is through peer review of benchmarks. This involves having independent experts review and validate the benchmark's methodology, data sets, and results to ensure their credibility and reliability. Peer review can provide a valuable means of verifying the accuracy of benchmark tests and help build confidence in the results.

Standardization of benchmarks is another important solution to mitigate benchmark engineering. Standardized benchmarks provide a common framework for evaluating AI systems, ensuring consistency and comparability across different systems and applications. This can be achieved by developing industry-wide standards and best practices for benchmarking and through common metrics and evaluation criteria.

Third-party verification of results can also be valuable in mitigating benchmark engineering. This involves having an independent third party verify the results of a benchmark test to ensure their credibility and reliability. Third-party verification can build confidence in the results and provide a valuable means of validating the performance and capabilities of AI systems.

## Model Benchmarking

Benchmarking machine learning models is important for determining the effectiveness and efficiency of various machine learning algorithms in solving specific tasks or problems. By analyzing the results obtained from benchmarking, developers and researchers can identify their models' strengths and weaknesses, leading to more informed decisions on model selection and further optimization.

The evolution and progress of machine learning models are intrinsically linked to the availability and quality of data sets. In machine learning, data acts as the raw material that powers the algorithms, allowing them to learn, adapt, and ultimately perform tasks that were traditionally the domain of humans. Therefore, it is important to understand this history.

### Historical Context

Machine learning datasets have a rich history and have evolved significantly over the years, growing in size, complexity, and diversity to meet the ever-increasing demands of the field. Let's take a closer look at this evolution, starting from one of the earliest and most iconic datasets -- MNIST.

#### MNIST (1998)

The [MNIST dataset](https://www.tensorflow.org/datasets/catalog/mnist), created by Yann LeCun, Corinna Cortes, and Christopher J.C. Burges in 1998, can be considered a cornerstone in the history of machine learning datasets. It comprises 70,000 labeled 28x28 pixel grayscale images of handwritten digits (0-9). MNIST has been widely used for benchmarking algorithms in image processing and machine learning as a starting point for many researchers and practitioners. @fig-mnist shows some examples of handwritten digits.

![MNIST handwritten digits. Source: [Suvanjanprasai.](https://en.wikipedia.org/wiki/File:MnistExamplesModified.png)](images/png/mnist.png){#fig-mnist}

#### ImageNet (2009)

Fast forward to 2009, and we see the introduction of the [ImageNet dataset](https://www.tensorflow.org/datasets/catalog/imagenet2012), which marked a significant leap in the scale and complexity of datasets. ImageNet consists of over 14 million labeled images spanning more than 20,000 categories. Fei-Fei Li and her team developed it to advance object recognition and computer vision research. The dataset became synonymous with the ImageNet [Large Scale Visual Recognition Challenge (LSVRC)](https://www.image-net.org/challenges/LSVRC/), an annual competition crucial in developing deep learning models, including the famous AlexNet in 2012.

#### COCO (2014)

The [Common Objects in Context (COCO) dataset](https://cocodataset.org/) [@lin2014microsoft], released in 2014, further expanded the landscape of machine learning datasets by introducing a richer set of annotations. COCO consists of images containing complex scenes with multiple objects, and each image is annotated with object bounding boxes, segmentation masks, and captions, as shown in @fig-coco. This dataset has been instrumental in advancing research in object detection, segmentation, and image captioning.

<<<<<<< HEAD
![Coco dataset. Source: Coco.](images/png/coco.png)<https://cocodataset.org/images/jpg/coco-examples.jpg>{#fig-coco}
=======
![Example images from the COCO dataset. Source: [Coco](https://cocodataset.org/).](images/png/coco.png){#fig-coco}
>>>>>>> b8ce60b1

#### GPT-3 (2020)

While the above examples primarily focus on image datasets, there have also been significant developments in text datasets. One notable example is GPT-3 [@brown2020language], developed by OpenAI. GPT-3 is a language model trained on diverse internet text. Although the dataset used to train GPT-3 is not publicly available, the model itself, consisting of 175 billion parameters, is a testament to the scale and complexity of modern machine learning datasets and models.

#### Present and Future

Today, we have a plethora of datasets spanning various domains, including healthcare, finance, social sciences, and more. The following characteristics help us taxonomize the space and growth of machine learning datasets that fuel model development.

1. **Diversity of Data Sets:** The variety of data sets available to researchers and engineers has expanded dramatically, covering many fields, including natural language processing, image recognition, and more. This diversity has fueled the development of specialized machine-learning models tailored to specific tasks, such as translation, speech recognition, and facial recognition.

2. **Volume of Data:** The sheer volume of data that has become available in the digital age has also played a crucial role in advancing machine learning models. Large data sets enable models to capture the complexity and nuances of real-world phenomena, leading to more accurate and reliable predictions.

3. **Quality and Cleanliness of Data:** The quality of data is another critical factor that influences the performance of machine learning models. Clean, well-labeled, and unbiased data sets are essential for training models that are robust and fair.

4. **Open Access to Data:** The availability of open-access data sets has also contributed significantly to machine learning's progress. Open data allows researchers from around the world to collaborate, share insights, and build upon each other's work, leading to faster innovation and the development of more advanced models.

5. **Ethics and Privacy Concerns:** As data sets grow in size and complexity, ethical considerations and privacy concerns become increasingly important. There is an ongoing debate about the balance between leveraging data for machine learning advancements and protecting individuals' privacy rights.

The development of machine learning models relies heavily on the availability of diverse, large, high-quality, and open-access data sets. As we move forward, addressing the ethical considerations and privacy concerns associated with using large data sets is crucial to ensure that machine learning technologies benefit society. There is a growing awareness that data acts as the rocket fuel for machine learning, driving and fueling the development of machine learning models. Consequently, more focus is being placed on developing the data sets themselves. We will explore this in further detail in the data benchmarking section.

### Model Metrics

Machine learning model evaluation has evolved from a narrow focus on accuracy to a more comprehensive approach considering a range of factors, from ethical considerations and real-world applicability to practical constraints like model size and efficiency. This shift reflects the field's maturation as machine learning models are increasingly applied in diverse, complex real-world scenarios.

#### Accuracy

Accuracy is one of the most intuitive and commonly used metrics for evaluating machine learning models. At its core, accuracy measures the proportion of correct predictions made by the model out of all predictions. For example, imagine we have developed a machine learning model to classify images as either containing a cat or not. If we test this model on a dataset of 100 images, and it correctly identifies 90 of them, we would calculate its accuracy as 90%.

In the initial stages of machine learning, accuracy was often the primary, if not the only, metric considered when evaluating model performance. This is understandable, given its straightforward nature and ease of interpretation. However, as the field has progressed, the limitations of relying solely on accuracy have become more apparent.

Consider the example of a medical diagnosis model with an accuracy of 95%. While at first glance this may seem impressive, we must look deeper to assess the model's performance fully. Suppose the model fails to accurately diagnose severe conditions that, while rare, can have severe consequences; its high accuracy may not be as meaningful. A pertinent example of this is [Google's retinopathy machine learning model](https://about.google/intl/ALL_us/stories/seeingpotential/), which was designed to diagnose diabetic retinopathy and diabetic macular edema from retinal photographs.

The Google model demonstrated impressive accuracy levels in lab settings. Still, when deployed in real-world clinical environments in Thailand, [it faced significant challenges](https://www.technologyreview.com/2020/04/27/1000658/google-medical-ai-accurate-lab-real-life-clinic-covid-diabetes-retina-disease/). In the real-world setting, the model encountered diverse patient populations, varying image quality, and a range of different medical conditions that it had not been exposed to during its training. Consequently, its performance could have been better, and it struggled to maintain the same accuracy levels observed in lab settings. This example serves as a clear reminder that while high accuracy is an important and desirable attribute for a medical diagnosis model, it must be evaluated in conjunction with other factors, such as the model's ability to generalize to different populations and handle diverse and unpredictable real-world conditions, to understand its value and potential impact on patient care truly.

Similarly, if the model performs well on average but exhibits significant disparities in performance across different demographic groups, this, too, would be cause for concern.

The evolution of machine learning has thus seen a shift towards a more holistic approach to model evaluation, taking into account not just accuracy, but also other crucial factors such as fairness, transparency, and real-world applicability. A prime example is the [Gender Shades project](http://gendershades.org/) at MIT Media Lab, led by Joy Buolamwini, highlighting significant racial and gender biases in commercial facial recognition systems. The project evaluated the performance of three facial recognition technologies developed by IBM, Microsoft, and Face++. It found that they all exhibited biases, performing better on lighter-skinned and male faces compared to darker-skinned and female faces.

While accuracy remains a fundamental and valuable metric for evaluating machine learning models, a more comprehensive approach is required to fully assess a model's performance. This means considering additional metrics that account for fairness, transparency, and real-world applicability, as well as conducting rigorous testing across diverse datasets to uncover and mitigate any potential biases. The move towards a more holistic approach to model evaluation reflects the maturation of the field and its increasing recognition of the real-world implications and ethical considerations associated with deploying machine learning models.

#### Fairness

Fairness in machine learning models is a multifaceted and critical aspect that requires careful attention, particularly in high-stakes applications that significantly affect people's lives, such as in loan approval processes, hiring, and criminal justice. It refers to the equitable treatment of all individuals, irrespective of their demographic or social attributes such as race, gender, age, or socioeconomic status.

Simply relying on accuracy can be insufficient and potentially misleading when evaluating models. For instance, consider a loan approval model with a 95% accuracy rate. While this figure may appear impressive at first glance, it does not reveal how the model performs across different demographic groups. If this model consistently discriminates against a particular group, its accuracy is less commendable, and its fairness is questioned.

Discrimination can manifest in various forms, such as direct discrimination, where a model explicitly uses sensitive attributes like race or gender in its decision-making process, or indirect discrimination, where seemingly neutral variables correlate with sensitive attributes, indirectly influencing the model's outcomes. An infamous example of the latter is the COMPAS tool used in the US criminal justice system, which exhibited racial biases in predicting recidivism rates despite not explicitly using race as a variable.

Addressing fairness involves careful examination of the model's performance across diverse groups, identifying potential biases, and rectifying disparities through corrective measures such as re-balancing datasets, adjusting model parameters, and implementing fairness-aware algorithms. Researchers and practitioners continuously develop metrics and methodologies tailored to specific use cases to evaluate fairness in real-world scenarios. For example, disparate impact analysis, demographic parity, and equal opportunity are some of the metrics employed to assess fairness.

Additionally, transparency and interpretability of models are fundamental to achieving fairness. Understanding how a model makes decisions can reveal potential biases and enable stakeholders to hold developers accountable. Open-source tools like [AI Fairness 360](https://ai-fairness-360.org/) by IBM and [Fairness Indicators](https://www.tensorflow.org/tfx/guide/fairness_indicators) by TensorFlow are being developed to facilitate fairness assessments and mitigation of biases in machine learning models.

Ensuring fairness in machine learning models, particularly in applications that significantly impact people's lives, requires rigorous evaluation of the model's performance across diverse groups, careful identification and mitigation of biases, and implementation of transparency and interpretability measures. By comprehensively addressing fairness, we can work towards developing machine learning models that are equitable, just, and beneficial for society.

#### Complexity

##### Parameters

In the initial stages of machine learning, model benchmarking often relied on parameter counts as a proxy for model complexity. The rationale was that more parameters typically lead to a more complex model, which should, in turn, deliver better performance. However, this approach has proven inadequate as it needs to account for the computational cost associated with processing many parameters.

For example, GPT-3, developed by OpenAI, is a language model that boasts an astounding 175 billion parameters. While it achieves state-of-the-art performance on various natural language processing tasks, its size and the computational resources required to run it make it impractical for deployment in many real-world scenarios, especially those with limited computational capabilities.

Relying on parameter counts as a proxy for model complexity also fails to consider the model's efficiency. If optimized for efficiency, a model with fewer parameters might be just as effective, if not more so, than a model with a higher parameter count. For instance, MobileNets, developed by Google, is a family of models designed specifically for mobile and edge devices. They use depth-wise separable convolutions to reduce the number of parameters and computational costs while still achieving competitive performance.

In light of these limitations, the field has moved towards a more holistic approach to model benchmarking that considers parameter counts and other crucial factors such as floating-point operations per second (FLOPs), memory consumption, and latency. FLOPs, in particular, have emerged as an important metric as they provide a more accurate representation of the computational load a model imposes. This shift towards a more comprehensive approach to model benchmarking reflects a recognition of the need to balance performance with practicality, ensuring that models are effective, efficient, and deployable in real-world scenarios.

##### FLOPS

The size of a machine learning model is an essential aspect that directly impacts its usability in practical scenarios, especially when computational resources are limited. Traditionally, the number of parameters in a model was often used as a proxy for its size, with the underlying assumption being that more parameters would translate to better performance. However, this simplistic view does not consider the computational cost of processing these parameters. This is where the concept of floating-point operations per second (FLOPs) comes into play, providing a more accurate representation of the computational load a model imposes.

FLOPs measure the number of floating-point operations a model performs to generate a prediction. A model with many FLOPs requires substantial computational resources to process the vast number of operations, which may render it impractical for certain applications. Conversely, a model with a lower FLOP count is more lightweight and can be easily deployed in scenarios where computational resources are limited. @fig-flops, from [@bianco2018benchmark], shows the relationship between Top-1 Accuracy on ImageNet (_y_-axis), the model's G-FLOPs (_x_-axis), and the model's parameter count (circle-size).

![A graph that depicts the top-1 imagenet accuracy vs. the FLOP count of a model along with the model's parameter count. The figure shows a overall tradeoff between model complexity and accuracy, although some model architectures are more efficiency than others. Source: @bianco2018benchmark.](images/png/model_FLOPS_VS_TOP_1.png){#fig-flops}

Let's consider an example. BERT---Bidirectional Encoder Representations from Transformers [@devlin2018bert]---is a popular natural language processing model, has over 340 million parameters, making it a large model with high accuracy and impressive performance across various tasks. However, the sheer size of BERT, coupled with its high FLOP count, makes it a computationally intensive model that may not be suitable for real-time applications or deployment on edge devices with limited computational capabilities.

In light of this, there has been a growing interest in developing smaller models that can achieve similar performance levels as their larger counterparts while being more efficient in computational load. DistilBERT, for instance, is a smaller version of BERT that retains 97% of its performance while being 40% smaller in terms of parameter count. The size reduction also translates to a lower FLOP count, making DistilBERT a more practical choice for resource-constrained scenarios.

In summary, while parameter count provides a useful indication of model size, it is not a comprehensive metric as it needs to consider the computational cost associated with processing these parameters. FLOPs, on the other hand, offer a more accurate representation of a model's computational load and are thus an essential consideration when deploying machine learning models in real-world scenarios, particularly when computational resources are limited. The evolution from relying solely on parameter count to considering FLOPs signifies a maturation in the field, reflecting a greater awareness of the practical constraints and challenges of deploying machine learning models in diverse settings.

##### Efficiency

Efficiency metrics, such as memory consumption and latency/throughput, have also gained prominence. These metrics are particularly crucial when deploying models on edge devices or in real-time applications, as they measure how quickly a model can process data and how much memory it requires. In this context, Pareto curves are often used to visualize the trade-off between different metrics, helping stakeholders decide which model best suits their needs.

### Lessons Learned

Model benchmarking has offered us several valuable insights that can be leveraged to drive innovation in system benchmarks. The progression of machine learning models has been profoundly influenced by the advent of leaderboards and the open-source availability of models and datasets. These elements have served as significant catalysts, propelling innovation and accelerating the integration of cutting-edge models into production environments. However, as we will explore further, these are not the only contributors to the development of machine learning benchmarks.

Leaderboards play a vital role in providing an objective and transparent method for researchers and practitioners to evaluate the efficacy of different models, ranking them based on their performance in benchmarks. This system fosters a competitive environment, encouraging the development of models that are not only accurate but also efficient. The ImageNet Large Scale Visual Recognition Challenge (ILSVRC) is a prime example of this, with its annual leaderboard significantly contributing to developing groundbreaking models such as AlexNet.

Open-source access to state-of-the-art models and datasets further democratizes machine learning, facilitating collaboration among researchers and practitioners worldwide. This open access accelerates the process of testing, validation, and deployment of new models in production environments, as evidenced by the widespread adoption of models like BERT and GPT-3 in various applications, from natural language processing to more complex, multi-modal tasks.

Community collaboration platforms like Kaggle have revolutionized the field by hosting competitions that unite data scientists from across the globe to solve intricate problems. Specific benchmarks serve as the goalposts for innovation and model development.

Moreover, the availability of diverse and high-quality datasets is paramount in training and testing machine learning models. Datasets such as ImageNet have played an instrumental role in the evolution of image recognition models, while extensive text datasets have facilitated advancements in natural language processing models.

Lastly, the contributions of academic and research institutions must be supported. Their role in publishing research papers, sharing findings at conferences, and fostering collaboration between various institutions has significantly contributed to advancing machine learning models and benchmarks.

#### Emerging Trends

As machine learning models become more sophisticated, so do the benchmarks required to assess them accurately. There are several emerging benchmarks and datasets that are gaining popularity due to their ability to evaluate models in more complex and realistic scenarios:

**Multimodal Datasets:** These datasets contain multiple data types, such as text, images, and audio, to represent real-world situations better. An example is the VQA (Visual Question Answering) dataset [@antol2015vqa], where models' ability to answer text-based questions about images is tested.

**Fairness and Bias Evaluation:** There is an increasing focus on creating benchmarks assessing machine learning models' fairness and bias. Examples include the [AI Fairness 360](https://ai-fairness-360.org/) toolkit, which offers a comprehensive set of metrics and datasets for evaluating bias in models.

**Out-of-Distribution Generalization:** Testing how well models perform on data different from the original training distribution. This evaluates the model's ability to generalize to new, unseen data. Example benchmarks are Wilds [@koh2021wilds], RxRx, and ANC-Bench.

**Adversarial Robustness:** Evaluating model performance under adversarial attacks or perturbations to the input data. This tests the model's robustness. Example benchmarks are ImageNet-A [@hendrycks2021natural], ImageNet-C [@xie2020adversarial], and CIFAR-10.1.

**Real-World Performance:** Testing models on real-world datasets that closely match end tasks rather than just canned benchmark datasets. Examples are medical imaging datasets for healthcare tasks or customer support chat logs for dialogue systems.

**Energy and Compute Efficiency:** Benchmarks that measure the computational resources required to achieve a particular accuracy. This evaluates the model's Efficiency. Examples are MLPerf and Greenbench, already discussed in the Systems benchmarking section.

**Interpretability and Explainability:** Benchmarks that assess how easy it is to understand and explain a model's internal logic and predictions. Example metrics are faithfulness to input gradients and coherence of explanations.

### Limitations and Challenges

While model benchmarks are an essential tool in assessing machine learning models, several limitations and challenges should be addressed to ensure that they accurately reflect a model's performance in real-world scenarios.

**Dataset does not Correspond to Real-World Scenarios:** Often, the data used in model benchmarks is cleaned and preprocessed to such an extent that it may need to accurately represent the data that a model would encounter in real-world applications. This idealized data version can lead to overestimating a model's performance. In the case of the ImageNet dataset, the images are well-labeled and categorized. Still, in a real-world scenario, a model may need to deal with blurry images that could be better lit or taken from awkward angles. This discrepancy can significantly affect the model's performance.

**Sim2Real Gap:** The Sim2Real gap refers to the difference in the performance of a model when transitioning from a simulated environment to a real-world environment. This gap is often observed in robotics, where a robot trained in a simulated environment struggles to perform tasks in the real world due to the complexity and unpredictability of real-world environments. A robot trained to pick up objects in a simulated environment may need help to perform the same task in the real world because the simulated environment does not accurately represent the complexities of real-world physics, lighting, and object variability.

**Challenges in Creating Datasets:** Creating a dataset for model benchmarking is a challenging task that requires careful consideration of various factors such as data quality, diversity, and representation. As discussed in the data engineering section, ensuring that the data is clean, unbiased, and representative of the real-world scenario is crucial for the accuracy and reliability of the benchmark. For example, when creating a dataset for a healthcare-related task, it is important to ensure that the data is representative of the entire population and not biased towards a particular demographic. This ensures that the model performs well across diverse patient populations.

Model benchmarks are essential in measuring the capability of a model architecture in solving a fixed task, but it is important to address the limitations and challenges associated with them. This includes ensuring that the dataset accurately represents real-world scenarios, addressing the Sim2Real gap, and overcoming the challenges of creating unbiased and representative datasets. By addressing these challenges and many others, we can ensure that model benchmarks provide a more accurate and reliable assessment of a model's performance in real-world applications.

The [Speech Commands dataset](https://arxiv.org/pdf/1804.03209.pdf) and its successor [MSWC](https://datasets-benchmarks-proceedings.neurips.cc/paper/2021/file/fe131d7f5a6b38b23cc967316c13dae2-Paper-round2.pdf), are common benchmarks for one of the quintessential TinyML applications, keyword spotting. Speech commands establish streaming error metrics beyond the standard top-1 classification accuracy more relevant to the keyword spotting use case. Using case-relevant metrics is what elevates a dataset to a model benchmark.

## Data Benchmarking

For the past several years, AI has focused on developing increasingly sophisticated machine learning models like large language models. The goal has been to create models capable of human-level or superhuman performance on a wide range of tasks by training them on massive datasets. This model-centric approach produced rapid progress, with models attaining state-of-the-art results on many established benchmarks. @fig-superhuman-perf shows the performance of AI systems relative to human performance (marked by the horizontal line at 0) across five applications: handwriting recognition, speech recognition, image recognition, reading comprehension, and language understanding. Over the past decade, the AI performance has surpassed that of humans.
![AI vs human performane. Source: @kiela2021dynabench.](images/png/dynabench.png){#fig-superhuman-perf}

However, growing concerns about issues like bias, safety, and robustness persist even in models that achieve high accuracy on standard benchmarks. Additionally, some popular datasets used for evaluating models are beginning to saturate, with models reaching near-perfect performance on existing test splits [@kiela2021dynabench]. As a simple example, there are test images in the classic MNIST handwritten digit dataset that may look indecipherable to most human evaluators but were assigned a label when the dataset was created - models that happen to agree with those labels may appear to exhibit superhuman performance but instead may only be capturing idiosyncrasies of the labeling and acquisition process from the dataset's creation in 1994. In the same spirit, computer vision researchers now ask, "Are we done with ImageNet?" [@beyer2020we]. This highlights limitations in the conventional model-centric approach of optimizing accuracy on fixed datasets through architectural innovations.

An alternative paradigm is emerging called data-centric AI. Rather than treating data as static and focusing narrowly on model performance, this approach recognizes that models are only as good as their training data. So, the emphasis shifts to curating high-quality datasets that better reflect real-world complexity, developing more informative evaluation benchmarks, and carefully considering how data is sampled, preprocessed, and augmented. The goal is to optimize model behavior by improving the data rather than just optimizing metrics on flawed datasets. Data-centric AI critically examines and enhances the data itself to produce beneficial AI. This reflects an important evolution in mindset as the field addresses the shortcomings of narrow benchmarking.

This section will explore the key differences between model-centric and data-centric approaches to AI. This distinction has important implications for how we benchmark AI systems. Specifically, we will see how focusing on data quality and Efficiency can directly improve machine learning performance as an alternative to optimizing model architectures solely. The data-centric approach recognizes that models are only as good as their training data. So, enhancing data curation, evaluation benchmarks, and data handling processes can produce AI systems that are safer, fairer, and more robust. Rethinking benchmarking to prioritize data alongside models represents an important evolution as the field strives to deliver trustworthy real-world impact.

### Limitations of Model-Centric AI

In the model-centric AI era, a prominent characteristic was the development of complex model architectures. Researchers and practitioners dedicated substantial effort to devising sophisticated and intricate models in the quest for superior performance. This frequently involved the incorporation of additional layers and the fine-tuning of a multitude of hyperparameters to achieve incremental improvements in accuracy. Concurrently, there was a significant emphasis on leveraging advanced algorithms. These algorithms, often at the forefront of the latest research, were employed to improve the performance of AI models. The primary aim of these algorithms was to optimize the learning process of models, thereby extracting maximal information from the training data.

While the model-centric approach has been central to many advancements in AI, it has several areas for improvement. First, the development of complex model architectures can often lead to overfitting. This is when the model performs well on the training data but needs to generalize to new, unseen data. The additional layers and complexity can capture noise in the training data as if it were a real pattern, harming the model's performance on new data.

Second, relying on advanced algorithms can sometimes obscure the real understanding of a model's functioning. These algorithms often act as a black box, making it difficult to interpret how the model is making decisions. This lack of transparency can be a significant hurdle, especially in critical applications such as healthcare and finance, where understanding the model's decision-making process is crucial.

Third, the emphasis on achieving state-of-the-art results on benchmark datasets can sometimes be misleading. These datasets need to represent the complexities and variability of real-world data more fully. A model that performs well on a benchmark dataset may not necessarily generalize well to new, unseen data in a real-world application. This discrepancy can lead to false confidence in the model's capabilities and hinder its practical applicability.

Lastly, the model-centric approach often relies on large labeled datasets for training. However, obtaining such datasets takes time and effort in many real-world scenarios. This reliance on large datasets also limits AI's applicability in domains where data is scarce or expensive to label.

As a result of the above reasons, and many more, the AI community is shifting to a more data-centric approach. Rather than focusing just on model architecture, researchers are now prioritizing curating high-quality datasets, developing better evaluation benchmarks, and considering how data is sampled and preprocessed. The key idea is that models are only as good as their training data. So, focusing on getting the right data will allow us to develop AI systems that are more fair, safe, and aligned with human values. This data-centric shift represents an important change in mindset as AI progresses.

### The Shift Toward Data-centric AI

Data-centric AI is a paradigm that emphasizes the importance of high-quality, well-labeled, and diverse datasets in developing AI models. In contrast to the model-centric approach, which focuses on refining and iterating on the model architecture and algorithm to improve performance, data-centric AI prioritizes the quality of the input data as the primary driver of improved model performance. High-quality data is [clean, well-labeled](https://landing.ai/blog/tips-for-a-data-centric-ai-approach/) and representative of the real-world scenarios the model will encounter. In contrast, low-quality data can lead to poor model performance, regardless of the complexity or sophistication of the model architecture.

Data-centric AI puts a strong emphasis on the cleaning and labeling of data. Cleaning involves the removal of outliers, handling missing values, and addressing other data inconsistencies. Labeling, on the other hand, involves assigning meaningful and accurate labels to the data. Both these processes are crucial in ensuring that the AI model is trained on accurate and relevant data. Another important aspect of the data-centric approach is data augmentation. This involves artificially increasing the size and diversity of the dataset by applying various transformations to the data, such as rotation, scaling, and flipping training images. Data augmentation helps in improving the model's robustness and generalization capabilities.

There are several benefits to adopting a data-centric approach to AI development. First and foremost, it leads to improved model performance and generalization capabilities. By ensuring that the model is trained on high-quality, diverse data, the model can better generalize to new, unseen data [@gaviria2022dollar].

Additionally, a data-centric approach can often lead to simpler models that are easier to interpret and maintain. This is because the emphasis is on the data rather than the model architecture, meaning simpler models can achieve high performance when trained on high-quality data.

The shift towards data-centric AI represents a significant paradigm shift. By prioritizing the quality of the input data, this approach tries to model performance and generalization capabilities, ultimately leading to more robust and reliable AI systems. @fig-data-vs-model illustrates this difference. As we continue to advance in our understanding and application of AI, the data-centric approach is likely to play an important role in shaping the future of this field.

![Model-centric vs. Data-centric ML development. Source: [NVIDIA](https://blogs.nvidia.com/blog/difference-deep-learning-training-inference-ai/)](images/png/datavsmodelai.png){#fig-data-vs-model}

### Benchmarking Data

Data benchmarking focuses on evaluating common issues in datasets, such as identifying label errors, noisy features, representation imbalance (for example, out of the 1000 classes in Imagenet-1K, there are over 100 categories which are just types of dogs), class imbalance (where some classes have many more samples than others), whether models trained on a given dataset can generalize to out-of-distribution features, or what types of biases might exist in a given dataset [@gaviria2022dollar]. In its simplest form, data benchmarking seeks to improve accuracy on a test set by removing noisy or mislabeled training samples while keeping the model architecture fixed. Recent competitions in data benchmarking have invited participants to submit novel augmentation strategies and active learning techniques.

Data-centric techniques continue to gain attention in benchmarking, especially as foundation models are increasingly trained on self-supervised objectives. Compared to smaller datasets like Imagenet-1K, massive datasets commonly used in self-supervised learning, such as Common Crawl, OpenImages, and LAION-5B, contain higher amounts of noise, duplicates, bias, and potentially offensive data.

[DataComp](https://www.datacomp.ai/) is a recently launched dataset competition that targets the evaluation of large corpora. DataComp focuses on language-image pairs used to train CLIP models. The introductory whitepaper finds that when the total compute budget for training is constant, the best-performing CLIP models on downstream tasks, such as ImageNet classification, are trained on just 30% of the available training sample pool. This suggests that proper filtering of large corpora is critical to improving the accuracy of foundation models. Similarly, Demystifying CLIP Data [@xu2023demystifying] asks whether the success of CLIP is attributable to the architecture or the dataset.

[DataPerf](https://www.dataperf.org/) is another recent effort focusing on benchmarking data in various modalities. DataPerf provides rounds of online competition to spur improvement in datasets. The inaugural offering launched with challenges in vision, speech, acquisition, debugging, and text prompting for image generation.

### Data Efficiency

As machine learning models grow larger and more complex and compute resources become more scarce in the face of rising demand, it becomes challenging to meet the computation requirements even with the largest machine learning fleets. To overcome these challenges and ensure machine learning system scalability, it is necessary to explore novel opportunities that increase conventional approaches to resource scaling.

Improving data quality can be a useful method to impact machine learning system performance significantly. One of the primary benefits of enhancing data quality is the potential to reduce the size of the training dataset while still maintaining or even improving model performance. This data size reduction directly relates to the amount of training time required, thereby allowing models to converge more quickly and efficiently. Achieving this balance between data quality and dataset size is a challenging task that requires the development of sophisticated methods, algorithms, and techniques.

Several approaches can be taken to improve data quality. These methods include and are not limited to the following:

* **Data Cleaning:** This involves handling missing values, correcting errors, and removing outliers. Clean data ensures that the model is not learning from noise or inaccuracies.
* **Data Interpretability and Explainability:** Common techniques include LIME [@ribeiro2016should], which provides insight into the decision boundaries of classifiers, and Shapley values [@lundberg2017unified], which estimate the importance of individual samples in contributing to a model's predictions.
* **Feature Engineering:** Transforming or creating new features can significantly improve model performance by providing more relevant information for learning.
* **Data Augmentation:** Augmenting data by creating new samples through various transformations can help improve model robustness and generalization.
* **Active Learning:** This is a semi-supervised learning approach where the model actively queries a human oracle to label the most informative samples [@coleman2022similarity]. This ensures that the model is trained on the most relevant data.
* **Dimensionality Reduction:** Techniques like PCA can reduce the number of features in a dataset, thereby reducing complexity and training time.

There are many other methods in the wild. But the goal is the same. Refining the dataset and ensuring it is of the highest quality can reduce the training time required for models to converge. However, achieving this requires developing and implementing sophisticated methods, algorithms, and techniques that can clean, preprocess, and augment data while retaining the most informative samples. This is an ongoing challenge that will require continued research and innovation in the field of machine learning.

## The Trifecta

While system, model, and data benchmarks have traditionally been studied in isolation, there is a growing recognition that to understand and advance AI fully, we must take a more holistic view. By iterating between benchmarking systems, models, and datasets together, novel insights that are not apparent when these components are analyzed separately may emerge. System performance impacts model accuracy, model capabilities drive data needs, and data characteristics shape system requirements.

Benchmarking the triad of system, model, and data in an integrated fashion will likely lead to discoveries about the co-design of AI systems, the generalization properties of models, and the role of data curation and quality in enabling performance. Rather than narrow benchmarks of individual components, the future of AI requires benchmarks that evaluate the symbiotic relationship between computing platforms, algorithms, and training data. This systems-level perspective will be critical to overcoming current limitations and unlocking the next level of AI capabilities.

@fig-benchmarking-trifecta illustrates the many potential ways to interplay data benchmarking, model benchmarking, and system infrastructure benchmarking together. Exploring these intricate interactions is likely to uncover new optimization opportunities and enhancement capabilities. The data, model, and system benchmark triad offers a rich space for co-design and co-optimization.

![Benchmarking trifecta.](images/png/trifecta.png){#fig-benchmarking-trifecta}

While this integrated perspective represents an emerging trend, the field has much more to discover about the synergies and trade-offs between these components. As we iteratively benchmark combinations of data, models, and systems, new insights that remain hidden when these elements are studied in isolation will emerge. This multifaceted benchmarking approach charting the intersections of data, algorithms, and hardware promises to be a fruitful avenue for major progress in AI, even though it is still in its early stages.

## Benchmarks for Emerging Technologies

Given their significant differences from existing techniques, emerging technologies can be particularly challenging to design benchmarks for. Standard benchmarks used for existing technologies may not highlight the key features of the new approach. In contrast, new benchmarks may be seen as contrived to favor the emerging technology over others. They may be so different from existing benchmarks that they cannot be understood and lose insightful value. Thus, benchmarks for emerging technologies must balance fairness, applicability, and ease of comparison with existing benchmarks.

An example of emerging technology where benchmarking has proven to be especially difficult is in [Neuromorphic Computing](@sec-neuromorphic). Using the brain as a source of inspiration for scalable, robust, and energy-efficient general intelligence, neuromorphic computing [@schuman2022opportunities] directly incorporates biologically realistic mechanisms in both computing algorithms and hardware, such as spiking neural networks [@maass1997networks] and non-von Neumann architectures for executing them [@davies2018loihi; @modha2023neural]. From a full-stack perspective of models, training techniques, and hardware systems, neuromorphic computing differs from conventional hardware and AI. Thus, there is a key challenge in developing fair and useful benchmarks for guiding the technology.

An ongoing initiative to develop standard neuromorphic benchmarks is NeuroBench [@yik2023neurobench]. To suitably benchmark neuromorphic, NeuroBench follows high-level principles of _inclusiveness_ through task and metric applicability to both neuromorphic and non-neuromorphic solutions, _actionability_ of implementation using common tooling, and _iterative_ updates to continue to ensure relevance as the field rapidly grows. NeuroBench and other benchmarks for emerging technologies provide critical guidance for future techniques, which may be necessary as the scaling limits of existing approaches draw nearer.

## Conclusion

What gets measured gets improved. This chapter has explored the multifaceted nature of benchmarking spanning systems, models, and data. Benchmarking is important to advancing AI by providing the essential measurements to track progress.

ML system benchmarks enable optimization across speed, Efficiency, and scalability metrics. Model benchmarks drive innovation through standardized tasks and metrics beyond accuracy. Data benchmarks highlight issues of quality, balance, and representation.

Importantly, evaluating these components in isolation has limitations. In the future, more integrated benchmarking will likely be used to explore the interplay between system, model, and data benchmarks. This view promises new insights into co-designing data, algorithms, and infrastructure.

As AI grows more complex, comprehensive benchmarking becomes even more critical. Standards must continuously evolve to measure new capabilities and reveal limitations. Close collaboration between industry, academics, national labels, etc., is essential to developing benchmarks that are rigorous, transparent, and socially beneficial.

Benchmarking provides the compass to guide progress in AI. By persistently measuring and openly sharing results, we can navigate toward performant, robust, and trustworthy systems. If AI is to serve societal and human needs properly, it must be benchmarked with humanity's best interests in mind. To this end, there are emerging areas, such as benchmarking the safety of AI systems, but that's for another day and something we can discuss further in Generative AI!

Benchmarking is a continuously evolving topic. The article [The Olympics of AI: Benchmarking Machine Learning Systems](https://towardsdatascience.com/the-olympics-of-ai-benchmarking-machine-learning-systems-c4b2051fbd2b) covers several emerging subfields in AI benchmarking, including robotics, extended reality, and neuromorphic computing that we encourage the reader to pursue.

## Resources {#sec-benchmarking-ai-resource}

Here is a curated list of resources to support students and instructors in their learning and teaching journeys. We are continuously working on expanding this collection and will add new exercises soon.

:::{.callout-note collapse="false"}

#### Slides

These slides are a valuable tool for instructors to deliver lectures and for students to review the material at their own pace. We encourage students and instructors to leverage these slides to improve their understanding and facilitate effective knowledge transfer.

* [Why is benchmarking important?](https://docs.google.com/presentation/d/17udz3gxeYF3r3X1r4ePwu1I9H8ljb53W3ktFSmuDlGs/edit?usp=drive_link&resourcekey=0-Espn0a0x81kl2txL_jIWjw)

* [Embedded inference benchmarking.](https://docs.google.com/presentation/d/18PI_0xmcW1xwwfcjmj25PikqBM_92vQfOXFV4hah-6I/edit?resourcekey=0-KO3HQcDAsR--jgbKd5cp4w#slide=id.g94db9f9f78_0_2)

:::

:::{.callout-important collapse="false"}

#### Videos

* _Coming soon._
:::

:::{.callout-caution collapse="false"}

#### Exercises

To reinforce the concepts covered in this chapter, we have curated a set of exercises that challenge students to apply their knowledge and deepen their understanding.

* @exr-cuda

* @exr-perf
:::

:::{.callout-warning collapse="false"}

#### Labs

In addition to exercises, we offer a series of hands-on labs allowing students to gain practical experience with embedded AI technologies. These labs provide step-by-step guidance, enabling students to develop their skills in a structured and supportive environment. We are excited to announce that new labs will be available soon, further enriching the learning experience.

* _Coming soon._

:::<|MERGE_RESOLUTION|>--- conflicted
+++ resolved
@@ -611,11 +611,7 @@
 
 The [Common Objects in Context (COCO) dataset](https://cocodataset.org/) [@lin2014microsoft], released in 2014, further expanded the landscape of machine learning datasets by introducing a richer set of annotations. COCO consists of images containing complex scenes with multiple objects, and each image is annotated with object bounding boxes, segmentation masks, and captions, as shown in @fig-coco. This dataset has been instrumental in advancing research in object detection, segmentation, and image captioning.
 
-<<<<<<< HEAD
-![Coco dataset. Source: Coco.](images/png/coco.png)<https://cocodataset.org/images/jpg/coco-examples.jpg>{#fig-coco}
-=======
 ![Example images from the COCO dataset. Source: [Coco](https://cocodataset.org/).](images/png/coco.png){#fig-coco}
->>>>>>> b8ce60b1
 
 #### GPT-3 (2020)
 
