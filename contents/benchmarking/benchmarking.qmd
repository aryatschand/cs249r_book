--- conflicted
+++ resolved
@@ -821,15 +821,12 @@
 
 :::
 
-<<<<<<< HEAD
-=======
 :::{.callout-important collapse="false"}
 #### Videos 
 
 * *Coming soon.*
 :::
 
->>>>>>> 0b28e14f
 :::{.callout-caution collapse="false"}
 #### Exercises 
 
