--- conflicted
+++ resolved
@@ -83,15 +83,9 @@
 
 #### Energy Requirements for AI Training {#energy-requirements-for-ai-training}
 
-<<<<<<< HEAD
-![The performance of the language model improves smoothly with model size, dataset size and the amount of compute used for training [@kaplan2020scaling].](images/png/model_scaling.png){#fig-scaling-laws}
-
-The training of complex AI systems like large deep learning models can demand startlingly high levels of computing power--with profound energy implications. Consider OpenAI’s state-of-the-art language model GPT-3 as a prime example. This system pushes the frontiers of text generation through algorithms trained on massive datasets, yet the energy GPT-3 consumed for a single training cycle could rival an [entire small town’s monthly usage](https://www.washington.edu/news/2023/07/27/how-much-energy-does-chatgpt-use/). In recent years, these generative AI models have gained increasing popularity, leading to an increased number of models being trained. Next to the increased number of models, the number of parameters in these models is likely to increase as well. Research shows that increasing the model size, dataset size and compute used for training improves performance smoothly with no signs of saturation [@kaplan2020scaling], as seen in @fig-scaling-laws.
-=======
 The training of complex AI systems like large deep learning models can demand startlingly high levels of computing power--with profound energy implications. Consider OpenAI’s state-of-the-art language model GPT-3 as a prime example. This system pushes the frontiers of text generation through algorithms trained on massive datasets, yet the energy GPT-3 consumed for a single training cycle could rival an [entire small town’s monthly usage](https://www.washington.edu/news/2023/07/27/how-much-energy-does-chatgpt-use/). In recent years, these generative AI models have gained increasing popularity, leading to an increased number of models being trained. Next to the increased number of models, the number of parameters in these models is likely to increase as well. Research shows that increasing the model size (number of parameters), dataset size, and compute used for training improves performance smoothly with no signs of saturation [@scaling_laws_NLM]. See how in @fig-scaling-laws the test loss decreases as each of the 3 aforementioned increases.
 
 ![Performance improves with compute, dataset set, and model size. Credit: @scaling_laws_NLM.](images/png/model_scaling.png){#fig-scaling-laws}
->>>>>>> 170f2964
 
 What drives such immense requirements? During training, models like GPT-3 essentially learn their capabilities by continuously processing huge volumes of data to adjust internal parameters. The processing capacity that enables AI’s rapid advances also contributes to surging energy usage, especially as datasets and models balloon in size. In fact, GPT-3 highlights a steady trajectory in the field where each leap in AI’s sophistication traces back to ever more substantial computational power and resources. Its predecessor GPT-2 required 10x less training compute being only 1.5 billion parameters; a difference now dwarfed by magnitudes as GPT-3 comprises 175 billion parameters. Sustaining this trajectory toward increasingly capable AI therefore raises energy and infrastructure provision challenges ahead.
 
@@ -125,11 +119,7 @@
 
 #### Energy Demand {#energy-demand}
 
-<<<<<<< HEAD
-The energy demand of data centers can roughly be divided into 4 components. Infrastructure, network, storage and servers. In @fig-energydemand, we see that the data center infrastructure, which includes aspects such as cooling, lighting and controls, and the servers, responsible for the compute, use the majority of the total energy budget.[@shehabi2016united] In this section, we break down the energy demand for the servers and the infrastructure. For the latter, the focus is laid on the cooling systems, as cooling is the dominant factor in energy consumption in the infrastructure.
-=======
-The energy demand of data centers can roughly be divided into 4 components. Infrastructure, network, storage and servers. In @fig-energydemand, we see that the data infrastructure (which includes aspects such as cooling, lighting and controls) and the servers use the majority of the total energy budget of datacenters in the US [@USA_energy]. In this section, we break down the energy demand for the servers and the infrastructure. For the latter, the focus is laid on the cooling systems, as cooling is the dominant factor in energy consumption in the infrastructure.
->>>>>>> 170f2964
+The energy demand of data centers can roughly be divided into 4 components. Infrastructure, network, storage and servers. In @fig-energydemand, we see that the data infrastructure (which includes aspects such as cooling, lighting and controls) and the servers use the majority of the total energy budget of datacenters in the US [@shehabi2016united]. In this section, we break down the energy demand for the servers and the infrastructure. For the latter, the focus is laid on the cooling systems, as cooling is the dominant factor in energy consumption in the infrastructure.
 
 ![Data centers energy consumption in the US. Credit: International Energy Agency (IEA).](images/png/energy_datacenter.png){#fig-energydemand}
 
