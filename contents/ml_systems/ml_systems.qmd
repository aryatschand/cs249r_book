---
bibliography: ml_systems.bib
---

# ML Systems {#sec-ml_systems}

::: {.content-visible when-format="html"}
Resources: [Slides](#sec-ml-systems-resource), [Videos](#sec-ml-systems-resource), [Exercises](#sec-ml-systems-resource), [Labs](#sec-ml-systems-resource)
:::

![_DALL·E 3 Prompt: Illustration in a rectangular format depicting the merger of embedded systems with Embedded AI. The left half of the image portrays traditional embedded systems, including microcontrollers and processors, detailed and precise. The right half showcases the world of artificial intelligence, with abstract representations of machine learning models, neurons, and data flow. The two halves are distinctly separated, emphasizing the individual significance of embedded tech and AI, but they come together in harmony at the center._](images/png/cover_ml_systems.png)

Machine learning (ML) systems, built on the foundation of computing systems, hold the potential to transform our world. These systems, with their specialized roles and real-time computational capabilities, represent a critical junction where data and computation meet on a micro-scale. They are specifically tailored to optimize performance, energy usage, and spatial efficiency—key factors essential for the successful implementation of ML systems.

As this chapter progresses, we will explore embedded systems' complex and fascinating world. We'll gain insights into their structural design and operational features and understand their pivotal role in powering ML applications. Starting with the basics of microcontroller units, we will examine the interfaces and peripherals that enhance their functionalities. This chapter is designed to be a comprehensive guide elucidating the nuanced aspects of embedded systems within the ML systems framework.

::: {.callout-tip}

## Learning Objectives

* Acquire a comprehensive understanding of ML systems, including their definitions, architecture, and programming languages, focusing on the evolution and significance of TinyML.

* Explore the design and operational principles of ML systems, including the use of a microcontroller rather than a microprocessor, memory management, System-on-chip (SoC) integration, and the development and deployment of machine learning models.

* Examine the interfaces, power management, and real-time operating characteristics essential for efficient ML systems alongside energy efficiency, reliability, and security considerations.

* Investigate the distinctions, benefits, challenges, and use cases for Cloud ML, Edge ML, and TinyML, emphasizing selecting the appropriate machine learning approach based on specific application needs and the evolving landscape of embedded systems in machine learning.

:::

## Machine Learning Systems

ML is rapidly evolving, with new paradigms reshaping how models are developed, trained, and deployed. One such paradigm is embedded machine learning, which is experiencing significant innovation driven by the proliferation of smart sensors, edge devices, and microcontrollers. Embedded machine learning refers to the integration of machine learning algorithms into the hardware of a device, enabling real-time data processing and analysis without relying on cloud connectivity. This chapter explores the landscape of embedded machine learning, covering the key approaches of Cloud ML, Edge ML, and TinyML (@fig-cloud-edge-tinyml-comparison).

![Cloud vs. Edge vs. TinyML: The Spectrum of Distributed Intelligence. Credit: Massimo Banzi – Arduino.](images/png/cloud-edge-tiny.png){#fig-cloud-edge-tinyml-comparison}

We begin by outlining each embedded ML variant's features or characteristics, benefits, challenges, and use cases. This provides context on where these technologies do well and where they face limitations. We then combine all three approaches into a comparative analysis, evaluating them across critical parameters like latency, privacy, computational demands, and more. This side-by-side perspective highlights the unique strengths and tradeoffs of selecting these strategies.

Next, we trace the evolution timeline of embedded systems and machine learning, from the origins of wireless sensor networks to the integration of ML algorithms into microcontrollers. This historical lens enriches our understanding of the rapid pace of advancement in this domain. Finally, practical hands-on exercises offer an opportunity to experiment first-hand with embedded computer vision applications.

By the end of this multipronged exploration of embedded ML, you will possess the conceptual and practical knowledge to determine the appropriate ML implementation for your specific use case constraints. The chapter aims to equip you with the contextual clarity and technical skills to navigate this quickly shifting landscape, empowering impactful innovations.

## Cloud ML

### Characteristics

Cloud ML is a specialized branch of the broader machine learning field within cloud computing environments. It offers a virtual platform for developing, training, and deploying machine learning models, providing flexibility and scalability.

At its foundation, Cloud ML utilizes a powerful blend of high-capacity servers, expansive storage solutions, and robust networking architectures, all located in data centers worldwide (@fig-cloudml-example). This setup centralizes computational resources, simplifying the management and scaling of machine learning projects.

The cloud environment excels in data processing and model training and is designed to manage large data volumes and complex computations. Models crafted in Cloud ML can leverage vast amounts of data, processed and analyzed centrally, thereby enhancing the model's learning and predictive performance.

![Cloud TPU data center at Google. Credit: [Google.](https://blog.google/technology/ai/google-gemini-ai/#scalable-efficient)](images/png/cloud_ml_tpu.png){#fig-cloudml-example}

### Benefits

Cloud ML is synonymous with immense computational power, adept at handling complex algorithms and large datasets. This is particularly advantageous for machine learning models that demand significant computational resources, effectively circumventing the constraints of local setups.

A key advantage of Cloud ML is its dynamic scalability. As data volumes or computational needs grow, the infrastructure can adapt seamlessly, ensuring consistent performance.

Cloud ML platforms often offer a wide array of advanced tools and algorithms. Developers can utilize these resources to accelerate the building, training, and deploying sophisticated models, fostering innovation.

### Challenges

Despite its capabilities, Cloud ML can face latency issues, especially in applications that require real-time responses. The time taken to send data to centralized servers and back can introduce delays, a significant drawback in time-sensitive scenarios.

Centralizing data processing and storage can also create data privacy and security vulnerabilities. Data centers become attractive targets for cyber-attacks, requiring substantial investments in security measures to protect sensitive data.

Additionally, as data processing needs escalate, so do the costs of using cloud services. Organizations dealing with large data volumes may encounter rising costs, which could affect the long-term scalability and feasibility of their operations.

### Example Use Cases

Cloud ML is important in powering virtual assistants like Siri and Alexa. These systems harness the cloud's computational prowess to analyze and process voice inputs, delivering intelligent and personalized responses to users.

It also provides the foundation for advanced recommendation systems in platforms like Netflix and Amazon. These systems sift through extensive datasets to identify patterns and preferences, offering personalized content or product suggestions to boost user engagement.

In the financial realm, Cloud ML has created robust fraud detection systems. These systems scrutinize vast amounts of transactional data to flag potential fraudulent activities, enabling timely interventions and reducing financial risks.

In summary, it's virtually impossible to navigate the internet today without encountering some form of Cloud ML, directly or indirectly. From the personalized ads on your social media feed to the predictive text features in email services, Cloud ML is deeply integrated into our online experiences. It powers smart algorithms that recommend products on e-commerce sites, fine-tunes search engines to deliver accurate results, and even automates the tagging and categorization of photos on platforms like Facebook.

Furthermore, Cloud ML bolsters user security through anomaly detection systems that monitor for unusual activities, potentially shielding users from cyber threats. It acts as the unseen powerhouse, continuously operating behind the scenes to refine, secure, and personalize our digital interactions, making the modern internet a more intuitive and user-friendly environment.

## Edge ML

### Characteristics

**Definition of Edge ML**

Edge Machine Learning (Edge ML) runs machine learning algorithms directly on endpoint devices or closer to where the data is generated rather than relying on centralized cloud servers. This approach aims to bring computation closer to the data source, reducing the need to send large volumes of data over networks, often resulting in lower latency and improved data privacy.

**Decentralized Data Processing**

In Edge ML, data processing happens in a decentralized fashion. Instead of sending data to remote servers, the data is processed locally on devices like smartphones, tablets, or IoT devices (@fig-edgeml-example). This local processing allows devices to make quick decisions based on the data they collect without relying heavily on a central server's resources. This decentralization is particularly important in real-time applications where even a slight delay can have significant consequences.

**Local Data Storage and Computation**

Local data storage and computation are key features of Edge ML. This setup ensures that data can be stored and analyzed directly on the devices, thereby maintaining the privacy of the data and reducing the need for constant internet connectivity. Moreover, this often leads to more efficient computation, as data doesn't have to travel long distances, and computations are performed with a more nuanced understanding of the local context, which can sometimes result in more insightful analyses.

![Edge ML Examples. Credit: Edge Impulse.](images/jpg/edge_ml_iot.jpg){#fig-edgeml-example}

### Benefits

**Reduced Latency**

One of Edge ML's main advantages is the significant latency reduction compared to Cloud ML. This reduced latency can be a critical benefit in situations where milliseconds count, such as in autonomous vehicles, where quick decision-making can mean the difference between safety and an accident.

**Enhanced Data Privacy**

Edge ML also offers improved data privacy, as data is primarily stored and processed locally. This minimizes the risk of data breaches that are more common in centralized data storage solutions. Sensitive information can be kept more secure, as it's not sent over networks that could be intercepted.

**Lower Bandwidth Usage**

Operating closer to the data source means less data must be sent over networks, reducing bandwidth usage. This can result in cost savings and efficiency gains, especially in environments where bandwidth is limited or costly.

### Challenges

**Limited Computational Resources Compared to Cloud ML**

However, Edge ML has its challenges. One of the main concerns is the limited computational resources compared to cloud-based solutions. Endpoint devices may have a different processing power or storage capacity than cloud servers, limiting the complexity of the machine learning models that can be deployed.

**Complexity in Managing Edge Nodes**

Managing a network of edge nodes can introduce complexity, especially regarding coordination, updates, and maintenance. Ensuring all nodes operate seamlessly and are up-to-date with the latest algorithms and security protocols can be a logistical challenge.

**Security Concerns at the Edge Nodes**

While Edge ML offers enhanced data privacy, edge nodes can sometimes be more vulnerable to physical and cyber-attacks. Developing robust security protocols that protect data at each node without compromising the system's efficiency remains a significant challenge in deploying Edge ML solutions.

### Example Use Cases

Edge ML has many applications, from autonomous vehicles and smart homes to industrial IoT. These examples were chosen to highlight scenarios where real-time data processing, reduced latency, and enhanced privacy are not just beneficial but often critical to the operation and success of these technologies. They demonstrate the pivotal role that Edge ML can play in driving advancements in various sectors, fostering innovation, and paving the way for more intelligent, responsive, and adaptive systems.

**Autonomous Vehicles**

Autonomous vehicles stand as a prime example of Edge ML's potential. These vehicles rely heavily on real-time data processing to navigate and make decisions. Localized machine learning models assist in quickly analyzing data from various sensors to make immediate driving decisions, ensuring safety and smooth operation.

**Smart Homes and Buildings**

Edge ML plays a crucial role in efficiently managing various systems in smart homes and buildings, from lighting and heating to security. By processing data locally, these systems can operate more responsively and harmoniously with the occupants' habits and preferences, creating a more comfortable living environment.

**Industrial IoT**

The Industrial Internet of Things (IoT) leverages Edge ML to monitor and control complex industrial processes. Here, machine learning models can analyze data from numerous sensors in real-time, enabling predictive maintenance, optimizing operations, and enhancing safety measures. This revolution in industrial automation and efficiency.

The applicability of Edge ML is vast and not limited to these examples. Various other sectors, including healthcare, agriculture, and urban planning, are exploring and integrating Edge ML to develop innovative solutions responsive to real-world needs and challenges, heralding a new era of smart, interconnected systems.

## Tiny ML

### Characteristics

**Definition of TinyML**

TinyML sits at the crossroads of embedded systems and machine learning, representing a burgeoning field that brings smart algorithms directly to tiny microcontrollers and sensors. These microcontrollers operate under severe resource constraints, particularly regarding memory, storage, and computational power (see a TinyML kit example in @fig-tinyml-example).

**On-Device Machine Learning**

In TinyML, the focus is on on-device machine learning. This means that machine learning models are deployed and trained on the device, eliminating the need for external servers or cloud infrastructures. This allows TinyML to enable intelligent decision-making right where the data is generated, making real-time insights and actions possible, even in settings where connectivity is limited or unavailable.

**Low Power and Resource-Constrained Environments**

TinyML excels in low-power and resource-constrained settings. These environments require highly optimized solutions that function within the available resources. TinyML meets this need through specialized algorithms and models designed to deliver decent performance while consuming minimal energy, thus ensuring extended operational periods, even in battery-powered devices.

![Examples of TinyML device kits. Credit: [Widening Access to Applied Machine Learning with TinyML.](https://arxiv.org/pdf/2106.04008.pdf)](images/jpg/tiny_ml.jpg){#fig-tinyml-example}

:::{#exr-tinyml .callout-caution collapse="true"}

### TinyML with Arduino

Get ready to bring machine learning to the smallest of devices! In the embedded machine learning world, TinyML is where resource constraints meet ingenuity. This Colab notebook will walk you through building a gesture recognition model designed on an Arduino board. You'll learn how to train a small but effective neural network, optimize it for minimal memory usage, and deploy it to your microcontroller. If you're excited about making everyday objects smarter, this is where it begins!  
  
[![](https://colab.research.google.com/assets/colab-badge.png)](https://colab.research.google.com/github/arduino/ArduinoTensorFlowLiteTutorials/blob/master/GestureToEmoji/arduino_tinyml_workshop.ipynb)

:::

### Benefits

**Extremely Low Latency**

One of the standout benefits of TinyML is its ability to offer ultra-low latency. Since computation occurs directly on the device, the time required to send data to external servers and receive a response is eliminated. This is crucial in applications requiring immediate decision-making, enabling quick responses to changing conditions.

**High Data Security**

TinyML inherently enhances data security. Because data processing and analysis happen on the device, the risk of data interception during transmission is virtually eliminated. This localized approach to data management ensures that sensitive information stays on the device, strengthening user data security.

**Energy Efficiency**

TinyML operates within an energy-efficient framework, a necessity given its resource-constrained environments. By employing lean algorithms and optimized computational methods, TinyML ensures that devices can execute complex tasks without rapidly depleting battery life, making it a sustainable option for long-term deployments.

### Challenges

**Limited Computational Capabilities**

However, the shift to TinyML comes with its set of hurdles. The primary limitation is the devices' constrained computational capabilities. The need to operate within such limits means that deployed models must be simplified, which could affect the accuracy and sophistication of the solutions.

**Complex Development Cycle**

TinyML also introduces a complicated development cycle. Crafting lightweight and effective models demands a deep understanding of machine learning principles and expertise in embedded systems. This complexity calls for a collaborative development approach, where multi-domain expertise is essential for success.

**Model Optimization and Compression**

A central challenge in TinyML is model optimization and compression. Creating machine learning models that can operate effectively within the limited memory and computational power of microcontrollers requires innovative approaches to model design. Developers often face the challenge of striking a delicate balance and optimizing models to maintain effectiveness while fitting within stringent resource constraints.

### Example Use Cases

**Wearable Devices**

In wearables, TinyML opens the door to smarter, more responsive gadgets. From fitness trackers offering real-time workout feedback to smart glasses processing visual data on the fly, TinyML transforms how we engage with wearable tech, delivering personalized experiences directly from the device.

**Predictive Maintenance**

In industrial settings, TinyML plays a significant role in predictive maintenance. By deploying TinyML algorithms on sensors that monitor equipment health, companies can preemptively identify potential issues, reducing downtime and preventing costly breakdowns. On-site data analysis ensures quick responses, potentially stopping minor issues from becoming major problems.

**Anomaly Detection**

TinyML can be employed to create anomaly detection models that identify unusual data patterns. For instance, a smart factory could use TinyML to monitor industrial processes and spot anomalies, helping prevent accidents and improve product quality. Similarly, a security company could use TinyML to monitor network traffic for unusual patterns, aiding in detecting and preventing cyber-attacks. TinyML could monitor patient data for anomalies in healthcare, aiding early disease detection and better patient treatment.

**Environmental Monitoring**

In environmental monitoring, TinyML enables real-time data analysis from various field-deployed sensors. These could range from city air quality monitoring to wildlife tracking in protected areas. Through TinyML, data can be processed locally, allowing for quick responses to changing conditions and providing a nuanced understanding of environmental patterns, crucial for informed decision-making.

In summary, TinyML serves as a trailblazer in the evolution of machine learning, fostering innovation across various fields by bringing intelligence directly to the edge. Its potential to transform our interaction with technology and the world is immense, promising a future where devices are connected, intelligent, and capable of making real-time decisions and responses.

## Comparison

Up to this point, we've explored each of the different ML variants individually. Now, let's bring them all together for a comprehensive view. @tbl-big_vs_tiny offers a comparative analysis of Cloud ML, Edge ML, and TinyML based on various features and aspects. This comparison aims to provide a clear perspective on the unique advantages and distinguishing factors, aiding in making informed decisions based on the specific needs and constraints of a given application or project.

| Feature/Aspect           | Cloud ML                                              | Edge ML                                              | TinyML                                              |
|--------------------------|--------------------------------------------------------|------------------------------------------------------|------------------------------------------------------|
| **Processing Location**     | Centralized servers (Data Centers)                       | Local devices (closer to data sources)                 | On-device (microcontrollers, embedded systems)         |
| **Latency**                | High (Depends on internet connectivity)                 | Moderate (Reduced latency compared to Cloud ML)        | Low (Immediate processing without network delay)       |
| **Data Privacy**           | Moderate (Data transmitted over networks)               | High (Data remains on local networks)                  | Very High (Data processed on-device, not transmitted)  |
| **Computational Power**    | High (Utilizes powerful data center infrastructure)     | Moderate (Utilizes local device capabilities)          | Low (Limited to the power of the embedded system)      |
| **Energy Consumption**     | High (Data centers consume significant energy)          | Moderate (Less than data centers, more than TinyML)    | Low (Highly energy-efficient, designed for low power)  |
| **Scalability**            | High (Easy to scale with additional server resources)   | Moderate (Depends on local device capabilities)        | Low (Limited by the hardware resources of the device)  |
| **Cost**                   | High (Recurring costs for server usage, maintenance)    | Variable (Depends on the complexity of local setup)    | Low (Primarily upfront costs for hardware components)  |
| **Connectivity Dependence**| High (Requires stable internet connectivity)            | Low (Can operate with intermittent connectivity)      | Very Low (Can operate without any network connectivity)|
| **Real-time Processing**   | Moderate (Can be affected by network latency)           | High (Capable of real-time processing locally)         | Very High (Immediate processing with minimal latency)  |
| **Application Examples**   | Big Data Analysis, Virtual Assistants                   | Autonomous Vehicles, Smart Homes                       | Wearables, Sensor Networks                             |
| **Development Complexity** | Moderate to High (Requires knowledge in cloud computing) | Moderate (Requires knowledge in local network setup)   | Moderate to High (Requires expertise in embedded systems)|

: Comparison of feature aspects across Cloud ML, Edge ML, and TinyML. {#tbl-big_vs_tiny}

## Conclusion

In this chapter, we've offered a panoramic view of the evolving landscape of machine learning, covering cloud, edge, and tiny ML paradigms. Cloud-based machine learning leverages the immense computational resources of cloud platforms to enable powerful and accurate models but comes with limitations, including latency and privacy concerns. Edge ML mitigates these limitations by bringing inference directly to edge devices, offering lower latency and reduced connectivity needs. TinyML takes this further by miniaturizing ML models to run directly on highly resource-constrained devices, opening up a new category of intelligent applications.

Each approach has its tradeoffs, including model complexity, latency, privacy, and hardware costs. Over time, we anticipate converging these embedded ML approaches, with cloud pre-training facilitating more sophisticated edge and tiny ML implementations. Advances like federated learning and on-device learning will enable embedded devices to refine their models by learning from real-world data.

The embedded ML landscape is rapidly evolving and poised to enable intelligent applications across a broad spectrum of devices and use cases. This chapter serves as a snapshot of the current state of embedded ML. As algorithms, hardware, and connectivity continue to improve, we can expect embedded devices of all sizes to become increasingly capable, unlocking transformative new applications for artificial intelligence.

## Resources {#sec-ml-systems-resource}

Here is a curated list of resources to support students and instructors in their learning and teaching journeys. We are continuously working on expanding this collection and will be adding new exercises soon.

:::{.callout-note collapse="false"}
#### Slides 

These slides are a valuable tool for instructors to deliver lectures and for students to review the material at their own pace. We encourage students and instructors to leverage these slides to enhance their understanding and facilitate effective knowledge transfer.

* [Embedded Systems Overview.](https://docs.google.com/presentation/d/1Lgrn7bddHYxyrOmk0JfSVmEBimRePqI7WSliUKRPK9E/edit?resourcekey=0-c5JvfDeqHIdV9A5RMAMAyw#slide=id.g94db9f9f78_0_8)

* [Embedded Computer Hardware.](https://docs.google.com/presentation/d/1hDCFcOrZ08kZPhY4DA3gVikGUo47HwNyvqNrLW-t-Tg/edit?resourcekey=0-J6ix5AYvZMGbFFOa7ae4Hw#slide=id.g94db9f9f78_0_8)

* [Embedded I/O.](https://docs.google.com/presentation/d/1rnWh9XC6iCKSx_hQd4xq2iIDlpc-GkBQw_GjzlP5mQc/edit#slide=id.g94db9f9f78_0_8)

* [Embedded systems software.](https://docs.google.com/presentation/d/1TApZn9xxPWCRY-D-soJ8YOSsfysnccR5UjOyspzeTuU/edit?resourcekey=0-BRWIyCKPLNQFnIfG0fJJ9A#slide=id.g94db9f9f78_0_8)

* [Embedded ML software.](https://docs.google.com/presentation/d/17wgAfoF24Rcx7uPrbau0c8FyzXIUWbe48qGGBOXXT-g/edit?resourcekey=0-Uv29DvmF7gYzKdOoRtn0vw#slide=id.g94db9f9f78_0_8)

* [Embedded Inference.](https://docs.google.com/presentation/d/1FOUQ9dbe3l_qTa2AnroSbOz0ykuCz5cbTNO77tvFxEs/edit?usp=drive_link)

* [TinyML on Microcontrollers.](https://docs.google.com/presentation/d/1jwAZz3UOoJTR8PY6Wa34FxijpoDc9gBM/edit?usp=drive_link&ouid=102419556060649178683&rtpof=true&sd=true)

* TinyML as a Service (TinyMLaaS):
    * [TinyMLaaS: Introduction.](https://docs.google.com/presentation/d/1O7bxb36SnexfDI3iE_p0C8JI_VYXAL8cyAx3JKDfeUo/edit?usp=drive_link)

    * [TinyMLaaS: Design Overview.](https://docs.google.com/presentation/d/1ZUUHtTbKlzeTwVteQMSztscQmdmMxT1A24pBKSys7g0/edit#slide=id.g94db9f9f78_0_2)

:::

<<<<<<< HEAD
=======
:::{.callout-important collapse="false"}
#### Videos 

* *Coming soon.*
:::


>>>>>>> 0b28e14f
:::{.callout-caution collapse="false"}
#### Exercises 

To reinforce the concepts covered in this chapter, we have curated a set of exercises that challenge students to apply their knowledge and deepen their understanding. 

* *Coming soon.*
:::

:::{.callout-warning collapse="false"}
#### Labs 

In addition to exercises, we offer a series of hands-on labs allowing students to gain practical experience with embedded AI technologies. These labs provide step-by-step guidance, enabling students to develop their skills in a structured and supportive environment. We are excited to announce that new labs will be available soon, further enriching the learning experience.

* *Coming soon.*
:::<|MERGE_RESOLUTION|>--- conflicted
+++ resolved
@@ -278,8 +278,6 @@
 
 :::
 
-<<<<<<< HEAD
-=======
 :::{.callout-important collapse="false"}
 #### Videos 
 
@@ -287,7 +285,6 @@
 :::
 
 
->>>>>>> 0b28e14f
 :::{.callout-caution collapse="false"}
 #### Exercises 
 
