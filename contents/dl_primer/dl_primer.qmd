---
bibliography: dl_primer.bib
---

# DL Primer {#sec-dl_primer}

::: {.content-visible when-format="html"}
Resources: [Slides](#sec-deep-learning-primer-resource), [Videos](#sec-deep-learning-primer-resource), [Exercises](#sec-deep-learning-primer-resource), [Labs](#sec-deep-learning-primer-resource)
:::

![_DALL·E 3 Prompt: Photo of a classic classroom with a large blackboard dominating one wall. Chalk drawings showcase a detailed deep neural network with several hidden layers, and each node and connection is precisely labeled with white chalk. The rustic wooden floor and brick walls provide a contrast to the modern concepts. Surrounding the room, posters mounted on frames emphasize deep learning themes: convolutional networks, transformers, neurons, activation functions, and more._](images/png/cover_dl_primer.png)

This section briefly introduces deep learning, starting with an overview of its history, applications, and relevance to embedded AI systems. It examines the core concepts like neural networks, highlighting key components like perceptrons, multilayer perceptrons, activation functions, and computational graphs. The primer also briefly explores major deep learning architecture, contrasting their applications and uses. Additionally, it compares deep learning to traditional machine learning to equip readers with the general conceptual building blocks to make informed choices between deep learning and traditional ML techniques based on problem constraints, setting the stage for more advanced techniques and applications that will follow in subsequent chapters.

::: {.callout-tip}

## Learning Objectives

* Understand the basic concepts and definitions of deep neural networks.

* Recognize there are different deep learning model architectures.

* Comparison between deep learning and traditional machine learning approaches across various dimensions.

* Acquire the basic conceptual building blocks to dive deeper into advanced deep-learning techniques and applications.
  
:::

## Introduction

### Definition and Importance

Deep learning, a specialized area within machine learning and artificial intelligence (AI), utilizes algorithms modeled after the structure and function of the human brain, known as artificial neural networks. This field is a foundational element in AI, driving progress in diverse sectors such as computer vision, natural language processing, and self-driving vehicles. Its significance in embedded AI systems is highlighted by its capability to handle intricate calculations and predictions, optimizing the limited resources in embedded settings.  @fig-ai-ml-dl illustrates the chronological development and relative segmentation of the three fields.

![The diagram illustrates artificial intelligence as the overarching field encompassing all computational methods that mimic human cognitive functions. Machine learning is a subset of AI that includes algorithms capable of learning from data. Deep learning, a further subset of ML, specifically involves neural networks that are able to learn more complex patterns in large volumes of data. Source: NVIDIA.](images/png/ai_dl_progress_nvidia.png){#fig-ai-ml-dl}

### Brief History of Deep Learning

The idea of deep learning has origins in early artificial neural networks. It has experienced several cycles of interest, starting with the introduction of the Perceptron in the 1950s [@rosenblatt1957perceptron], followed by the invention of backpropagation algorithms in the 1980s [@rumelhart1986learning].

The term "deep learning" became prominent in the 2000s, characterized by advances in computational power and data accessibility. Important milestones include the successful training of deep networks like AlexNet [@krizhevsky2012imagenet] by [Geoffrey Hinton](https://amturing.acm.org/award_winners/hinton_4791679.cfm), a leading figure in AI, and the renewed focus on neural networks as effective tools for data analysis and modeling.

Deep learning has recently seen exponential growth, transforming various industries. Computational growth followed an 18-month doubling pattern from 1952 to 2010, which then accelerated to a 6-month cycle from 2010 to 2022, as shown in @fig-trends. Concurrently, we saw the emergence of large-scale models between 2015 and 2022, appearing 2 to 3 orders of magnitude faster and following a 10-month doubling cycle.

![Growth of deep learning models.](https://epochai.org/assets/images/posts/2022/compute-trends.png){#fig-trends}

Multiple factors have contributed to this surge, including advancements in computational power, the abundance of big data, and improvements in algorithmic designs. First, the growth of computational capabilities, especially the arrival of Graphics Processing Units (GPUs) and Tensor Processing Units (TPUs) [@jouppi2017datacenter], has significantly sped up the training and inference times of deep learning models. These hardware improvements have enabled the construction and training of more complex, deeper networks than what was possible in earlier years.

Second, the digital revolution has yielded a wealth of big data, offering rich material for deep learning models to learn from and excel in tasks such as image and speech recognition, language translation, and game playing. Large, labeled datasets have been key in refining and successfully deploying deep learning applications in real-world settings.

Additionally, collaborations and open-source efforts have nurtured a dynamic community of researchers and practitioners, accelerating advancements in deep learning techniques. Innovations like deep reinforcement learning, transfer learning, and generative artificial intelligence have broadened the scope of what is achievable with deep learning, opening new possibilities in various sectors, including healthcare, finance, transportation, and entertainment.

Organizations worldwide recognize deep learning's transformative potential and invest heavily in research and development to leverage its capabilities in providing innovative solutions, optimizing operations, and creating new business opportunities. As deep learning continues its upward trajectory, it is set to redefine how we interact with technology, enhancing convenience, safety, and connectivity in our lives.

### Applications of Deep Learning

<<<<<<< HEAD
Deep learning is extensively used across numerous industries today, and its transformative impact on society is evident. In finance, it powers stock market prediction, risk assessment, and fraud detection. For instance, deep learning algorithms can predict stock market trends, guide investment strategies, and improve financial decisions. In marketing, it drives customer segmentation, personalization, and content optimization. Deep learning analyzes consumer behavior and preferences to enable highly targeted advertising and personalized content delivery. In manufacturing, deep learning streamlines production processes and enhances quality control by continuously analyzing large volumes of data. This allows companies to boost productivity and minimize waste, leading to the production of higher quality goods at lower costs. In healthcare, machine learning aids in diagnosis, treatment planning, and patient monitoring. Similarly, deep learning can make medical predictions that improve patient diagnosis and save lives. The benefits are clear: machine learning predicts with greater accuracy than humans and does so much more quickly.

Deep learning enhances everyday products, such as strengthening Netflix's recommender systems to provide users with more [personalized recommendations](https://dl.acm.org/doi/abs/10.1145/3543873.3587675). At Google, deep learning models have driven significant improvements in [Google Translate](https://research.google/blog/recent-advances-in-google-translate/), enabling it to handle over [100 languages](https://cloud.google.com/translate/docs/languages). Autonomous vehicles from companies like Waymo, Cruise, and Motional have become a reality through the use of deep learning in their [perception system](https://motional.com/news/technically-speaking-improving-av-perception-through-transformative-machine-learning). Additionally, Amazon employs deep learning at the edge in their Alexa devices to perform [keyword spotting](https://towardsdatascience.com/how-amazon-alexa-works-your-guide-to-natural-language-processing-ai-7506004709d3).
=======
Deep learning is extensively used across numerous industries today, and its transformative impact on society is evident. In finance, it powers stock market prediction, risk assessment, and fraud detection. For instance, deep learning algorithms can predict stock market trends, guide investment strategies, and improve financial decisions. In marketing, it drives customer segmentation, personalization, and content optimization. Deep learning analyzes consumer behavior and preferences to enable highly targeted advertising and personalized content delivery. In manufacturing, deep learning streamlines production processes and enhances quality control by continuously analyzing large volumes of data. This allows companies to boost productivity and minimize waste, leading to the production of higher quality goods at lower costs. In healthcare, machine learning aids in diagnosis, treatment planning, and patient monitoring. Similarly, deep learning can make medical predictions that improve patient diagnosis and save lives. The benefits are clear: machine learning predicts with greater accuracy than humans and does so much more quickly. @fig-deeplearning further illustrates some applications of deep learning.

Deep learning enhances everyday products, such as strengthening Netflix's recommender systems to provide users with more [personalized recommendations](https://dl.acm.org/doi/abs/10.1145/3543873.3587675). At Google, deep learning models have driven significant improvements in [Google Translate](https://research.google/blog/recent-advances-in-google-translate/), enabling it to handle over [100 languages](https://cloud.google.com/translate/docs/languages). Autonomous vehicles from companies like Waymo, Cruise, and Motional have become a reality through the use of deep learning in their [perception system](https://motional.com/news/technically-speaking-improving-av-perception-through-transformative-machine-learning). Additionally, Amazon employs deep learning at the edge in their Alexa devices to perform [keyword spotting](https://towardsdatascience.com/how-amazon-alexa-works-your-guide-to-natural-language-processing-ai-7506004709d3).

![Deep learning applications, benefits and implementations. Source: [Leeway Hertz](https://www.leewayhertz.com/what-is-deep-learning/)](images/png/deeplearning.png){#fig-deeplearning}
>>>>>>> d5f100e2

### Relevance to Embedded AI

Embedded AI, the integration of AI algorithms directly into hardware devices, naturally gains from deep learning capabilities. Combining deep learning algorithms and embedded systems has laid the groundwork for intelligent, autonomous devices capable of advanced on-device data processing and analysis. Deep learning aids in extracting complex patterns and information from input data, which is essential in developing smart embedded systems, from household appliances to industrial machinery. This collaboration ushers in a new era of intelligent, interconnected devices that can learn and adapt to user behavior and environmental conditions, optimizing performance and offering unprecedented convenience and efficiency.

## Neural Networks

Deep learning draws inspiration from the human brain's neural networks to create decision-making patterns. This section digs into the foundational concepts of deep learning, providing insights into the more complex topics discussed later in this primer.
<<<<<<< HEAD

Neural networks serve as the foundation of deep learning, inspired by the biological neural networks in the human brain to process and analyze data hierarchically. Neural networks are composed of basic units called perceptrons, which are typically organized into layers. Each layer consists of several perceptrons, and multiple layers are stacked to form the entire network. The connections between these layers are defined by sets of weights or parameters that determine how data is processed as it flows from the input to the output of the network. 

=======

Neural networks serve as the foundation of deep learning, inspired by the biological neural networks in the human brain to process and analyze data hierarchically. Neural networks are composed of basic units called perceptrons, which are typically organized into layers. Each layer consists of several perceptrons, and multiple layers are stacked to form the entire network. The connections between these layers are defined by sets of weights or parameters that determine how data is processed as it flows from the input to the output of the network. 

>>>>>>> d5f100e2
Below, we examine the primary components and structures in neural networks.

### Perceptrons

The Perceptron is the basic unit or node that forms the foundation for more complex structures. It functions by taking multiple inputs, each representing a feature of the object under analysis, such as the characteristics of a home for predicting its price or the attributes of a song to forecast its popularity in music streaming services. These inputs are denoted as $x_1, x_2, ..., x_n$.

Each input $x_i$ has a corresponding weight $w_{ij}$, and the perceptron simply multiplies each input by its matching weight. This operation is similar to linear regression, where the intermediate output, $z$, is computed as the sum of the products of inputs and their weights:

$$
z = \sum (x_i \cdot w_{ij})
$$

To this intermediate calculation, a bias term $b$ is added, allowing the model to better fit the data by shifting the linear output function up or down. Thus, the intermediate linear combination computed by the perceptron including the bias becomes:

$$
z = \sum (x_i \cdot w_{ij}) + b
$$

This basic form of a perceptron can only model linear relationships between the input and output. Patterns found in nature are often complex and extend beyond linear relationships. To enable the perceptron to handle non-linear relationships, an activation function is applied to the linear output $z$. 

$$
\hat{y} = \sigma(z)
$$

@fig-nonlinear illustrates an example where data exhibit a nonlinear pattern that could not be adequately modeled with a linear approach. The activation function, such as sigmoid, tanh, or ReLU, transforms the linear input sum into a non-linear output. The primary objective of this function is to introduce non-linearity into the model, enabling it to learn and perform more sophisticated tasks. Thus, the final output of the perceptron, including the activation function, can be expressed as:
<<<<<<< HEAD

![Activation functions enable the modeling of complex non-linear relationships. Source: Medium - Sachin Kaushik.](images/png/nonlinear_patterns.png){#fig-nonlinear}

A perceptron can be configured to perform either regression or classification tasks. For regression, the actual numerical output $\hat{y}$ is used. For classification, the output depends on whether $\hat{y}$ crosses a certain threshold. If $\hat{y}$ exceeds this threshold, the perceptron might output one class (e.g., 'yes'), and if it does not, another class (e.g., 'no').

=======

![Activation functions enable the modeling of complex non-linear relationships. Source: Medium - Sachin Kaushik.](images/png/nonlinear_patterns.png){#fig-nonlinear}

A perceptron can be configured to perform either regression or classification tasks. For regression, the actual numerical output $\hat{y}$ is used. For classification, the output depends on whether $\hat{y}$ crosses a certain threshold. If $\hat{y}$ exceeds this threshold, the perceptron might output one class (e.g., 'yes'), and if it does not, another class (e.g., 'no').

>>>>>>> d5f100e2
![Perceptron. Conceived in the 1950s, perceptrons paved the way for developing more intricate neural networks and have been a fundamental building block in deep learning. Source: Wikimedia - Chrislb.](images/png/Rosenblattperceptron.png){#fig-perceptron}

@fig-perceptron illustrates the fundamental building blocks of a perceptron, which serves as the foundation for more complex neural networks. A perceptron can be thought of as a miniature decision-maker, utilizing its weights, bias, and activation function to process inputs and generate outputs based on learned parameters. This concept forms the basis for understanding more intricate neural network architectures, such as multilayer perceptrons. In these advanced structures, layers of perceptrons work in concert, with each layer's output serving as the input for the subsequent layer. This hierarchical arrangement creates a deep learning model capable of comprehending and modeling complex, abstract patterns within data. By stacking these simple units, neural networks gain the ability to tackle increasingly sophisticated tasks, from image recognition to natural language processing.

### Multilayer Perceptrons

Multilayer perceptrons (MLPs) are an evolution of the single-layer perceptron model, featuring multiple layers of nodes connected in a feedforward manner. In a feedforward network, information moves in only one direction - from the input layer, through the hidden layers, to the output layer, without any cycles or loops. This structure is illustrated in @fig-mlp. The network layers include an input layer for data reception, several hidden layers for data processing, and an output layer for final result generation.

While a single perceptron is limited in its capacity to model complex patterns, the real strength of neural networks emerges from the assembly of multiple layers. Each layer consists of numerous perceptrons working together, allowing the network to capture intricate and non-linear relationships within the data. With sufficient depth and breadth, these networks can approximate virtually any function, no matter how complex.

![Multilayer Perceptron. Source: Wikimedia - Charlie.](https://www.nomidl.com/wp-content/uploads/2022/04/image-7.png){width=70%, #fig-mlp}

### Training Process 
<<<<<<< HEAD

A neural network receives an input, performs a calculation, and produces a prediction. The prediction is determined by the calculations performed within the sets of perceptrons found between the input and output layers. These calculations depend primarily on the input and the weights. Since you do not have control over the input, the objective during training is to adjust the weights in such a way that the output of the network provides the most accurate prediction.

=======

A neural network receives an input, performs a calculation, and produces a prediction. The prediction is determined by the calculations performed within the sets of perceptrons found between the input and output layers. These calculations depend primarily on the input and the weights. Since you do not have control over the input, the objective during training is to adjust the weights in such a way that the output of the network provides the most accurate prediction.

>>>>>>> d5f100e2
The training process involves several key steps, beginning with the forward pass, where the existing weights of the network are used to calculate the output for a given input. This output is then compared to the true target values to calculate an error, which measures how well the network's prediction matches the expected outcome. Following this, a backward pass is performed. This involves using the error to make adjustments to the weights of the network through a process called backpropagation. This adjustment reduces the error in subsequent predictions. The cycle of forward pass, error calculation, and backward pass is repeated iteratively. This process continues until the network's predictions are sufficiently accurate or a predefined number of iterations is reached, effectively minimizing the loss function used to measure the error.

#### Forward Pass

<<<<<<< HEAD
The forward pass is the initial phase where data moves through the network from the input to the output layer. At the start of training, the network's weights are randomly initialized, setting the initial conditions for learning. During the forward pass, each layer performs specific computations on the input data using these weights and biases, and the results are then passed to the subsequent layer. The final output of this phase is the network’s prediction. This prediction is compared to the actual target values present in the dataset to calculate the loss, which can be thought of as the difference between the predicted outputs and the target values. The loss quantifies the network’s performance at this stage, providing a crucial metric for the subsequent adjustment of weights during the backward pass.
=======
The forward pass is the initial phase where data moves through the network from the input to the output layer. At the start of training, the network's weights are randomly initialized, setting the initial conditions for learning. During the forward pass, each layer performs specific computations on the input data using these weights and biases, and the results are then passed to the subsequent layer. The final output of this phase is the network's prediction. This prediction is compared to the actual target values present in the dataset to calculate the loss, which can be thought of as the difference between the predicted outputs and the target values. The loss quantifies the network's performance at this stage, providing a crucial metric for the subsequent adjustment of weights during the backward pass.
>>>>>>> d5f100e2

@vid-nn below explains how neural networks work using handwritten digit recognition as an example application. It also touches on the math underlying neural nets.

:::{#vid-nn .callout-important}

@fig-forward-propagation explains the concept of forward pass using an illustration.

![Neural networks - forward and backward propagation. Source: [Linkedin](https://www.linkedin.com/pulse/lecture2-unveiling-theoretical-foundations-ai-machine-underdown-phd-oqsuc/)](images/png/forwardpropagation.png){#fig-forward-propagation}

# Neural Networks

{{< video https://www.youtube.com/watch?v=aircAruvnKk-w&list=PLZHQObOWTQDNU6R1_67000Dx_ZCJB-3pi&index=1 >}}

:::

#### Backward Pass (Backpropagation) {#sec-backward_pass}
<<<<<<< HEAD

After completing the forward pass and computing the loss, which measures how far the model's predictions deviate from the actual target values, the next step is to improve the model's performance by adjusting the network’s weights. Since we cannot control the inputs to the model, adjusting the weights becomes our primary method for refining the model.

=======

After completing the forward pass and computing the loss, which measures how far the model's predictions deviate from the actual target values, the next step is to improve the model's performance by adjusting the network’s weights. Since we cannot control the inputs to the model, adjusting the weights becomes our primary method for refining the model.

>>>>>>> d5f100e2
We determine how to adjust the weights of our model through a key algorithm called backpropagation. Backpropagation uses the calculated loss to determine the gradient of each weight. These gradients describe the direction and magnitude in which the weights should be adjusted. By tuning the weights based on these gradients, the model is better positioned to make predictions that are closer to the actual target values in the next forward pass.

Grasping these foundational concepts paves the way to understanding more intricate deep learning architectures and techniques, fostering the development of more sophisticated and productive applications, especially within embedded AI systems.

@vid-gd and @vid-bp build upon @vid-nn. They cover gradient descent and backpropagation in neural networks.

:::{#vid-gd .callout-important}

# Gradient descent

{{< video https://www.youtube.com/watch?v=IHZwWFHWa-w&list=PLZHQObOWTQDNU6R1_67000Dx_ZCJB-3pi&index=2 >}}

:::

:::{#vid-bp .callout-important}

# Backpropagation

{{< video https://www.youtube.com/watch?v=Ilg3gGewQ5U&list=PLZHQObOWTQDNU6R1_67000Dx_ZCJB-3pi&index=3 >}}

:::

### Model Architectures

Deep learning architectures refer to the various structured approaches that dictate how neurons and layers are organized and interact in neural networks. These architectures have evolved to tackle different problems and data types effectively. This section overviews some well-known deep learning architectures and their characteristics.

#### Multilayer Perceptrons (MLPs)

MLPs are basic deep learning architectures comprising three layers: an input layer, one or more hidden layers, and an output layer. These layers are fully connected, meaning each neuron in a layer is linked to every neuron in the preceding and following layers. MLPs can model intricate functions and are used in various tasks, such as regression, classification, and pattern recognition. Their capacity to learn non-linear relationships through backpropagation makes them a versatile instrument in the deep learning toolkit.

In embedded AI systems, MLPs can function as compact models for simpler tasks like sensor data analysis or basic pattern recognition, where computational resources are limited. Their ability to learn non-linear relationships with relatively less complexity makes them a suitable choice for embedded systems.

:::{.callout-caution #exr-mlp collapse="false"}

##### Multilayer Perceptrons (MLPs)

We've just scratched the surface of neural networks. Now, you'll get to try and apply these concepts in practical examples. In the provided Colab notebooks, you'll explore:

**Predicting house prices:** Learn how neural networks can analyze housing data to estimate property values.  
[![](https://colab.research.google.com/assets/colab-badge.png)](https://colab.research.google.com/github/Mjrovai/UNIFEI-IESTI01-TinyML-2022.1/blob/main/00_Curse_Folder/1_Fundamentals/Class_07/TF_Boston_Housing_Regression.ipynb)

**Image Classification:** Discover how to build a network to understand the famous MNIST handwritten digit dataset.  
[![](https://colab.research.google.com/assets/colab-badge.png)](https://colab.research.google.com/github/Mjrovai/UNIFEI-IESTI01-TinyML-2022.1/blob/main/00_Curse_Folder/1_Fundamentals/Class_09/TF_MNIST_Classification_v2.ipynb)

**Real-world medical diagnosis:** Use deep learning to tackle the important task of breast cancer classification.  
[![](https://colab.research.google.com/assets/colab-badge.png)](https://colab.research.google.com/github/Mjrovai/UNIFEI-IESTI01-TinyML-2022.1/blob/main/00_Curse_Folder/1_Fundamentals/Class_13/docs/WDBC_Project/Breast_Cancer_Classification.ipynb)

:::

#### Convolutional Neural Networks (CNNs)

CNNs are mainly used in image and video recognition tasks. This architecture consists of two main parts: the convolutional base and the fully connected layers. In the convolutional base, convolutional layers filter input data to identify features like edges, corners, and textures. Following each convolutional layer, a pooling layer can be applied to reduce the spatial dimensions of the data, thereby decreasing computational load and concentrating the extracted features. Unlike MLPs, which treat input features as flat, independent entities, CNNs maintain the spatial relationships between pixels, making them particularly effective for image and video data. The extracted features from the convolutional base are then passed into the fully connected layers, similar to those used in MLPs, which perform classification based on the features extracted by the convolution layers. CNNs have proven highly effective in image recognition, object detection, and other computer vision applications.

In embedded AI, CNNs are crucial for image and video recognition tasks, where real-time processing is often needed. They can be optimized for embedded systems using techniques like quantization and pruning to minimize memory usage and computational demands, enabling efficient object detection and facial recognition functionalities in devices with limited computational resources.

:::{.callout-caution #exr-cnn collapse="false"}

### Convolutional Neural Networks (CNNs)

We discussed that CNNs excel at identifying image features, making them ideal for tasks like object classification. Now, you'll get to put this knowledge into action! This Colab notebook focuses on building a CNN to classify images from the CIFAR-10 dataset, which includes objects like airplanes, cars, and animals. You'll learn about the key differences between CIFAR-10 and the MNIST dataset we explored earlier and how these differences influence model choice. By the end of this notebook, you'll have a grasp of CNNs for image recognition and be well on your way to becoming a TinyML expert!  
  
[![](https://colab.research.google.com/assets/colab-badge.png)](https://colab.research.google.com/github/Mjrovai/UNIFEI-IESTI01-TinyML-2022.1/blob/main/00_Curse_Folder/1_Fundamentals/Class_11/CNN_Cifar_10.ipynb)

:::

#### Recurrent Neural Networks (RNNs)

RNNs are suitable for sequential data analysis, like time series forecasting and natural language processing. In this architecture, connections between nodes form a directed graph along a temporal sequence, allowing information to be carried across sequences through hidden state vectors. Variants of RNNs include Long Short-Term Memory (LSTM) and Gated Recurrent Units (GRU), designed to capture longer dependencies in sequence data.

These networks can be used in voice recognition systems, predictive maintenance, or IoT devices where sequential data patterns are common. Optimizations specific to embedded platforms can assist in managing their typically high computational and memory requirements.

#### Generative Adversarial Networks (GANs)

GANs consist of two networks, a generator and a discriminator, trained simultaneously through adversarial training [@goodfellow2020generative]. The generator produces data that tries to mimic the real data distribution, while the discriminator distinguishes between real and generated data. GANs are widely used in image generation, style transfer, and data augmentation.

In embedded settings, GANs could be used for on-device data augmentation to improve the training of models directly on the embedded device, enabling continual learning and adaptation to new data without the need for cloud computing resources.

#### Autoencoders

Autoencoders are neural networks for data compression and noise reduction [@bank2023autoencoders]. They are structured to encode input data into a lower-dimensional representation and then decode it back to its original form. Variants like Variational Autoencoders (VAEs) introduce probabilistic layers that allow for generative properties, finding applications in image generation and anomaly detection.

Using autoencoders can help in efficient data transmission and storage, improving the overall performance of embedded systems with limited computational and memory resources.

#### Transformer Networks

Transformer networks have emerged as a powerful architecture, especially in natural language processing [@vaswani2017attention]. These networks use self-attention mechanisms to weigh the influence of different input words on each output word, enabling parallel computation and capturing intricate patterns in data. Transformer networks have led to state-of-the-art results in tasks like language translation, summarization, and text generation.

These networks can be optimized to perform language-related tasks directly on the device. For example, transformers can be used in embedded systems for real-time translation services or voice-assisted interfaces, where latency and computational efficiency are crucial. Techniques such as model distillation can be employed to deploy these networks on embedded devices with limited resources.

These architectures serve specific purposes and excel in different domains, offering a rich toolkit for addressing diverse problems in embedded AI systems. Understanding the nuances of these architectures is crucial in designing effective and efficient deep learning models for various applications.

### Traditional ML vs Deep Learning

<<<<<<< HEAD
Deep learning extends traditional machine learning by utilizing neural networks to discern patterns in data. In contrast, traditional machine learning relies on a set of established algorithms such as decision trees, k-nearest neighbors, and support vector machines, but does not involve neural networks. To briefly highlight the differences, @tbl-mlvsdl illustrates the contrasting characteristics between traditional ML and deep learning:
=======
Deep learning extends traditional machine learning by utilizing neural networks to discern patterns in data. In contrast, traditional machine learning relies on a set of established algorithms such as decision trees, k-nearest neighbors, and support vector machines, but does not involve neural networks. To briefly highlight the differences, @tbl-mlvsdl illustrates the contrasting characteristics between traditional ML and deep learning. @fig-ml-dl further explains the differences between Machine Learning and Deep Learning.
>>>>>>> d5f100e2

+-------------------------------+-----------------------------------------------------------+--------------------------------------------------------------+
| Aspect                        | Traditional ML                                            | Deep Learning                                                |
+:==============================+:==========================================================+:=============================================================+
| Data Requirements             | Low to Moderate (efficient with smaller datasets)         | High (requires large datasets for nuanced learning)          |
+-------------------------------+-----------------------------------------------------------+--------------------------------------------------------------+
| Model Complexity              | Moderate (suitable for well-defined problems)             | High (detects intricate patterns, suited for complex tasks)  |
+-------------------------------+-----------------------------------------------------------+--------------------------------------------------------------+
| Computational Resources       | Low to Moderate (cost-effective, less resource-intensive) | High (demands substantial computational power and resources) |
+-------------------------------+-----------------------------------------------------------+--------------------------------------------------------------+
| Deployment Speed              | Fast (quicker training and deployment cycles)             | Slow (prolonged training times, esp. with larger datasets)   |
+-------------------------------+-----------------------------------------------------------+--------------------------------------------------------------+
| Interpretability              | High (clear insights into decision pathways)              | Low (complex layered structures, "black box" nature)         |
+-------------------------------+-----------------------------------------------------------+--------------------------------------------------------------+
| Maintenance                   | Easier (simple to update and maintain)                    | Complex (requires more efforts in maintenance and updates)   |
+-------------------------------+-----------------------------------------------------------+--------------------------------------------------------------+ 

<<<<<<< HEAD
=======
![Comparing Machine Learning and Deep Learning. Source: [Medium](https://aoyilmaz.medium.com/understanding-the-differences-between-deep-learning-and-machine-learning-eb41d64f1732)](images/png/mlvsdl.png){#fig-ml-dl}

>>>>>>> d5f100e2
: Comparison of traditional machine learning and deep learning. {#tbl-mlvsdl .striped .hover}

### Choosing Traditional ML vs. DL

#### Data Availability and Volume

**Amount of Data:** Traditional machine learning algorithms, such as decision trees or Naive Bayes, are often more suitable when data availability is limited. They offer robust predictions even with smaller datasets. This is particularly true in medical diagnostics for disease prediction and customer segmentation in marketing.

**Data Diversity and Quality:** Traditional machine learning algorithms often work well with structured data (the input to the model is a set of features, ideally independent of each other) but may require significant preprocessing effort (i.e., feature engineering). On the other hand, deep learning takes the approach of automatically performing feature engineering as part of the model architecture. This approach enables the construction of end-to-end models capable of directly mapping from unstructured input data (such as text, audio, and images) to the desired output without relying on simplistic heuristics that have limited effectiveness. However, this results in larger models demanding more data and computational resources. In noisy data, the necessity for larger datasets is further emphasized when utilizing Deep Learning.

#### Complexity of the Problem

**Problem Granularity:** Problems that are simple to moderately complex, which may involve linear or polynomial relationships between variables, often find a better fit with traditional machine learning methods.

**Hierarchical Feature Representation:** Deep learning models are excellent in tasks that require hierarchical feature representation, such as image and speech recognition. However, not all problems require this complexity, and traditional machine learning algorithms may sometimes offer simpler and equally effective solutions.

#### Hardware and Computational Resources

**Resource Constraints:** The availability of computational resources often influences the choice between traditional ML and deep learning. The former is generally less resource-intensive and thus preferable in environments with hardware limitations or budget constraints.

**Scalability and Speed:** Traditional machine learning algorithms, like support vector machines (SVM), often allow for faster training times and easier scalability, which is particularly beneficial in projects with tight timelines and growing data volumes.

#### Regulatory Compliance

Regulatory compliance is crucial in various industries, requiring adherence to guidelines and best practices such as the General Data Protection Regulation (GDPR) in the EU. Traditional ML models, due to their inherent interpretability, often align better with these regulations, especially in sectors like finance and healthcare.

#### Interpretability

Understanding the decision-making process is easier with traditional machine learning techniques than deep learning models, which function as "black boxes," making it challenging to trace decision pathways.

### Making an Informed Choice

Given the constraints of embedded AI systems, understanding the differences between traditional ML techniques and deep learning becomes essential. Both avenues offer unique advantages, and their distinct characteristics often dictate the choice of one over the other in different scenarios.

Despite this, deep learning has steadily outperformed traditional machine learning methods in several key areas due to abundant data, computational advancements, and proven effectiveness in complex tasks. Here are some specific reasons why we focus on deep learning:

1. **Superior Performance in Complex Tasks:** Deep learning models, particularly deep neural networks, excel in tasks where the relationships between data points are incredibly intricate. Tasks like image and speech recognition, language translation, and playing complex games like Go and Chess have seen significant advancements primarily through deep learning algorithms.

2. **Efficient Handling of Unstructured Data:** Unlike traditional machine learning methods, deep learning can more effectively process unstructured data. This is crucial in today's data landscape, where the vast majority of data, such as text, images, and videos, is unstructured.

3. **Leveraging Big Data:** With the availability of big data, deep learning models can learn and improve continually. These models excel at utilizing large datasets to improve their predictive accuracy, a limitation in traditional machine-learning approaches.

4. **Hardware Advancements and Parallel Computing:** The advent of powerful GPUs and the availability of cloud computing platforms have enabled the rapid training of deep learning models. These advancements have addressed one of deep learning's significant challenges: the need for substantial computational resources.

5. **Dynamic Adaptability and Continuous Learning:** Deep learning models can dynamically adapt to new information or data. They can be trained to generalize their learning to new, unseen data, crucial in rapidly evolving fields like autonomous driving or real-time language translation.

While deep learning has gained significant traction, it's essential to understand that traditional machine learning is still relevant. As we dive deeper into the intricacies of deep learning, we will also highlight situations where traditional machine learning methods may be more appropriate due to their simplicity, efficiency, and interpretability. By focusing on deep learning in this text, we aim to equip readers with the knowledge and tools to tackle modern, complex problems across various domains while also providing insights into the comparative advantages and appropriate application scenarios for deep learning and traditional machine learning techniques.

## Conclusion

Deep learning has become a potent set of techniques for addressing intricate pattern recognition and prediction challenges. Starting with an overview, we outlined the fundamental concepts and principles governing deep learning, laying the groundwork for more advanced studies.

Central to deep learning, we explored the basic ideas of neural networks, powerful computational models inspired by the human brain's interconnected neuron structure. This exploration allowed us to appreciate neural networks' capabilities and potential in creating sophisticated algorithms capable of learning and adapting from data.

Understanding the role of libraries and frameworks was a key part of our discussion. We offered insights into the tools that can facilitate developing and deploying deep learning models. These resources ease the implementation of neural networks and open avenues for innovation and optimization.

Next, we tackled the challenges one might face when embedding deep learning algorithms within embedded systems, providing a critical perspective on the complexities and considerations of bringing AI to edge devices.

Furthermore, we examined deep learning's limitations. Through discussions, we unraveled the challenges faced in deep learning applications and outlined scenarios where traditional machine learning might outperform deep learning. These sections are crucial for fostering a balanced view of deep learning's capabilities and limitations.

In this primer, we have equipped you with the knowledge to make informed choices between deploying traditional machine learning or deep learning techniques, depending on the unique demands and constraints of a specific problem.

As we conclude this chapter, we hope you are now well-equipped with the basic "language" of deep learning and prepared to go deeper into the subsequent chapters with a solid understanding and critical perspective. The journey ahead is filled with exciting opportunities and challenges in embedding AI within systems.

## Resources {#sec-deep-learning-primer-resource}

Here is a curated list of resources to support students and instructors in their learning and teaching journeys. We are continuously working on expanding this collection and will be adding new exercises soon.

:::{.callout-note collapse="false"}

#### Slides

These slides are a valuable tool for instructors to deliver lectures and for students to review the material at their own pace. We encourage students and instructors to leverage these slides to improve their understanding and facilitate effective knowledge transfer.

* [Past, Present, and Future of ML.](https://docs.google.com/presentation/d/16ensKAKBG8DOUHF4f5thTJklVGTadxjm3kPkdoPyabI/edit#slide=id.g94db9f9f78_0_2)

* [Thinking About Loss.](https://docs.google.com/presentation/d/1X92JqVkUY7k6yJXQcT2u83dpdrx5UzGFAJkkDMDfKe0/edit#slide=id.g94db9f9f78_0_2)

* [Minimizing Loss.](https://docs.google.com/presentation/d/1x3xbZHo4VtaZgoXfueCbOGGXuWRYj0nOsKwAAoGsrD0/edit#slide=id.g94db9f9f78_0_2)

* [First Neural Network.](https://docs.google.com/presentation/d/1zQwhTwF_plXBPQLxluahpzoQg-VdMyJbctaJxSUncag/edit?usp=drive_link)

* [Understanding Neurons.](https://docs.google.com/presentation/d/1jXCAC6IT5f9XFKZbfhJ4p2D5URVTYqgAnkcQR4ALhSk/edit?usp=drive_link&resourcekey=0-K228bxVdwO2w3kr0daV2cw)

* [Intro to CLassification.](https://docs.google.com/presentation/d/1VtWV9LAVLJ0uAkhFMbDJFjsUH6IvBDnPde4lR1cD2mo/edit?usp=drive_link)

* [Training, Validation, and Test Data.](https://docs.google.com/presentation/d/1G56D0-qG9YWnzQQeje9LMpcLSotMgBCiMyfj53yz7lY/edit?usp=drive_link)

* [Intro to Convolutions.](https://docs.google.com/presentation/d/1hQDabWqaKUWRb60Cze-MhAyeUUVyNgyTUMBpLnqhtvc/edit?resourcekey=0-uHZoNwsbjeY3EIMD3fYAfg#slide=id.g94db9f9f78_0_2)

:::

:::{.callout-important collapse="false"}

#### Videos

* @vid-nn

* @vid-gd

* @vid-bp

:::

:::{.callout-caution collapse="false"}

#### Exercises

To reinforce the concepts covered in this chapter, we have curated a set of exercises that challenge students to apply their knowledge and deepen their understanding.

* @exr-mlp
  
* @exr-cnn
:::

:::{.callout-warning collapse="false"}

#### Labs

* _Coming soon._
:::<|MERGE_RESOLUTION|>--- conflicted
+++ resolved
@@ -54,17 +54,11 @@
 
 ### Applications of Deep Learning
 
-<<<<<<< HEAD
-Deep learning is extensively used across numerous industries today, and its transformative impact on society is evident. In finance, it powers stock market prediction, risk assessment, and fraud detection. For instance, deep learning algorithms can predict stock market trends, guide investment strategies, and improve financial decisions. In marketing, it drives customer segmentation, personalization, and content optimization. Deep learning analyzes consumer behavior and preferences to enable highly targeted advertising and personalized content delivery. In manufacturing, deep learning streamlines production processes and enhances quality control by continuously analyzing large volumes of data. This allows companies to boost productivity and minimize waste, leading to the production of higher quality goods at lower costs. In healthcare, machine learning aids in diagnosis, treatment planning, and patient monitoring. Similarly, deep learning can make medical predictions that improve patient diagnosis and save lives. The benefits are clear: machine learning predicts with greater accuracy than humans and does so much more quickly.
+Deep learning is extensively used across numerous industries today, and its transformative impact on society is evident. In finance, it powers stock market prediction, risk assessment, and fraud detection. For instance, deep learning algorithms can predict stock market trends, guide investment strategies, and improve financial decisions. In marketing, it drives customer segmentation, personalization, and content optimization. Deep learning analyzes consumer behavior and preferences to enable highly targeted advertising and personalized content delivery. In manufacturing, deep learning streamlines production processes and enhances quality control by continuously analyzing large volumes of data. This allows companies to boost productivity and minimize waste, leading to the production of higher quality goods at lower costs. In healthcare, machine learning aids in diagnosis, treatment planning, and patient monitoring. Similarly, deep learning can make medical predictions that improve patient diagnosis and save lives. The benefits are clear: machine learning predicts with greater accuracy than humans and does so much more quickly. @fig-deeplearning further illustrates some applications of deep learning.
 
 Deep learning enhances everyday products, such as strengthening Netflix's recommender systems to provide users with more [personalized recommendations](https://dl.acm.org/doi/abs/10.1145/3543873.3587675). At Google, deep learning models have driven significant improvements in [Google Translate](https://research.google/blog/recent-advances-in-google-translate/), enabling it to handle over [100 languages](https://cloud.google.com/translate/docs/languages). Autonomous vehicles from companies like Waymo, Cruise, and Motional have become a reality through the use of deep learning in their [perception system](https://motional.com/news/technically-speaking-improving-av-perception-through-transformative-machine-learning). Additionally, Amazon employs deep learning at the edge in their Alexa devices to perform [keyword spotting](https://towardsdatascience.com/how-amazon-alexa-works-your-guide-to-natural-language-processing-ai-7506004709d3).
-=======
-Deep learning is extensively used across numerous industries today, and its transformative impact on society is evident. In finance, it powers stock market prediction, risk assessment, and fraud detection. For instance, deep learning algorithms can predict stock market trends, guide investment strategies, and improve financial decisions. In marketing, it drives customer segmentation, personalization, and content optimization. Deep learning analyzes consumer behavior and preferences to enable highly targeted advertising and personalized content delivery. In manufacturing, deep learning streamlines production processes and enhances quality control by continuously analyzing large volumes of data. This allows companies to boost productivity and minimize waste, leading to the production of higher quality goods at lower costs. In healthcare, machine learning aids in diagnosis, treatment planning, and patient monitoring. Similarly, deep learning can make medical predictions that improve patient diagnosis and save lives. The benefits are clear: machine learning predicts with greater accuracy than humans and does so much more quickly. @fig-deeplearning further illustrates some applications of deep learning.
-
-Deep learning enhances everyday products, such as strengthening Netflix's recommender systems to provide users with more [personalized recommendations](https://dl.acm.org/doi/abs/10.1145/3543873.3587675). At Google, deep learning models have driven significant improvements in [Google Translate](https://research.google/blog/recent-advances-in-google-translate/), enabling it to handle over [100 languages](https://cloud.google.com/translate/docs/languages). Autonomous vehicles from companies like Waymo, Cruise, and Motional have become a reality through the use of deep learning in their [perception system](https://motional.com/news/technically-speaking-improving-av-perception-through-transformative-machine-learning). Additionally, Amazon employs deep learning at the edge in their Alexa devices to perform [keyword spotting](https://towardsdatascience.com/how-amazon-alexa-works-your-guide-to-natural-language-processing-ai-7506004709d3).
 
 ![Deep learning applications, benefits and implementations. Source: [Leeway Hertz](https://www.leewayhertz.com/what-is-deep-learning/)](images/png/deeplearning.png){#fig-deeplearning}
->>>>>>> d5f100e2
 
 ### Relevance to Embedded AI
 
@@ -73,15 +67,9 @@
 ## Neural Networks
 
 Deep learning draws inspiration from the human brain's neural networks to create decision-making patterns. This section digs into the foundational concepts of deep learning, providing insights into the more complex topics discussed later in this primer.
-<<<<<<< HEAD
 
 Neural networks serve as the foundation of deep learning, inspired by the biological neural networks in the human brain to process and analyze data hierarchically. Neural networks are composed of basic units called perceptrons, which are typically organized into layers. Each layer consists of several perceptrons, and multiple layers are stacked to form the entire network. The connections between these layers are defined by sets of weights or parameters that determine how data is processed as it flows from the input to the output of the network. 
 
-=======
-
-Neural networks serve as the foundation of deep learning, inspired by the biological neural networks in the human brain to process and analyze data hierarchically. Neural networks are composed of basic units called perceptrons, which are typically organized into layers. Each layer consists of several perceptrons, and multiple layers are stacked to form the entire network. The connections between these layers are defined by sets of weights or parameters that determine how data is processed as it flows from the input to the output of the network. 
-
->>>>>>> d5f100e2
 Below, we examine the primary components and structures in neural networks.
 
 ### Perceptrons
@@ -107,19 +95,11 @@
 $$
 
 @fig-nonlinear illustrates an example where data exhibit a nonlinear pattern that could not be adequately modeled with a linear approach. The activation function, such as sigmoid, tanh, or ReLU, transforms the linear input sum into a non-linear output. The primary objective of this function is to introduce non-linearity into the model, enabling it to learn and perform more sophisticated tasks. Thus, the final output of the perceptron, including the activation function, can be expressed as:
-<<<<<<< HEAD
 
 ![Activation functions enable the modeling of complex non-linear relationships. Source: Medium - Sachin Kaushik.](images/png/nonlinear_patterns.png){#fig-nonlinear}
 
 A perceptron can be configured to perform either regression or classification tasks. For regression, the actual numerical output $\hat{y}$ is used. For classification, the output depends on whether $\hat{y}$ crosses a certain threshold. If $\hat{y}$ exceeds this threshold, the perceptron might output one class (e.g., 'yes'), and if it does not, another class (e.g., 'no').
 
-=======
-
-![Activation functions enable the modeling of complex non-linear relationships. Source: Medium - Sachin Kaushik.](images/png/nonlinear_patterns.png){#fig-nonlinear}
-
-A perceptron can be configured to perform either regression or classification tasks. For regression, the actual numerical output $\hat{y}$ is used. For classification, the output depends on whether $\hat{y}$ crosses a certain threshold. If $\hat{y}$ exceeds this threshold, the perceptron might output one class (e.g., 'yes'), and if it does not, another class (e.g., 'no').
-
->>>>>>> d5f100e2
 ![Perceptron. Conceived in the 1950s, perceptrons paved the way for developing more intricate neural networks and have been a fundamental building block in deep learning. Source: Wikimedia - Chrislb.](images/png/Rosenblattperceptron.png){#fig-perceptron}
 
 @fig-perceptron illustrates the fundamental building blocks of a perceptron, which serves as the foundation for more complex neural networks. A perceptron can be thought of as a miniature decision-maker, utilizing its weights, bias, and activation function to process inputs and generate outputs based on learned parameters. This concept forms the basis for understanding more intricate neural network architectures, such as multilayer perceptrons. In these advanced structures, layers of perceptrons work in concert, with each layer's output serving as the input for the subsequent layer. This hierarchical arrangement creates a deep learning model capable of comprehending and modeling complex, abstract patterns within data. By stacking these simple units, neural networks gain the ability to tackle increasingly sophisticated tasks, from image recognition to natural language processing.
@@ -133,24 +113,14 @@
 ![Multilayer Perceptron. Source: Wikimedia - Charlie.](https://www.nomidl.com/wp-content/uploads/2022/04/image-7.png){width=70%, #fig-mlp}
 
 ### Training Process 
-<<<<<<< HEAD
 
 A neural network receives an input, performs a calculation, and produces a prediction. The prediction is determined by the calculations performed within the sets of perceptrons found between the input and output layers. These calculations depend primarily on the input and the weights. Since you do not have control over the input, the objective during training is to adjust the weights in such a way that the output of the network provides the most accurate prediction.
 
-=======
-
-A neural network receives an input, performs a calculation, and produces a prediction. The prediction is determined by the calculations performed within the sets of perceptrons found between the input and output layers. These calculations depend primarily on the input and the weights. Since you do not have control over the input, the objective during training is to adjust the weights in such a way that the output of the network provides the most accurate prediction.
-
->>>>>>> d5f100e2
 The training process involves several key steps, beginning with the forward pass, where the existing weights of the network are used to calculate the output for a given input. This output is then compared to the true target values to calculate an error, which measures how well the network's prediction matches the expected outcome. Following this, a backward pass is performed. This involves using the error to make adjustments to the weights of the network through a process called backpropagation. This adjustment reduces the error in subsequent predictions. The cycle of forward pass, error calculation, and backward pass is repeated iteratively. This process continues until the network's predictions are sufficiently accurate or a predefined number of iterations is reached, effectively minimizing the loss function used to measure the error.
 
 #### Forward Pass
 
-<<<<<<< HEAD
-The forward pass is the initial phase where data moves through the network from the input to the output layer. At the start of training, the network's weights are randomly initialized, setting the initial conditions for learning. During the forward pass, each layer performs specific computations on the input data using these weights and biases, and the results are then passed to the subsequent layer. The final output of this phase is the network’s prediction. This prediction is compared to the actual target values present in the dataset to calculate the loss, which can be thought of as the difference between the predicted outputs and the target values. The loss quantifies the network’s performance at this stage, providing a crucial metric for the subsequent adjustment of weights during the backward pass.
-=======
 The forward pass is the initial phase where data moves through the network from the input to the output layer. At the start of training, the network's weights are randomly initialized, setting the initial conditions for learning. During the forward pass, each layer performs specific computations on the input data using these weights and biases, and the results are then passed to the subsequent layer. The final output of this phase is the network's prediction. This prediction is compared to the actual target values present in the dataset to calculate the loss, which can be thought of as the difference between the predicted outputs and the target values. The loss quantifies the network's performance at this stage, providing a crucial metric for the subsequent adjustment of weights during the backward pass.
->>>>>>> d5f100e2
 
 @vid-nn below explains how neural networks work using handwritten digit recognition as an example application. It also touches on the math underlying neural nets.
 
@@ -167,15 +137,9 @@
 :::
 
 #### Backward Pass (Backpropagation) {#sec-backward_pass}
-<<<<<<< HEAD
 
 After completing the forward pass and computing the loss, which measures how far the model's predictions deviate from the actual target values, the next step is to improve the model's performance by adjusting the network’s weights. Since we cannot control the inputs to the model, adjusting the weights becomes our primary method for refining the model.
 
-=======
-
-After completing the forward pass and computing the loss, which measures how far the model's predictions deviate from the actual target values, the next step is to improve the model's performance by adjusting the network’s weights. Since we cannot control the inputs to the model, adjusting the weights becomes our primary method for refining the model.
-
->>>>>>> d5f100e2
 We determine how to adjust the weights of our model through a key algorithm called backpropagation. Backpropagation uses the calculated loss to determine the gradient of each weight. These gradients describe the direction and magnitude in which the weights should be adjusted. By tuning the weights based on these gradients, the model is better positioned to make predictions that are closer to the actual target values in the next forward pass.
 
 Grasping these foundational concepts paves the way to understanding more intricate deep learning architectures and techniques, fostering the development of more sophisticated and productive applications, especially within embedded AI systems.
@@ -269,11 +233,7 @@
 
 ### Traditional ML vs Deep Learning
 
-<<<<<<< HEAD
-Deep learning extends traditional machine learning by utilizing neural networks to discern patterns in data. In contrast, traditional machine learning relies on a set of established algorithms such as decision trees, k-nearest neighbors, and support vector machines, but does not involve neural networks. To briefly highlight the differences, @tbl-mlvsdl illustrates the contrasting characteristics between traditional ML and deep learning:
-=======
 Deep learning extends traditional machine learning by utilizing neural networks to discern patterns in data. In contrast, traditional machine learning relies on a set of established algorithms such as decision trees, k-nearest neighbors, and support vector machines, but does not involve neural networks. To briefly highlight the differences, @tbl-mlvsdl illustrates the contrasting characteristics between traditional ML and deep learning. @fig-ml-dl further explains the differences between Machine Learning and Deep Learning.
->>>>>>> d5f100e2
 
 +-------------------------------+-----------------------------------------------------------+--------------------------------------------------------------+
 | Aspect                        | Traditional ML                                            | Deep Learning                                                |
@@ -291,11 +251,8 @@
 | Maintenance                   | Easier (simple to update and maintain)                    | Complex (requires more efforts in maintenance and updates)   |
 +-------------------------------+-----------------------------------------------------------+--------------------------------------------------------------+ 
 
-<<<<<<< HEAD
-=======
 ![Comparing Machine Learning and Deep Learning. Source: [Medium](https://aoyilmaz.medium.com/understanding-the-differences-between-deep-learning-and-machine-learning-eb41d64f1732)](images/png/mlvsdl.png){#fig-ml-dl}
 
->>>>>>> d5f100e2
 : Comparison of traditional machine learning and deep learning. {#tbl-mlvsdl .striped .hover}
 
 ### Choosing Traditional ML vs. DL
