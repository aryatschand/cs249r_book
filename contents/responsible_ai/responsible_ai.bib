--- conflicted
+++ resolved
@@ -677,27 +677,12 @@
  year = {1960}
 }
 
-<<<<<<< HEAD
 @inproceedings{zhou2018interpretable,
  author = {Zhou, Bolei and Sun, Yiyou and Bau, David and Torralba, Antonio},
  booktitle = {Proceedings of the European Conference on Computer Vision (ECCV)},
  pages = {119--134},
  title = {Interpretable basis decomposition for visual explanation},
  year = {2018}
-=======
-@article{obermeyer2019dissecting,
-  author        = {Obermeyer, Ziad and Powers, Brian and Vogeli, Christine and Mullainathan, Sendhil},
-  doi           = {10.1126/science.aax2342},
-  issn          = {0036-8075, 1095-9203},
-  journal       = {Science},
-  number        = {6464},
-  pages         = {447--453},
-  publisher     = {American Association for the Advancement of Science (AAAS)},
-  source        = {Crossref},
-  title         = {Dissecting racial bias in an algorithm used to manage the health of populations},
-  url           = {https://doi.org/10.1126/science.aax2342},
-  volume        = {366},
-  year          = {2019}
 }
 
 @article{schneiderman2020,
@@ -709,5 +694,4 @@
 volume = {10},
 journal = {ACM Transactions on Interactive Intelligent Systems},
 doi = {10.1145/3419764}
->>>>>>> 170f2964
 }