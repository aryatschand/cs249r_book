--- 
bibliography: robust_ai.bib
---

# Robust AI {#sec-robust_ai}

::: {.content-visible when-format="html"}
Resources: [Slides](#sec-robust-ai-resource), [Videos](#sec-robust-ai-resource), [Exercises](#sec-robust-ai-resource), [Labs](#sec-robust-ai-resource) 
:::

![_DALL·E 3 Prompt: Create an image featuring an advanced AI system symbolized by an intricate, glowing neural network, deeply nested within a series of progressively larger and more fortified shields. Each shield layer represents a layer of defense, showcasing the system's robustness against external threats and internal errors. The neural network, at the heart of this fortress of shields, radiates with connections that signify the AI's capacity for learning and adaptation. This visual metaphor emphasizes not only the technological sophistication of the AI but also its resilience and security, set against the backdrop of a state-of-the-art, secure server room filled with the latest in technological advancements. The image aims to convey the concept of ultimate protection and resilience in the field of artificial intelligence._](./images/png/cover_robust_ai.png)

The development of robust machine learning systems has become increasingly crucial. As these systems are deployed in various critical applications, from autonomous vehicles to healthcare diagnostics, ensuring their resilience to faults and errors is paramount.

Robust AI, in the context of hardware faults, software faults, and errors, plays an important role in maintaining the reliability, safety, and performance of machine learning systems. By addressing the challenges posed by transient, permanent, and intermittent hardware faults [@ahmadilivani2024systematic], as well as bugs, design flaws, and implementation errors in software [@zhang2008distribution], robust AI techniques enable machine learning systems to operate effectively even in adverse conditions.

This chapter explores the fundamental concepts, techniques, and tools for building fault-tolerant and error-resilient machine learning systems. It empowers researchers and practitioners to develop AI solutions that can withstand the complexities and uncertainties of real-world environments.

::: {.callout-tip}

## Learning Objectives

* Understand the importance of robust and resilient AI systems in real-world applications.

* Identify and characterize hardware faults, software faults, and their impact on ML systems.

* Recognize and develop defensive strategies against threats posed by adversarial attacks, data poisoning, and distribution shifts.
 
* Learn techniques for detecting, mitigating, and designing fault-tolerant ML systems.

* Become familiar with tools and frameworks for studying and enhancing ML system resilience throughout the AI development lifecycle.

:::

## Introduction

Robust AI refers to a system's ability to maintain its performance and reliability in the presence of hardware, software, and errors. A robust machine learning system is designed to be fault-tolerant and error-resilient, capable of operating effectively even under adverse conditions.

As ML systems become increasingly integrated into various aspects of our lives, from cloud-based services to edge devices and embedded systems, the impact of hardware and software faults on their performance and reliability becomes more significant. In the future, as ML systems become more complex and are deployed in even more critical applications, the need for robust and fault-tolerant designs will be paramount.

ML systems are expected to play crucial roles in autonomous vehicles, smart cities, healthcare, and industrial automation domains. In these domains, the consequences of hardware or software faults can be severe, potentially leading to loss of life, economic damage, or environmental harm.

Researchers and engineers must focus on developing advanced techniques for fault detection, isolation, and recovery to mitigate these risks and ensure the reliable operation of future ML systems.

This chapter will focus specifically on three main categories of faults and errors that can impact the robustness of ML systems: hardware faults, software faults, and human errors.

- **Hardware Faults:** Transient, permanent, and intermittent faults can affect the hardware components of an ML system, corrupting computations and degrading performance.

- **Model Robustness:** ML models can be vulnerable to adversarial attacks, data poisoning, and distribution shifts, which can induce targeted misclassifications, skew the model's learned behavior, or compromise the system's integrity and reliability.

- **Software Faults:** Bugs, design flaws, and implementation errors in the software components, such as algorithms, libraries, and frameworks, can propagate errors and introduce vulnerabilities.

The specific challenges and approaches to achieving robustness may vary depending on the scale and constraints of the ML system. Large-scale cloud computing or data center systems may focus on fault tolerance and resilience through redundancy, distributed processing, and advanced error detection and correction techniques. In contrast, resource-constrained edge devices or embedded systems face unique challenges due to limited computational power, memory, and energy resources.

Regardless of the scale and constraints, the key characteristics of a robust ML system include fault tolerance, error resilience, and performance maintenance. By understanding and addressing the multifaceted challenges to robustness, we can develop trustworthy and reliable ML systems that can navigate the complexities of real-world environments.

This chapter is not just about exploring ML systems' tools, frameworks, and techniques for detecting and mitigating faults, attacks, and distributional shifts. It's about emphasizing the crucial role of each one of you in prioritizing resilience throughout the AI development lifecycle, from data collection and model training to deployment and monitoring. By proactively addressing the challenges to robustness, we can unlock the full potential of ML technologies while ensuring their safe, reliable, and responsible deployment in real-world applications.

As AI continues to shape our future, the potential of ML technologies is immense. But it's only when we build resilient systems that can withstand the challenges of the real world that we can truly harness this potential. This is a defining factor in the success and societal impact of this transformative technology, and it's within our reach.

## Real-World Examples

Here are some real-world examples of cases where faults in hardware or software have caused major issues in ML systems across cloud, edge, and embedded environments:

### Cloud

In February 2017, Amazon Web Services (AWS) experienced [a significant outage](https://aws.amazon.com/message/41926/) due to human error during maintenance. An engineer inadvertently entered an incorrect command, causing many servers to be taken offline. This outage disrupted many AWS services, including Amazon's AI-powered assistant, Alexa. As a result, Alexa-powered devices, such as Amazon Echo and third-party products using Alexa Voice Service, could not respond to user requests for several hours. This incident highlights the potential impact of human errors on cloud-based ML systems and the need for robust maintenance procedures and failsafe mechanisms.

In another example [@dixit2021silent], Facebook encountered a silent data corruption (SDC) issue within its distributed querying infrastructure, as shown in [@fig-sdc-example](#8owvod923jax). Facebook's infrastructure includes a querying system that fetches and executes SQL and SQL-like queries across multiple datasets using frameworks like Presto, Hive, and Spark. One of the applications that utilized this querying infrastructure was a compression application to reduce the footprint of data stores. In this compression application, files were compressed when not being read and decompressed when a read request was made. Before decompression, the file size was checked to ensure it was greater than zero, indicating a valid compressed file with contents.

![Silent data corruption in database applications (Credit: [Facebook](https://arxiv.org/pdf/2102.11245))](./images/png/sdc_example.png){#fig-sdc-example}

However, in one instance, when the file size was being computed for a valid non-zero-sized file, the decompression algorithm invoked a power function from the Scala library. Unexpectedly, the Scala function returned a zero size value for the file despite having a known non-zero decompressed size. As a result, the decompression was not performed, and the file was not written to the output database. This issue manifested sporadically, with some occurrences of the same file size computation returning the correct non-zero value.

The impact of this silent data corruption was significant, leading to missing files and incorrect data in the output database. The application relying on the decompressed files failed due to the data inconsistencies. In the case study presented in the paper, Facebook's infrastructure, which consists of hundreds of thousands of servers handling billions of requests per day from their massive user base, encountered a silent data corruption issue. The affected system processed user queries, image uploads, and media content, which required fast, reliable, and secure execution.

This case study illustrates how silent data corruption can propagate through multiple layers of an application stack, leading to data loss and application failures in a large-scale distributed system. The intermittent nature of the issue and the lack of explicit error messages made it particularly challenging to diagnose and resolve. But this is not restricted to just Meta, even other companies such as Google that operate AI hypercomputers face this challenge. @fig-sdc-jeffdean [Jeff Dean](https://en.wikipedia.org/wiki/Jeff_Dean), Chief Scientist at Google DeepMind and Google Research, discusses SDCS and their impact on ML systems.

![Silent data corruption (SDC) errors are a major issue for AI hypercomputers. (Credit: [Jeff Dean](https://en.wikipedia.org/wiki/Jeff_Dean) at [MLSys 2024](https://mlsys.org/), Keynote (Google))](./images/jpg/sdc-google-jeff-dean.jpeg){#fig-sdc-jeffdean}


### Edge

Regarding examples of faults and errors in edge ML systems, one area that has gathered significant attention is the domain of self-driving cars. Self-driving vehicles rely heavily on machine learning algorithms for perception, decision-making, and control, making them particularly susceptible to the impact of hardware and software faults. In recent years, several high-profile incidents involving autonomous vehicles have highlighted the challenges and risks associated with deploying these systems in real-world environments.

In May 2016, a fatal accident occurred when a Tesla Model S operating on Autopilot crashed into a white semi-trailer truck crossing the highway. The Autopilot system, which relied on computer vision and machine learning algorithms, failed to recognize the white trailer against a bright sky background. The driver, who was reportedly watching a movie when the crash, did not intervene in time, and the vehicle collided with the trailer at full speed. This incident raised concerns about the limitations of AI-based perception systems and the need for robust failsafe mechanisms in autonomous vehicles. It also highlighted the importance of driver awareness and the need for clear guidelines on using semi-autonomous driving features, as shown in [@fig-tesla-example](#tckwqf2ctxw).

![Tesla in the fatal California crash was on Autopilot (Credit: [BBC News](https://www.bbc.com/news/world-us-canada-43604440))](./images/jpg/tesla_example.jpg){#fig-tesla-example}

In March 2018, an Uber self-driving test vehicle struck and killed a pedestrian crossing the street in Tempe, Arizona. The incident was caused by a software flaw in the vehicle's object recognition system, which failed to identify the pedestrians appropriately to avoid them as obstacles. The safety driver, who was supposed to monitor the vehicle's operation and intervene if necessary, was found distracted during the crash. [This incident](https://money.cnn.com/2018/03/19/technology/uber-autonomous-car-fatal-crash/index.html?iid=EL) led to widespread scrutiny of Uber's self-driving program and raised questions about the readiness of autonomous vehicle technology for public roads. It also emphasized the need for rigorous testing, validation, and safety measures in developing and deploying AI-based self-driving systems.

In 2021, Tesla faced increased scrutiny following several accidents involving vehicles operating on Autopilot mode. Some of these accidents were attributed to issues with the Autopilot system's ability to detect and respond to certain road situations, such as stationary emergency vehicles or obstacles in the road. For example, in April 2021, a Tesla Model S crashed into a tree in Texas, killing two passengers. [Initial reports](https://www.cnbc.com/2021/04/18/no-one-was-driving-in-tesla-crash-that-killed-two-men-in-spring-texas-report.html) suggested that no one was in the driver's seat at the time of the crash, raising questions about the use and potential misuse of Autopilot features. These incidents highlight the ongoing challenges in developing robust and reliable autonomous driving systems and the need for clear regulations and consumer education regarding the capabilities and limitations of these technologies.

### Embedded

Embedded systems, which often operate in resource-constrained environments and safety-critical applications, have long faced challenges related to hardware and software faults. As AI and machine learning technologies are increasingly integrated into these systems, the potential for faults and errors takes on new dimensions, with the added complexity of AI algorithms and the critical nature of the applications in which they are deployed.

Let's consider a few examples, starting with outer space exploration. NASA's Mars Polar Lander mission in 1999 suffered [a catastrophic failure](https://spaceref.com/uncategorized/nasa-reveals-probable-cause-of-mars-polar-lander-and-deep-space-2-mission-failures/) due to a software error in the touchdown detection system ([@fig-nasa-example](#e3z8hq3qpwn4)). The spacecraft's onboard software mistakenly interpreted the noise from the deployment of its landing legs as a sign that it had touched down on the Martian surface. As a result, the spacecraft prematurely shut down its engines, causing it to crash into the surface. This incident highlights the critical importance of robust software design and extensive testing in embedded systems, especially those operating in remote and unforgiving environments. As AI capabilities are integrated into future space missions, ensuring these systems' reliability and fault tolerance will be paramount to mission success.

![NASA's Failed Mars Polar Lander mission in 1999 cost over \$200M (Credit: [SlashGear](https://www.slashgear.com/1094840/nasas-failed-mars-missions-that-cost-over-200-million/))](./images/png/nasa_example.png){#fig-nasa-example}

Back on earth, in 2015, a Boeing 787 Dreamliner experienced a complete electrical shutdown during a flight due to a software bug in its generator control units. The bug caused the generator control units to enter a failsafe mode, cutting power to the aircraft's electrical systems and forcing an emergency landing. [This incident](https://www.engineering.com/story/vzrxw) underscores the potential for software faults to have severe consequences in complex embedded systems like aircraft. As AI technologies are increasingly applied in aviation, such as in autonomous flight systems and predictive maintenance, ensuring the robustness and reliability of these systems will be critical to passenger safety.

As AI capabilities increasingly integrate into embedded systems, the potential for faults and errors becomes more complex and severe. Imagine a smart [pacemaker](https://www.bbc.com/future/article/20221011-how-space-weather-causes-computer-errors) that has a sudden glitch. A patient could die from that effect. Therefore, AI algorithms, such as those used for perception, decision-making, and control, introduce new sources of potential faults, such as data-related issues, model uncertainties, and unexpected behaviors in edge cases. Moreover, the opaque nature of some AI models can make it challenging to identify and diagnose faults when they occur.

## Hardware Faults

Hardware faults are a significant challenge in computing systems, including traditional and ML systems. These faults occur when physical components, such as processors, memory modules, storage devices, or interconnects, malfunction or behave abnormally. Hardware faults can cause incorrect computations, data corruption, system crashes, or complete system failure, compromising the integrity and trustworthiness of the computations performed by the system [@jha2019ml]. A complete system failure refers to a situation where the entire computing system becomes unresponsive or inoperable due to a critical hardware malfunction. This type of failure is the most severe, as it renders the system unusable and may lead to data loss or corruption, requiring manual intervention to repair or replace the faulty components.

Understanding the taxonomy of hardware faults is essential for anyone working with computing systems, especially in the context of ML systems. ML systems rely on complex hardware architectures and large-scale computations to train and deploy models that learn from data and make intelligent predictions or decisions. However, hardware faults can introduce errors and inconsistencies in the [MLOps pipeline](../ops/ops.qmd), affecting the trained models' accuracy, robustness, and reliability [@li2017understanding].

Knowing the different types of hardware faults, their mechanisms, and their potential impact on system behavior is crucial for developing effective strategies to detect, mitigate, and recover them. This knowledge is necessary for designing fault-tolerant computing systems, implementing robust ML algorithms, and ensuring the overall dependability of ML-based applications.

The following sections will explore the three main categories of hardware faults: transient, permanent, and intermittent. We will discuss their definitions, characteristics, causes, mechanisms, and examples of how they manifest in computing systems. We will also cover detection and mitigation techniques specific to each fault type.

- **Transient Faults:** Transient faults are temporary and non-recurring. They are often caused by external factors such as cosmic rays, electromagnetic interference, or power fluctuations. A common example of a transient fault is a bit flip, where a single bit in a memory location or register changes its value unexpectedly. Transient faults can lead to incorrect computations or data corruption, but they do not cause permanent damage to the hardware.

- **Permanent Faults:** Permanent faults, also called hard errors, are irreversible and persist over time. They are typically caused by physical defects or wear-out of hardware components. Examples of permanent faults include stuck-at faults, where a bit or signal is permanently set to a specific value (e.g., always 0 or always 1), and device failures, such as a malfunctioning processor or a damaged memory module. Permanent faults can result in complete system failure or significant performance degradation.

- **Intermittent Faults:** Intermittent faults are recurring faults that appear and disappear intermittently. Unstable hardware conditions, such as loose connections, aging components, or manufacturing defects, often cause them. Intermittent faults can be challenging to diagnose and reproduce because they may occur sporadically and under specific conditions. Examples include intermittent short circuits or contact resistance issues. Intermittent faults can lead to unpredictable system behavior and intermittent errors.

By the end of this discussion, readers will have a solid understanding of fault taxonomy and its relevance to traditional computing and ML systems. This foundation will help them make informed decisions when designing, implementing, and deploying fault-tolerant solutions, improving the reliability and trustworthiness of their computing systems and ML applications.

### Transient Faults

Transient faults in hardware can manifest in various forms, each with its own unique characteristics and causes. These faults are temporary in nature and do not result in permanent damage to the hardware components. 

#### Definition and Characteristics

Some of the common types of transient faults include Single Event Upsets (SEUs) caused by ionizing radiation, voltage fluctuations [@reddi2013resilient] due to power supply noise or electromagnetic interference, Electromagnetic Interference (EMI) induced by external electromagnetic fields, Electrostatic Discharge (ESD) resulting from sudden static electricity flow, crosstalk caused by unintended signal coupling, ground bounce triggered by simultaneous switching of multiple outputs, timing violations due to signal timing constraint breaches, and soft errors in combinational logic affecting the output of logic circuits [@mukherjee2005soft]. Understanding these different types of transient faults is crucial for designing robust and resilient hardware systems that can mitigate their impact and ensure reliable operation.

All of these transient faults are characterized by their short duration and non-permanent nature. They do not persist or leave any lasting impact on the hardware. However, they can still lead to incorrect computations, data corruption, or system misbehavior if not properly handled.

![](./images/png/image22.png)

#### Causes of Transient Faults

Transient faults can be attributed to various external factors. One common cause is cosmic rays, high-energy particles originating from outer space. When these particles strike sensitive areas of the hardware, such as memory cells or transistors, they can induce charge disturbances that alter the stored or transmitted data. This is illustrated in [@fig-transient-fault](#9jd0z5evi3fa). Another cause of transient faults is [electromagnetic interference (EMI)](https://www.trentonsystems.com/en-us/resource-hub/blog/what-is-electromagnetic-interference) from nearby devices or power fluctuations. EMI can couple with the circuits and cause voltage spikes or glitches that temporarily disrupt the normal operation of the hardware.

![Mechanism of Hardware Transient Fault Occurrence (Credit: [NTT](https://group.ntt/en/newsrelease/2018/11/22/181122a.html))](./images/png/transient_fault.png){#fig-transient-fault}

#### Mechanisms of Transient Faults

Transient faults can manifest through different mechanisms depending on the affected hardware component. In memory devices like DRAM or SRAM, transient faults often lead to bit flips, where a single bit changes its value from 0 to 1 or vice versa. This can corrupt the stored data or instructions. In logic circuits, transient faults can cause glitches or voltage spikes propagating through the combinational logic, resulting in incorrect outputs or control signals. Transient faults can also affect communication channels, causing bit errors or packet losses during data transmission.

#### Impact on ML Systems

A common example of a transient fault is a bit flip in the main memory. If an important data structure or critical instruction is stored in the affected memory location, it can lead to incorrect computations or program misbehavior. If a transient fault occurs in the memory storing the model weights or gradients. For instance, a bit flip in the memory storing a loop counter can cause the loop to execute indefinitely or terminate prematurely. Transient faults in control registers or flag bits can alter the flow of program execution, leading to unexpected jumps or incorrect branch decisions. In communication systems, transient faults can corrupt transmitted data packets, resulting in retransmissions or data loss.

In ML systems, transient faults can have significant implications during the training phase [@he2023understanding]. ML training involves iterative computations and updates to model parameters based on large datasets. If a transient fault occurs in the memory storing the model weights or gradients, it can lead to incorrect updates and compromise the convergence and accuracy of the training process. @fig-sdc-training-fault Show a real-world example from Google's production fleet where an SDC anomaly caused a significant difference in the gradient norm.

![SDC in ML training phase results in anomalies in the gradient norm. (Credit: Jeff Dean, MLSys 2024 Keynote (Google))](./images/jpg/google_sdc_jeff_dean_anomaly.jpg){#fig-sdc-training-fault}

For example, a bit flip in the weight matrix of a neural network can cause the model to learn incorrect patterns or associations, leading to degraded performance [@wan2021analyzing]. Transient faults in the data pipeline, such as corruption of training samples or labels, can also introduce noise and affect the quality of the learned model.

During the inference phase, transient faults can impact the reliability and trustworthiness of ML predictions. If a transient fault occurs in the memory storing the trained model parameters or in the computation of the inference results, it can lead to incorrect or inconsistent predictions. For instance, a bit flip in the activation values of a neural network can alter the final classification or regression output [@mahmoud2020pytorchfi].

In safety-critical applications, such as autonomous vehicles or medical diagnosis, transient faults during inference can have severe consequences, leading to incorrect decisions or actions [@li2017understanding;@jha2019ml]. Ensuring the resilience of ML systems against transient faults is crucial to maintaining the integrity and reliability of the predictions.

At the other extreme, in resource-constrained environments like TinyML, Binarized Neural Networks (BNNs)[@courbariaux2016binarized] have emerged as a promising solution. BNNs represent network weights in single-bit precision, offering computational efficiency and faster inference times. However, this binary representation renders BNNs fragile to bit-flip errors on the network weights. For instance, prior work [@Aygun2021BSBNN] has shown that a two-hidden layer BNN architecture for a simple task such as MNIST classification suffers performance degradation from 98% test accuracy to 70% when random bit-flipping soft errors are inserted through model weights with a 10% probability.

Addressing such issues requires considering flip-aware training techniques or leveraging emerging computing paradigms (e.g., [stochastic computing](https://en.wikipedia.org/wiki/Stochastic_computing)) to enhance fault tolerance and robustness, which we will discuss in @sec-hw-intermittent-detect-mitigate. Future research directions aim to develop hybrid architectures, novel activation functions, and loss functions tailored to bridge the accuracy gap compared to full-precision models while maintaining their computational efficiency.

### Permanent Faults

Permanent faults are hardware defects that persist and cause irreversible damage to the affected components. These faults are characterized by their persistent nature and require repair or replacement of the faulty hardware to restore normal system functionality.

#### Definition and Characteristics

Permanent faults are hardware defects that cause persistent and irreversible malfunctions in the affected components. The faulty component remains non-operational until a permanent fault is repaired or replaced. These faults are characterized by their consistent and reproducible nature, meaning that the faulty behavior is observed every time the affected component is used. Permanent faults can impact various hardware components, such as processors, memory modules, storage devices, or interconnects, leading to system crashes, data corruption, or complete system failure.

One notable example of a permanent fault is the [Intel FDIV bug](https://en.wikipedia.org/wiki/Pentium_FDIV_bug), which was discovered in 1994. The FDIV bug was a flaw in certain Intel Pentium processors' floating-point division (FDIV) units. The bug caused incorrect results for specific division operations, leading to inaccurate calculations. 

The FDIV bug occurred due to an error in the lookup table used by the division unit. In rare cases, the processor would fetch an incorrect value from the lookup table, resulting in a slightly less precise result than expected. For instance, [@fig-permanent-fault](#djy9mhqllriw) shows a fraction 4195835/3145727 plotted on a Pentium processor with the FDIV permanent fault. The triangular regions are where erroneous calculations occurred. Ideally, all correct values would round to 1.3338, but the erroneous results show 1.3337, indicating a mistake in the 5th digit. 

Although the error was small, it could compound over many division operations, leading to significant inaccuracies in mathematical calculations. The impact of the FDIV bug was significant, especially for applications that relied heavily on precise floating-point division, such as scientific simulations, financial calculations, and computer-aided design. The bug led to incorrect results, which could have severe consequences in fields like finance or engineering.

![Intel Pentium processor with the FDIV permanent fault. The triangular regions are where erroneous calculations occurred. (Credit: [Byte Magazine](https://www.halfhill.com/byte/1995-3_truth.html))](./images/png/permanent_fault.png){#fig-permanent-fault}

The Intel FDIV bug is a cautionary tale for the potential impact of permanent faults on ML systems. In the context of ML, permanent faults in hardware components can lead to incorrect computations, affecting the accuracy and reliability of the models. For example, if an ML system relies on a processor with a faulty floating-point unit, similar to the Intel FDIV bug, it could introduce errors in the calculations performed during training or inference. 

These errors can propagate through the model, leading to inaccurate predictions or skewed learning. In applications where ML is used for critical tasks, such as autonomous driving, medical diagnosis, or financial forecasting, the consequences of incorrect computations due to permanent faults can be severe. 

It is crucial for ML practitioners to be aware of the potential impact of permanent faults and to incorporate fault-tolerant techniques, such as hardware redundancy, error detection and correction mechanisms, and robust algorithm design, to mitigate the risks associated with these faults. Additionally, thorough testing and validation of ML hardware components can help identify and address permanent faults before they impact the system's performance and reliability.

#### Causes of Permanent Faults

Permanent faults can arise from several causes, including manufacturing defects and wear-out mechanisms. [Manufacturing defects](https://www.sciencedirect.com/science/article/pii/B9780128181058000206) are inherent flaws introduced during the fabrication process of hardware components. These defects include improper etching, incorrect doping, or contamination, leading to non-functional or partially functional components. 

On the other hand, [wear-out mechanisms](https://semiengineering.com/what-causes-semiconductor-aging/) occur over time as the hardware components are subjected to prolonged use and stress. Factors such as electromigration, oxide breakdown, or thermal stress can cause gradual degradation of the components, eventually leading to permanent failures.

#### Mechanisms of Permanent Faults

Permanent faults can manifest through various mechanisms, depending on the nature and location of the fault. Stuck-at faults [@seong2010safer] are common permanent faults where a signal or memory cell remains fixed at a particular value (either 0 or 1) regardless of the inputs, as illustrated in [@fig-stuck-fault](#ahtmh1s1mxgf). 

![Stuck-at Fault Model in Digital Circuits (Credit: [Accendo Reliability](https://accendoreliability.com/digital-circuits-stuck-fault-model/))](./images/png/stuck_fault.png){#fig-stuck-fault}

Stuck-at faults can occur in logic gates, memory cells, or interconnects, causing incorrect computations or data corruption. Another mechanism is device failures, where a component, such as a transistor or a memory cell, completely ceases to function. This can be due to manufacturing defects or severe wear-out. Bridging faults occur when two or more signal lines are unintentionally connected, causing short circuits or incorrect logic behavior.

In addition to stuck-at faults, there are several other types of permanent faults that can affect digital circuits that can impact an ML system. Delay faults can cause the propagation delay of a signal to exceed the specified limit, leading to timing violations. Interconnect faults, such as open faults (broken wires), resistive faults (increased resistance), or capacitive faults (increased capacitance), can cause signal integrity issues or timing violations. Memory cells can also suffer from various faults, including transition faults (inability to change state), coupling faults (interference between adjacent cells), and neighborhood pattern sensitive faults (faults that depend on the values of neighboring cells). Other permanent faults can occur in the power supply network or the clock distribution network, affecting the functionality and timing of the circuit.

#### Impact on ML Systems

Permanent faults can severely affect the behavior and reliability of computing systems. For example, a stuck-at-fault in a processor's arithmetic logic unit (ALU) can cause incorrect computations, leading to erroneous results or system crashes. A permanent fault in a memory module, such as a stuck-at fault in a specific memory cell, can corrupt the stored data, causing data loss or program misbehavior. In storage devices, permanent faults like bad sectors or device failures can result in data inaccessibility or complete loss of stored information. Permanent interconnect faults can disrupt communication channels, causing data corruption or system hangs.

Permanent faults can significantly affect ML systems during the training and inference phases. During training, permanent faults in processing units or memory can lead to incorrect computations, resulting in corrupted or suboptimal models [@he2023understanding]. Furthermore, faults in storage devices can corrupt the training data or the stored model parameters, leading to data loss or model inconsistencies [@he2023understanding].

During inference, permanent faults can impact the reliability and correctness of ML predictions. Faults in the processing units can produce incorrect results or cause system failures, while faults in memory storing the model parameters can lead to corrupted or outdated models being used for inference [@zhang2018analyzing].

To mitigate the impact of permanent faults in ML systems, fault-tolerant techniques must be employed at both the hardware and software levels. Hardware redundancy, such as duplicating critical components or using error-correcting codes [@kim2015bamboo], can help detect and recover from permanent faults. Software techniques, such as checkpoint and restart mechanisms [@egwutuoha2013survey], can enable the system to recover from permanent faults by returning to a previously saved state. Regular monitoring, testing, and maintenance of ML systems can help identify and replace faulty components before they cause significant disruptions.

Designing ML systems with fault tolerance in mind is crucial to ensure their reliability and robustness in the presence of permanent faults. This may involve incorporating redundancy, error detection and correction mechanisms, and fail-safe strategies into the system architecture. By proactively addressing the challenges posed by permanent faults, ML systems can maintain their integrity, accuracy, and trustworthiness, even in the face of hardware failures.

### Intermittent Faults

Intermittent faults are hardware faults that occur sporadically and unpredictably in a system. An example is illustrated in [@fig-intermittent-fault](#kix.1c0l0udn3cp7), where cracks in the material can introduce increased resistance in circuitry. These faults are particularly challenging to detect and diagnose because they appear and disappear intermittently, making it difficult to reproduce and isolate the root cause. Intermittent faults can lead to system instability, data corruption, and performance degradation.

![Increased resistance due to an intermittent fault -- crack between copper bump and package solder (Credit: [Constantinescu](https://ieeexplore.ieee.org/document/4925824))](./images/png/intermittent_fault.png){#fig-intermittent-fault}

#### Definition and Characteristics

Intermittent faults are characterized by their sporadic and non-deterministic nature. They occur irregularly and may appear and disappear spontaneously, with varying durations and frequencies. These faults do not consistently manifest every time the affected component is used, making them harder to detect than permanent faults. Intermittent faults can affect various hardware components, including processors, memory modules, storage devices, or interconnects. They can cause transient errors, data corruption, or unexpected system behavior.

Intermittent faults can significantly impact the behavior and reliability of computing systems [@rashid2014characterizing]. For example, an intermittent fault in a processor's control logic can cause irregular program flow, leading to incorrect computations or system hangs. Intermittent faults in memory modules can corrupt data values, resulting in erroneous program execution or data inconsistencies. In storage devices, intermittent faults can cause read/write errors or data loss. Intermittent faults in communication channels can lead to data corruption, packet loss, or intermittent connectivity issues. These faults can cause system crashes, data integrity problems, or performance degradation, depending on the severity and frequency of the intermittent failures.

#### Causes of Intermittent Faults

Intermittent faults can arise from several causes, both internal and external, to the hardware components [@constantinescu2008intermittent]. One common cause is aging and wear-out of the components. As electronic devices age, they become more susceptible to intermittent failures due to degradation mechanisms such as electromigration, oxide breakdown, or solder joint fatigue. 

Manufacturing defects or process variations can also introduce intermittent faults, where marginal or borderline components may exhibit sporadic failures under specific conditions, as shown in [@fig-intermittent-fault-dram](#kix.7lswkjecl7ra). 

Environmental factors, such as temperature fluctuations, humidity, or vibrations, can trigger intermittent faults by altering the electrical characteristics of the components. Loose or degraded connections, such as those in connectors or printed circuit boards, can cause intermittent faults.

![Residue induced intermittent fault in a DRAM chip (Credit: [Hynix Semiconductor](https://ieeexplore.ieee.org/document/4925824))](./images/png/intermittent_fault_dram.png){#fig-intermittent-fault-dram}

#### Mechanisms of Intermittent Faults

Intermittent faults can manifest through various mechanisms, depending on the underlying cause and the affected component. One mechanism is the intermittent open or short circuit, where a signal path or connection becomes temporarily disrupted or shorted, causing erratic behavior. Another mechanism is the intermittent delay fault [@zhang2018thundervolt], where the timing of signals or propagation delays becomes inconsistent, leading to synchronization issues or incorrect computations. Intermittent faults can manifest as transient bit flips or soft errors in memory cells or registers, causing data corruption or incorrect program execution.

#### Impact on ML Systems

In the context of ML systems, intermittent faults can introduce significant challenges and impact the system's reliability and performance. During the training phase, intermittent faults in processing units or memory can lead to inconsistencies in computations, resulting in incorrect or noisy gradients and weight updates. This can affect the convergence and accuracy of the training process, leading to suboptimal or unstable models. Intermittent data storage or retrieval faults can corrupt the training data, introducing noise or errors that degrade the quality of the learned models [@he2023understanding].

During the inference phase, intermittent faults can impact the reliability and consistency of ML predictions. Faults in the processing units or memory can cause incorrect computations or data corruption, leading to erroneous or inconsistent predictions. Intermittent faults in the data pipeline can introduce noise or errors in the input data, affecting the accuracy and robustness of the predictions. In safety-critical applications, such as autonomous vehicles or medical diagnosis systems, intermittent faults can have severe consequences, leading to incorrect decisions or actions that compromise safety and reliability.

Mitigating the impact of intermittent faults in ML systems requires a multifaceted approach [@rashid2012intermittent]. At the hardware level, techniques such as robust design practices, component selection, and environmental control can help reduce the occurrence of intermittent faults. Redundancy and error correction mechanisms can be employed to detect and recover from intermittent failures. At the software level, runtime monitoring, anomaly detection, and fault-tolerant techniques can be incorporated into the ML pipeline. This may include techniques such as data validation, outlier detection, model ensembling, or runtime model adaptation to handle intermittent faults gracefully.

Designing ML systems resilient to intermittent faults is crucial to ensuring their reliability and robustness. This involves incorporating fault-tolerant techniques, runtime monitoring, and adaptive mechanisms into the system architecture. By proactively addressing the challenges of intermittent faults, ML systems can maintain their accuracy, consistency, and trustworthiness, even in sporadic hardware failures. Regular testing, monitoring, and maintenance of ML systems can help identify and mitigate intermittent faults before they cause significant disruptions or performance degradation.

### Detection and Mitigation {#sec-hw-intermittent-detect-mitigate}

This section explores various fault detection techniques, including hardware-level and software-level approaches, and discusses effective mitigation strategies to enhance the resilience of ML systems. Additionally, we will look into resilient ML system design considerations, present case studies and examples, and highlight future research directions in fault-tolerant ML systems.

#### Fault Detection Techniques

Fault detection techniques are important for identifying and localizing hardware faults in ML systems. These techniques can be broadly categorized into hardware-level and software-level approaches, each offering unique capabilities and advantages.

##### Hardware-level fault detection

Hardware-level fault detection techniques are implemented at the physical level of the system and aim to identify faults in the underlying hardware components. There are several hardware techniques, but broadly, we can bucket these different mechanisms into the following categories.

**Built-in self-test (BIST) mechanisms:** BIST is a powerful technique for detecting faults in hardware components [@bushnell2002built]. It involves incorporating additional hardware circuitry into the system for self-testing and fault detection. BIST can be applied to various components, such as processors, memory modules, or application-specific integrated circuits (ASICs). For example, BIST can be implemented in a processor using scan chains, which are dedicated paths that allow access to internal registers and logic for testing purposes.

During the BIST process, predefined test patterns are applied to the processor's internal circuitry, and the responses are compared against expected values. Any discrepancies indicate the presence of faults. Intel's Xeon processors, for instance, include BIST mechanisms to test the CPU cores, cache memory, and other critical components during system startup.

**Error detection codes:** Error detection codes are widely used to detect data storage and transmission errors [@hamming1950error]. These codes add redundant bits to the original data, allowing the detection of bit errors. Example: Parity checks are a simple form of error detection code shown in [@fig-parity](#kix.2vxlbeehnemj). In a single-bit parity scheme, an extra bit is appended to each data word, making the number of 1s in the word even (even parity) or odd (odd parity).

![Parity bit example (Credit: [Computer Hope](https://www.computerhope.com/jargon/p/paritybi.htm))](./images/png/parity.png){#fig-parity}

When reading the data, the parity is checked, and if it doesn't match the expected value, an error is detected. More advanced error detection codes, such as cyclic redundancy checks (CRC), calculate a checksum based on the data and append it to the message. The checksum is recalculated at the receiving end and compared with the transmitted checksum to detect errors. Error-correcting code (ECC) memory modules, commonly used in servers and critical systems, employ advanced error detection and correction codes to detect and correct single-bit or multi-bit errors in memory.

**Hardware redundancy and voting mechanisms:** Hardware redundancy involves duplicating critical components and comparing their outputs to detect and mask faults [@sheaffer2007hardware]. Voting mechanisms, such as triple modular redundancy (TMR), employ multiple instances of a component and compare their outputs to identify and mask faulty behavior [@arifeen2020approximate]. 

In a TMR system, three identical instances of a hardware component, such as a processor or a sensor, perform the same computation in parallel. The outputs of these instances are fed into a voting circuit, which compares the results and selects the majority value as the final output. If one of the instances produces an incorrect result due to a fault, the voting mechanism masks the error and maintains the correct output. TMR is commonly used in aerospace and aviation systems, where high reliability is critical. For instance, the Boeing 777 aircraft employs TMR in its primary flight computer system to ensure the availability and correctness of flight control functions [@yeh1996triple].

Tesla's self-driving computers employ a redundant hardware architecture to ensure the safety and reliability of critical functions, such as perception, decision-making, and vehicle control, as shown in [@fig-tesla-dmr](#kix.nsc1yczcug9r). One key component of this architecture is using dual modular redundancy (DMR) in the car's onboard computer systems.

![Tesla full self-driving computer with dual redundant SoCs (Credit: [Tesla](https://old.hotchips.org/hc31/HC31_2.3_Tesla_Hotchips_ppt_Final_0817.pdf))](./images/png/tesla_dmr.png){#fig-tesla-dmr}

In Tesla's DMR implementation, two identical hardware units, often called "redundant computers" or "redundant control units," perform the same computations in parallel [@bannon2019computer]. Each unit independently processes sensor data, executes perception and decision-making algorithms, and generates control commands for the vehicle's actuators (e.g., steering, acceleration, and braking).

The outputs of these two redundant units are continuously compared to detect any discrepancies or faults. If the outputs match, the system assumes that both units function correctly, and the control commands are sent to the vehicle's actuators. However, if there is a mismatch between the outputs, the system identifies a potential fault in one of the units and takes appropriate action to ensure safe operation.

The system may employ additional mechanisms to determine which unit is faulty in a mismatch. This can involve using diagnostic algorithms, comparing the outputs with data from other sensors or subsystems, or analyzing the consistency of the outputs over time. Once the faulty unit is identified, the system can isolate it and continue operating using the output from the non-faulty unit.

DMR in Tesla's self-driving computer provides an extra safety and fault tolerance layer. By having two independent units performing the same computations, the system can detect and mitigate faults that may occur in one of the units. This redundancy helps prevent single points of failure and ensures that critical functions remain operational despite hardware faults.

Furthermore, Tesla also incorporates additional redundancy mechanisms beyond DMR. For example, they utilize redundant power supplies, steering and braking systems, and diverse sensor suites (e.g., cameras, radar, and ultrasonic sensors) to provide multiple layers of fault tolerance. These redundancies collectively contribute to the overall safety and reliability of the self-driving system.

It's important to note that while DMR provides fault detection and some level of fault tolerance, TMR may provide a different level of fault masking. In DMR, if both units experience simultaneous faults or the fault affects the comparison mechanism, the system may be unable to identify the fault. Therefore, Tesla's SDCs rely on a combination of DMR and other redundancy mechanisms to achieve a high level of fault tolerance.

The use of DMR in Tesla's self-driving computer highlights the importance of hardware redundancy in safety-critical applications. By employing redundant computing units and comparing their outputs, the system can detect and mitigate faults, enhancing the overall safety and reliability of the self-driving functionality.

Google employs redundant hot spares to deal with SDC issues within its data centers, thereby enhancing the reliability of critical functions. As illustrated in [@fig-sdc-controller], during the normal training phase, multiple synchronous training workers function flawlessly. However, if a worker becomes defective and causes SDC, an SDC checker automatically identifies the issues. Upon detecting the SDC, the SDC checker moves the training to a hot spare and sends the defective machine for repair. This redundancy safeguards the continuity and reliability of ML training, effectively minimizing downtime and preserving data integrity.

![Google employs hot spare cores to transparently handle SDCs in the data center. (Credit: Jeff Dean, MLSys 2024 Keynote (Google))](./images/jpg/sdc_controller_google.jpg){#fig-sdc-controller}

**Watchdog timers:** Watchdog timers are hardware components that monitor the execution of critical tasks or processes [@pont2002using]. They are commonly used to detect and recover from software or hardware faults that cause a system to become unresponsive or stuck in an infinite loop. In an embedded system, a watchdog timer can be configured to monitor the execution of the main control loop, as illustrated in [@fig-watchdog](#3l259jcz0lli). The software periodically resets the watchdog timer to indicate that it functions correctly. Suppose the software fails to reset the timer within a specified time limit (timeout period). In that case, the watchdog timer assumes that the system has encountered a fault and triggers a predefined recovery action, such as resetting the system or switching to a backup component. Watchdog timers are widely used in automotive electronics, industrial control systems, and other safety-critical applications to ensure the timely detection and recovery from faults.

![Watchdog timer example in detecting MCU faults (Credit: [Ablic](https://www.ablic.com/en/semicon/products/automotive/automotive-watchdog-timer/intro/))](./images/png/watchdog.png){#fig-watchdog}

##### Software-level fault detection

Software-level fault detection techniques rely on software algorithms and monitoring mechanisms to identify system faults. These techniques can be implemented at various levels of the software stack, including the operating system, middleware, or application level.

**Runtime monitoring and anomaly detection:** Runtime monitoring involves continuously observing the behavior of the system and its components during execution [@francalanza2017foundation]. It helps detect anomalies, errors, or unexpected behavior that may indicate the presence of faults. For example, consider an ML-based image classification system deployed in a self-driving car. Runtime monitoring can be implemented to track the classification model's performance and behavior [@mahmoud2021issre].

Anomaly detection algorithms can be applied to the model's predictions or intermediate layer activations, such as statistical outlier detection or machine learning-based approaches (e.g., One-Class SVM or Autoencoders) [@chandola2009anomaly]. [@fig-ad](#a0u8fu59ui0r) shows example of anomaly detection. Suppose the monitoring system detects a significant deviation from the expected patterns, such as a sudden drop in classification accuracy or out-of-distribution samples. In that case, it can raise an alert indicating a potential fault in the model or the input data pipeline. This early detection allows for timely intervention and fault mitigation strategies to be applied.

![Examples of anomaly detection. (a) Fully supervised anomaly detection, (b) normal-only anomaly detection, (c, d, e) semi-supervised anomaly detection, (f) unsupervised anomaly detection (Credit: [Google](https://www.google.com/url?sa=i&url=http%3A%2F%2Fresearch.google%2Fblog%2Funsupervised-and-semi-supervised-anomaly-detection-with-data-centric-ml%2F&psig=AOvVaw1p9owe13lxfZogUHTZnxrj&ust=1714877457779000&source=images&cd=vfe&opi=89978449&ved=0CBIQjRxqFwoTCIjMmMP-8oUDFQAAAAAdAAAAABAE))](./images/png/ad.png){#fig-ad}

**Consistency checks and data validation:** Consistency checks and data validation techniques ensure data integrity and correctness at different processing stages in an ML system [@lindholm2019data]. These checks help detect data corruption, inconsistencies, or errors that may propagate and affect the system's behavior. Example: In a distributed ML system where multiple nodes collaborate to train a model, consistency checks can be implemented to validate the integrity of the shared model parameters. Each node can compute a checksum or hash of the model parameters before and after the training iteration, as shown in @fig-ad. Any inconsistencies or data corruption can be detected by comparing the checksums across nodes. Additionally, range checks can be applied to the input data and model outputs to ensure they fall within expected bounds. For instance, if an autonomous vehicle's perception system detects an object with unrealistic dimensions or velocities, it can indicate a fault in the sensor data or the perception algorithms [@wan2023vpp].

**Heartbeat and timeout mechanisms:** Heartbeat mechanisms and timeouts are commonly used to detect faults in distributed systems and ensure the liveness and responsiveness of components [@kawazoe1997heartbeat]. These are quite similar to the watchdog timers found in hardware. For example, in a distributed ML system, where multiple nodes collaborate to perform tasks such as data preprocessing, model training, or inference, heartbeat mechanisms can be implemented to monitor the health and availability of each node. Each node periodically sends a heartbeat message to a central coordinator or its peer nodes, indicating its status and availability. Suppose a node fails to send a heartbeat within a specified timeout period, as shown in [@fig-heartbeat](#ojufkz2g56e). In that case, it is considered faulty, and appropriate actions can be taken, such as redistributing the workload or initiating a failover mechanism. Timeouts can also be used to detect and handle hanging or unresponsive components. For example, if a data loading process exceeds a predefined timeout threshold, it may indicate a fault in the data pipeline, and the system can take corrective measures.

![Heartbeat messages in distributed systems (Credit: [GeeksforGeeks](https://www.geeksforgeeks.org/what-are-heartbeat-messages/))](./images/png/heartbeat.png){#fig-heartbeat}

<!-- @fig-Reed-Solomon Heartbeat messages in distributed systems. Credit: [GeeksforGeeks](https://www.geeksforgeeks.org/what-are-heartbeat-messages/) -->

**Software-implemented fault tolerance (SIFT) techniques:** SIFT techniques introduce redundancy and fault detection mechanisms at the software level to enhance the reliability and fault tolerance of the system [@reis2005swift]. Example: N-version programming is a SIFT technique where multiple functionally equivalent software component versions are developed independently by different teams. This can be applied to critical components such as the model inference engine in an ML system. Multiple versions of the inference engine can be executed in parallel, and their outputs can be compared for consistency. It is considered the correct result if most versions produce the same output. If there is a discrepancy, it indicates a potential fault in one or more versions, and appropriate error-handling mechanisms can be triggered. Another example is using software-based error correction codes, such as Reed-Solomon codes [@plank1997tutorial], to detect and correct errors in data storage or transmission, as shown in [@fig-Reed-Solomon](#kjmtegsny44z). These codes add redundancy to the data, enabling detecting and correcting certain errors and enhancing the system's fault tolerance.

![n-bits representation of the Reed-Solomon codes (Credit: [GeeksforGeeks](https://www.geeksforgeeks.org/what-is-reed-solomon-code/))](./images/png/Reed-Solomon.png){#fig-Reed-Solomon}

:::{#exr-ad .callout-caution collapse="true"}

### Anomaly Detection

In this Colab, play the role of an AI fault detective! You'll build an autoencoder-based anomaly detector to pinpoint errors in heart health data. Learn how to identify malfunctions in ML systems, a vital skill for creating dependable AI. We'll use Keras Tuner to fine-tune your autoencoder for top-notch fault detection. This experience directly links to the Robust AI chapter, demonstrating the importance of fault detection in real-world applications like healthcare and autonomous systems. Get ready to strengthen the reliability of your AI creations!  

[![](https://colab.research.google.com/assets/colab-badge.png)](https://colab.research.google.com/drive/1TXaQzsSj2q0E3Ni1uxFDXGpY1SCnu46v?usp=sharing)
:::

### Summary

@tbl-fault_types provides an extensive comparative analysis of transient, permanent, and intermittent faults. It outlines the primary characteristics or dimensions that distinguish these fault types. Here, we summarize the relevant dimensions we examined and explore the nuances that differentiate transient, permanent, and intermittent faults in greater detail.

| Dimension | Transient Faults | Permanent Faults | Intermittent Faults |
|-----------|------------------|------------------|---------------------|
| Duration | Short-lived, temporary | Persistent, remains until repair or replacement | Sporadic, appears and disappears intermittently |
| Persistence | Disappears after the fault condition passes | Consistently present until addressed | Recurs irregularly, not always present |
| Causes | External factors (e.g., electromagnetic interference, cosmic rays) | Hardware defects, physical damage, wear-out | Unstable hardware conditions, loose connections, aging components |
| Manifestation | Bit flips, glitches, temporary data corruption | Stuck-at faults, broken components, complete device failures | Occasional bit flips, intermittent signal issues, sporadic malfunctions |
| Impact on ML Systems | Introduces temporary errors or noise in computations | Causes consistent errors or failures, affecting reliability | Leads to sporadic and unpredictable errors, challenging to diagnose and mitigate |
| Detection | Error detection codes, comparison with expected values | Built-in self-tests, error detection codes, consistency checks | Monitoring for anomalies, analyzing error patterns and correlations |
| Mitigation | Error correction codes, redundancy, checkpoint and restart | Hardware repair or replacement, component redundancy, failover mechanisms | Robust design, environmental control, runtime monitoring, fault-tolerant techniques |

: Comparison of transient, permanent, and intermittent faults. {#tbl-fault_types}

## ML Model Robustness

### Adversarial Attacks

#### Definition and Characteristics

Adversarial attacks aim to trick models into making incorrect predictions by providing them with specially crafted, deceptive inputs (called adversarial examples) [@parrish2023adversarial]. By adding slight perturbations to input data, adversaries can \"hack\" a model's pattern recognition and deceive it. These are sophisticated techniques where slight, often imperceptible alterations to input data can trick an ML model into making a wrong prediction, as shown in [@fig-adversarial-attack-noise-example].

![A small adversarial noise added to the original image can make the neural network classify the image as a Guacamole instead of an Egyptian cat (Credit: [Sutanto](https://www.mdpi.com/2079-9292/10/1/52))](./images/png/adversarial_attack_detection.png){#fig-adversarial-attack-noise-example}

One can generate prompts that lead to unsafe images in text-to-image models like DALLE [@ramesh2021zero] or Stable Diffusion [@rombach2022highresolution]. For example, by altering the pixel values of an image, attackers can deceive a facial recognition system into identifying a face as a different person.

Adversarial attacks exploit the way ML models learn and make decisions during inference. These models work on the principle of recognizing patterns in data. An adversary crafts special inputs with perturbations to mislead the model's pattern recognition\-\--essentially 'hacking' the model's perceptions.

Adversarial attacks fall under different scenarios:

* **Whitebox Attacks:** The attacker fully knows the target model's internal workings, including the training data, parameters, and architecture [@ye2021thundernna]. This comprehensive access creates favorable conditions for attackers to exploit the model's vulnerabilities. The attacker can use specific and subtle weaknesses to craft effective adversarial examples.

* **Blackbox Attacks:** In contrast to white-box attacks, black-box attacks involve the attacker having little to no knowledge of the target model [@guo2019simple]. To carry out the attack, the adversarial actor must carefully observe the model's output behavior.

* **Greybox Attacks:** These fall between blackbox and whitebox attacks. The attacker has only partial knowledge about the target model's internal design [@xu2021grey]. For example, the attacker could have knowledge about training data but not the architecture or parameters. In the real world, practical attacks fall under black black-box box grey-boxes.

The landscape of machine learning models is complex and broad, especially given their relatively recent integration into commercial applications. This rapid adoption, while transformative, has brought to light numerous vulnerabilities within these models. Consequently, various adversarial attack methods have emerged, each strategically exploiting different aspects of different models. Below, we highlight a subset of these methods, showcasing the multifaceted nature of adversarial attacks on machine learning models:

* **Generative Adversarial Networks (GANs)** are deep learning models that consist of two networks competing against each other: a generator and a discriminator [@goodfellow2020generative]. The generator tries to synthesize realistic data while the discriminator evaluates whether they are real or fake. GANs can be used to craft adversarial examples. The generator network is trained to produce inputs that the target model misclassifies. These GAN-generated images can then attack a target classifier or detection model. The generator and the target model are engaged in a competitive process, with the generator continually improving its ability to create deceptive examples and the target model enhancing its resistance to such examples. GANs provide a powerful framework for crafting complex and diverse adversarial inputs, illustrating the adaptability of generative models in the adversarial landscape.

* **Transfer Learning Adversarial Attacks** exploit the knowledge transferred from a pre-trained model to a target model, creating adversarial examples that can deceive both models. These attacks pose a growing concern, particularly when adversaries have knowledge of the feature extractor but lack access to the classification head (the part or layer responsible for making the final classifications). Referred to as \"headless attacks,\" these transferable adversarial strategies leverage the expressive capabilities of feature extractors to craft perturbations while being oblivious to the label space or training data. The existence of such attacks underscores the importance of developing robust defenses for transfer learning applications, especially since pre-trained models are commonly used [@ahmed2020headless].

#### Mechanisms of Adversarial Attacks

![Gradient-Based Attacks (Credit: [Ivezic](https://defence.ai/ai-security/gradient-based-attacks/))](./images/png/gradient_attack.png){#fig-gradient-attack}

**Gradient-based Attacks**

One prominent category of adversarial attacks is gradient-based attacks. These attacks leverage the gradients of the ML model's loss function to craft adversarial examples. The [Fast Gradient Sign Method](https://www.tensorflow.org/tutorials/generative/adversarial_fgsm) (FGSM) is a well-known technique in this category. FGSM perturbs the input data by adding small noise in the gradient direction, aiming to maximize the model's prediction error. FGSM can quickly generate adversarial examples, as shown in [@fig-gradient-attack], by taking a single step in the gradient direction.

Another variant, the Projected Gradient Descent (PGD) attack, extends FGSM by iteratively applying the gradient update step, allowing for more refined and powerful adversarial examples. The Jacobian-based Saliency Map Attack (JSMA) is another gradient-based approach that identifies the most influential input features and perturbs them to create adversarial examples.

**Optimization-based Attacks**

These attacks formulate the generation of adversarial examples as an optimization problem. The Carlini and Wagner (C&W) attack is a prominent example in this category. It aims to find the smallest perturbation that can cause misclassification while maintaining the perceptual similarity to the original input. The C&W attack employs an iterative optimization process to minimize the perturbation while maximizing the model's prediction error.

Another optimization-based approach is the Elastic Net Attack to DNNs (EAD), which incorporates elastic net regularization to generate adversarial examples with sparse perturbations.

**Transfer-based Attacks**

Transfer-based attacks exploit the transferability property of adversarial examples. Transferability refers to the phenomenon where adversarial examples crafted for one ML model can often fool other models, even if they have different architectures or were trained on different datasets. This enables attackers to generate adversarial examples using a surrogate model and then transfer them to the target model without requiring direct access to its parameters or gradients. Transfer-based attacks highlight the generalization of adversarial vulnerabilities across different models and the potential for black-box attacks.

**Physical-world Attacks**

Physical-world attacks bring adversarial examples into the realm of real-world scenarios. These attacks involve creating physical objects or manipulations that can deceive ML models when captured by sensors or cameras. Adversarial patches, for example, are small, carefully designed patches that can be placed on objects to fool object detection or classification models. When attached to real-world objects, these patches can cause models to misclassify or fail to detect the objects accurately. Adversarial objects, such as 3D-printed sculptures or modified road signs, can also be crafted to deceive ML systems in physical environments.

**Summary**

@tbl-attack_types a concise overview of the different categories of adversarial attacks, including gradient-based attacks (FGSM, PGD, JSMA), optimization-based attacks (C&W, EAD), transfer-based attacks, and physical-world attacks (adversarial patches and objects). Each attack is briefly described, highlighting its key characteristics and mechanisms.

| Attack Category       | Attack Name                         | Description                                                                                                     |
|-----------------------|-------------------------------------|-----------------------------------------------------------------------------------------------------------------|
| Gradient-based        | Fast Gradient Sign Method (FGSM)    | Perturbs input data by adding small noise in the gradient direction to maximize prediction error.        |
|                       | Projected Gradient Descent (PGD)    | Extends FGSM by iteratively applying the gradient update step for more refined adversarial examples.            |
|                       | Jacobian-based Saliency Map Attack (JSMA) | Identifies influential input features and perturbs them to create adversarial examples.                         |
| Optimization-based    | Carlini and Wagner (C&W) Attack     | Finds the smallest perturbation that causes misclassification while maintaining perceptual similarity.          |
|                       | Elastic Net Attack to DNNs (EAD)            | Incorporates elastic net regularization to generate adversarial examples with sparse perturbations.            |
| Transfer-based        | Transferability-based Attacks       | Exploits the transferability of adversarial examples across different models, enabling black-box attacks.       |
| Physical-world        | Adversarial Patches                 | Small, carefully designed patches placed on objects to fool object detection or classification models.          |
|                       | Adversarial Objects                 | Physical objects (e.g., 3D-printed sculptures, modified road signs) crafted to deceive ML systems in real-world scenarios. |

: Different attack types on ML models. {#@tbl-attack_types}

The mechanisms of adversarial attacks reveal the intricate interplay between the ML model's decision boundaries, the input data, and the attacker's objectives. By carefully manipulating the input data, attackers can exploit the model's sensitivities and blind spots, leading to incorrect predictions. The success of adversarial attacks highlights the need for a deeper understanding of ML models' robustness and generalization properties.

Defending against adversarial attacks requires a multifaceted approach. Adversarial training is one common defense strategy in which models are trained on adversarial examples to improve robustness. Exposing the model to adversarial examples during training teaches it to classify them correctly and become more resilient to attacks. Defensive distillation, input preprocessing, and ensemble methods are other techniques that can help mitigate the impact of adversarial attacks.

As adversarial machine learning evolves, researchers explore new attack mechanisms and develop more sophisticated defenses. The arms race between attackers and defenders drives the need for constant innovation and vigilance in securing ML systems against adversarial threats. Understanding the mechanisms of adversarial attacks is crucial for developing robust and reliable ML models that can withstand the ever-evolving landscape of adversarial examples.

#### Impact on ML Systems

Adversarial attacks on machine learning systems have emerged as a significant concern in recent years, highlighting the potential vulnerabilities and risks associated with the widespread adoption of ML technologies. These attacks involve carefully crafted perturbations to input data that can deceive or mislead ML models, leading to incorrect predictions or misclassifications, as shown in [@fig-adversarial-googlenet]. The impact of adversarial attacks on ML systems is far-reaching and can have serious consequences in various domains.

One striking example of the impact of adversarial attacks was demonstrated by researchers in 2017. They experimented with small black and white stickers on stop signs [@eykholt2018robust]. To the human eye, these stickers did not obscure the sign or prevent its interpretability. However, when images of the sticker-modified stop signs were fed into standard traffic sign classification ML models, a shocking result emerged. The models misclassified the stop signs as speed limit signs over 85% of the time.

This demonstration shed light on the alarming potential of simple adversarial stickers to trick ML systems into misreading critical road signs. The implications of such attacks in the real world are significant, particularly in the context of autonomous vehicles. If deployed on actual roads, these adversarial stickers could cause self-driving cars to misinterpret stop signs as speed limits, leading to dangerous situations, as shown in [@fig-graffiti]. Researchers warned that this could result in rolling stops or unintended acceleration into intersections, endangering public safety.

![Adversarial example generation applied to GoogLeNet (Szegedy et al., 2014a) on ImageNet (Credit: [Goodfellow](https://arxiv.org/abs/1412.6572))](./images/png/adversarial_googlenet.png){#fig-adversarial-googlenet}

![Graffiti on a stop sign tricked a self-driving car into thinking it was a 45 mph speed limit sign (Credit: [Eykholt](https://arxiv.org/abs/1707.08945))](./images/png/graffiti.png){#fig-graffiti}

The case study of the adversarial stickers on stop signs provides a concrete illustration of how adversarial examples exploit how ML models recognize patterns. By subtly manipulating the input data in ways that are invisible to humans, attackers can induce incorrect predictions and create serious risks, especially in safety-critical applications like autonomous vehicles. The attack's simplicity highlights the vulnerability of ML models to even minor changes in the input, emphasizing the need for robust defenses against such threats.

The impact of adversarial attacks extends beyond the degradation of model performance. These attacks raise significant security and safety concerns, particularly in domains where ML models are relied upon for critical decision-making. In healthcare applications, adversarial attacks on medical imaging models could lead to misdiagnosis or incorrect treatment recommendations, jeopardizing patient well-being [@tsai2023adversarial]. In financial systems, adversarial attacks could enable fraud or manipulation of trading algorithms, resulting in substantial economic losses.

Moreover, adversarial vulnerabilities undermine the trustworthiness and interpretability of ML models. If carefully crafted perturbations can easily fool models, confidence in their predictions and decisions erodes. Adversarial examples expose the models' reliance on superficial patterns and the inability to capture the true underlying concepts, challenging the reliability of ML systems [@fursov2021adversarial].

Defending against adversarial attacks often requires additional computational resources and can impact the overall system performance. Techniques like adversarial training, where models are trained on adversarial examples to improve robustness, can significantly increase training time and computational requirements [@bai2021recent]. Runtime detection and mitigation mechanisms, such as input preprocessing [@addepalli2020towards] or prediction consistency checks, introduce latency and affect the real-time performance of ML systems.

The presence of adversarial vulnerabilities also complicates the deployment and maintenance of ML systems. System designers and operators must consider the potential for adversarial attacks and incorporate appropriate defenses and monitoring mechanisms. Regular updates and retraining of models become necessary to adapt to new adversarial techniques and maintain system security and performance over time.

The impact of adversarial attacks on ML systems is significant and multifaceted. These attacks expose ML models' vulnerabilities, from degrading model performance and raising security and safety concerns to challenging model trustworthiness and interpretability. Developers and researchers must prioritize the development of robust defenses and countermeasures to mitigate the risks posed by adversarial attacks. By addressing these challenges, we can build more secure, reliable, and trustworthy ML systems that can withstand the ever-evolving landscape of adversarial threats.

:::{#exr-aa .callout-caution collapse="true"}

### Adversarial Attacks

Get ready to become an AI adversary! In this Colab, you'll become a white-box hacker, learning to craft attacks that deceive image classification models. We'll focus on the Fast Gradient Sign Method (FGSM), where you'll weaponize a model's gradients against it! You'll deliberately distort images with tiny perturbations, observing how they increasingly fool the AI more intensely. This hands-on exercise highlights the importance of building secure AI – a critical skill as AI integrates into cars and healthcare. The Colab directly ties into the Robust AI chapter of your book, moving adversarial attacks from theory into your own hands-on experience.  

[![](https://colab.research.google.com/assets/colab-badge.png)](https://colab.research.google.com/github/tensorflow/docs/blob/master/site/en/tutorials/generative/adversarial_fgsm.ipynb#scrollTo=W1L3zJP6pPGD)

Think you can outsmart an AI? In this Colab, learn how to trick image classification models with adversarial attacks. We'll use methods like FGSM to change images and subtly fool the AI. Discover how to design deceptive image patches and witness the surprising vulnerability of these powerful models. This is crucial knowledge for building truly robust AI systems!  

[![](https://colab.research.google.com/assets/colab-badge.png)](https://colab.research.google.com/github/phlippe/uvadlc_notebooks/blob/master/docs/tutorial_notebooks/tutorial10/Adversarial_Attacks.ipynb#scrollTo=C5HNmh1-Ka9J)
:::

### Data Poisoning

#### Definition and Characteristics

Data poisoning is an attack where the training data is tampered with, leading to a compromised model [@biggio2012poisoning], as shown in [@fig-poisoning-example]. Attackers can modify existing training examples, insert new malicious data points, or influence the data collection process. The poisoned data is labeled in such a way as to skew the model's learned behavior. This can be particularly damaging in applications where ML models make automated decisions based on learned patterns. Beyond training sets, poisoning tests, and validation data can allow adversaries to boost reported model performance artificially.

![NightShade's poisoning effects on Stable Diffusion (Credit: [TOMÉ](https://telefonicatech.com/en/blog/attacks-on-artificial-intelligence-iii-data-poisoning))](./images/png/poisoning_example.png){#fig-poisoning-example}

The process usually involves the following steps:

* **Injection:** The attacker adds incorrect or misleading examples into the training set. These examples are often designed to look normal to cursory inspection but have been carefully crafted to disrupt the learning process.

* **Training:** The ML model trains on this manipulated dataset and develops skewed understandings of the data patterns.

* **Deployment:** Once the model is deployed, the corrupted training leads to flawed decision-making or predictable vulnerabilities the attacker can exploit.

The impact of data poisoning extends beyond classification errors or accuracy drops. In critical applications like healthcare, such alterations can lead to significant trust and safety issues [@marulli2022sensitivity]. Later, we will discuss a few case studies of these issues.

There are six main categories of data poisoning [@oprea2022poisoning]:

* **Availability Attacks:** These attacks aim to compromise the overall functionality of a model. They cause it to misclassify most testing samples, rendering the model unusable for practical applications. An example is label flipping, where labels of a specific, targeted class are replaced with labels from a different one.

* **Targeted Attacks:** In contrast to availability attacks, targeted attacks aim to compromise a small number of the testing samples. So, the effect is localized to a limited number of classes, while the model maintains the same original level of accuracy for the majority of the classes. The targeted nature of the attack requires the attacker to possess knowledge of the model's classes, making detecting these attacks more challenging.

* **Backdoor Attacks:** In these attacks, an adversary targets specific patterns in the data. The attacker introduces a backdoor (a malicious, hidden trigger or pattern) into the training data, such as manipulating certain features in structured data or manipulating a pattern of pixels at a fixed position. This causes the model to associate the malicious pattern with specific labels. As a result, when the model encounters test samples that contain a malicious pattern, it makes false predictions.

* **Subpopulation Attacks:** Attackers selectively choose to compromise a subset of the testing samples while maintaining accuracy on the rest of the samples. You can think of these attacks as a combination of availability and targeted attacks: performing availability attacks (performance degradation) within the scope of a targeted subset. Although subpopulation attacks may seem very similar to targeted attacks, the two have clear differences:

* **Scope:** While targeted attacks target a selected set of samples, subpopulation attacks target a general subpopulation with similar feature representations. For example, in a targeted attack, an actor inserts manipulated images of a 'speed bump' warning sign (with carefully crafted perturbations or patterns), which causes an autonomous car to fail to recognize such a sign and slow down. On the other hand, manipulating all samples of people with a British accent so that a speech recognition model would misclassify a British person's speech is an example of a subpopulation attack.

* **Knowledge:** While targeted attacks require a high degree of familiarity with the data, subpopulation attacks require less intimate knowledge to be effective.

The characteristics of data poisoning include:

**Subtle and hard-to-detect manipulations of training data:** Data poisoning often involves subtle manipulations of the training data that are carefully crafted to be difficult to detect through casual inspection. Attackers employ sophisticated techniques to ensure that the poisoned samples blend seamlessly with the legitimate data, making them easier to identify with thorough analysis. These manipulations can target specific features or attributes of the data, such as altering numerical values, modifying categorical labels, or introducing carefully designed patterns. The goal is to influence the model's learning process while evading detection, allowing the poisoned data to subtly corrupt the model's behavior.

**Can be performed by insiders or external attackers:** Data poisoning attacks can be carried out by various actors, including malicious insiders with access to the training data and external attackers who find ways to influence the data collection or preprocessing pipeline. Insiders pose a significant threat because they often have privileged access and knowledge of the system, enabling them to introduce poisoned data without raising suspicions. On the other hand, external attackers may exploit vulnerabilities in data sourcing, crowdsourcing platforms, or data aggregation processes to inject poisoned samples into the training dataset. This highlights the importance of implementing strong access controls, data governance policies, and monitoring mechanisms to mitigate the risk of insider threats and external attacks.

**Exploits vulnerabilities in data collection and preprocessing:** Data poisoning attacks often exploit vulnerabilities in the machine learning pipeline's data collection and preprocessing stages. Attackers carefully design poisoned samples to evade common data validation techniques, ensuring that the manipulated data still falls within acceptable ranges, follows expected distributions, or maintains consistency with other features. This allows the poisoned data to pass through data preprocessing steps without detection. Furthermore, poisoning attacks can take advantage of weaknesses in data preprocessing, such as inadequate data cleaning, insufficient outlier detection, or lack of integrity checks. Attackers may also exploit the lack of robust data provenance and lineage tracking mechanisms to introduce poisoned data without leaving a traceable trail. Addressing these vulnerabilities requires rigorous data validation, anomaly detection, and data provenance tracking techniques to ensure the integrity and trustworthiness of the training data.

**Disrupts the learning process and skews model behavior:** Data poisoning attacks are designed to disrupt the learning process of machine learning models and skew their behavior towards the attacker's objectives. The poisoned data is typically manipulated with specific goals, such as skewing the model's behavior towards certain classes, introducing backdoors, or degrading overall performance. These manipulations are not random but targeted to achieve the attacker's desired outcomes. By introducing label inconsistencies, where the manipulated samples have labels that do not align with their true nature, poisoning attacks can confuse the model during training and lead to biased or incorrect predictions. The disruption caused by poisoned data can have far-reaching consequences, as the compromised model may make flawed decisions or exhibit unintended behavior when deployed in real-world applications.

**Impacts model performance, fairness, and trustworthiness:** Poisoned data in the training dataset can have severe implications for machine learning models' performance, fairness, and trustworthiness. Poisoned data can degrade the accuracy and performance of the trained model, leading to increased misclassifications or errors in predictions. This can have significant consequences, especially in critical applications where the model's outputs inform important decisions. Moreover, poisoning attacks can introduce biases and fairness issues, causing the model to make discriminatory or unfair decisions for certain subgroups or classes. This undermines machine learning systems' ethical and social responsibilities and can perpetuate or amplify existing biases.
Furthermore, poisoned data erodes the trustworthiness and reliability of the entire ML system. The model's outputs become questionable and potentially harmful, leading to a loss of confidence in the system's integrity. The impact of poisoned data can propagate throughout the entire ML pipeline, affecting downstream components and decisions that rely on the compromised model. Addressing these concerns requires robust data governance, regular model auditing, and ongoing monitoring to detect and mitigate the effects of data poisoning attacks.

#### Mechanisms of Data Poisoning

Data poisoning attacks can be carried out through various mechanisms, exploiting different ML pipeline vulnerabilities. These mechanisms allow attackers to manipulate the training data and introduce malicious samples that can compromise the model's performance, fairness, or integrity. Understanding these mechanisms is crucial for developing effective defenses against data poisoning and ensuring the robustness of ML systems. Data poisoning mechanisms can be broadly categorized based on the attacker's approach and the stage of the ML pipeline they target. Some common mechanisms include modifying training data labels, altering feature values, injecting carefully crafted malicious samples, exploiting data collection and preprocessing vulnerabilities, manipulating data at the source, poisoning data in online learning scenarios, and collaborating with insiders to manipulate data.

Each of these mechanisms presents unique challenges and requires different mitigation strategies. For example, detecting label manipulation may involve analyzing the distribution of labels and identifying anomalies [@zhou2018learning], while preventing feature manipulation may require secure data preprocessing and anomaly detection techniques [@carta2020local]. Defending against insider threats may involve strict access control policies and monitoring of data access patterns. Moreover, the effectiveness of data poisoning attacks often depends on the attacker's knowledge of the ML system, including the model architecture, training algorithms, and data distribution. Attackers may use adversarial machine learning or data synthesis techniques to craft samples that are more likely to bypass detection and achieve their malicious objectives.

![Garbage In -- Garbage Out (Credit: [Information Matters](https://informationmatters.net/data-poisoning-ai/))](./images/png/distribution_shift_example.png){#fig-distribution-shift-example}

**Modifying training data labels:** One of the most straightforward mechanisms of data poisoning is modifying the training data labels. In this approach, the attacker selectively changes the labels of a subset of the training samples to mislead the model's learning process as shown in [@fig-distribution-shift-example]. For example, in a binary classification task, the attacker might flip the labels of some positive samples to negative, or vice versa. By introducing such label noise, the attacker aims to degrade the model's performance or cause it to make incorrect predictions for specific target instances.

**Altering feature values in training data:** Another mechanism of data poisoning involves altering the feature values of the training samples without modifying the labels. The attacker carefully crafts the feature values to introduce specific biases or vulnerabilities into the model. For instance, in an image classification task, the attacker might add imperceptible perturbations to a subset of images, causing the model to learn a particular pattern or association. This type of poisoning can create backdoors or trojans in the trained model, which specific input patterns can trigger.

**Injecting carefully crafted malicious samples:** In this mechanism, the attacker creates malicious samples designed to poison the model. These samples are crafted to have a specific impact on the model's behavior while blending in with the legitimate training data. The attacker might use techniques such as adversarial perturbations or data synthesis to generate poisoned samples that are difficult to detect. The attacker aims to manipulate the model's decision boundaries by injecting these malicious samples into the training data or introducing targeted misclassifications.

**Exploiting data collection and preprocessing vulnerabilities:** Data poisoning attacks can also exploit the data collection and preprocessing pipeline vulnerabilities. If the data collection process is not secure or there are weaknesses in the data preprocessing steps, an attacker can manipulate the data before it reaches the training phase. For example, if data is collected from untrusted sources or issues in data cleaning or aggregation, an attacker can introduce poisoned samples or manipulate the data to their advantage.

**Manipulating data at the source (e.g., sensor data):** In some cases, attackers can manipulate the data at its source, such as sensor data or input devices. By tampering with the sensors or manipulating the environment in which data is collected, attackers can introduce poisoned samples or bias the data distribution. For instance, in a self-driving car scenario, an attacker might manipulate the sensors or the environment to feed misleading information into the training data, compromising the model's ability to make safe and reliable decisions.

![Data Poisoning Attack (Credit: [Sikandar](https://www.researchgate.net/publication/366883200_A_Detailed_Survey_on_Federated_Learning_Attacks_and_Defenses))](./images/png/poisoning_attack_example.png){#fig-poisoning-attack-example}

**Poisoning data in online learning scenarios:** Data poisoning attacks can also target ML systems that employ online learning, where the model is continuously updated with new data in real time. In such scenarios, an attacker can gradually inject poisoned samples over time, slowly manipulating the model's behavior. Online learning systems are particularly vulnerable to data poisoning because they adapt to new data without extensive validation, making it easier for attackers to introduce malicious samples, as shown in [@fig-poisoning-attack-example].

**Collaborating with insiders to manipulate data:** Sometimes, data poisoning attacks can involve collaboration with insiders with access to the training data. Malicious insiders, such as employees or data providers, can manipulate the data before it is used to train the model. Insider threats are particularly challenging to detect and prevent, as the attackers have legitimate access to the data and can carefully craft the poisoning strategy to evade detection.

These are the key mechanisms of data poisoning in ML systems. Attackers often employ these mechanisms to make their attacks more effective and harder to detect. The risk of data poisoning attacks grows as ML systems become increasingly complex and rely on larger datasets from diverse sources. Defending against data poisoning requires a multifaceted approach. ML practitioners and system designers must be aware of the various mechanisms of data poisoning and adopt a comprehensive approach to data security and model resilience. This includes secure data collection, robust data validation, and continuous model performance monitoring. Implementing secure data collection and preprocessing practices is crucial to prevent data poisoning at the source. Data validation and anomaly detection techniques can also help identify and mitigate potential poisoning attempts. Monitoring model performance for signs of data poisoning is also essential to detect and respond to attacks promptly.

#### Impact on ML Systems

Data poisoning attacks can severely affect ML systems, compromising their performance, reliability, and trustworthiness. The impact of data poisoning can manifest in various ways, depending on the attacker's objectives and the specific mechanism used. Let's explore each of the potential impacts in detail.

**Degradation of model performance:** One of the primary impacts of data poisoning is the degradation of the model's overall performance. By manipulating the training data, attackers can introduce noise, biases, or inconsistencies that hinder the model's ability to learn accurate patterns and make reliable predictions. This can reduce accuracy, precision, recall, or other performance metrics. The degradation of model performance can have significant consequences, especially in critical applications such as healthcare, finance, or security, where the reliability of predictions is crucial.

**Misclassification of specific targets:** Data poisoning attacks can also be designed to cause the model to misclassify specific target instances. Attackers may introduce carefully crafted poisoned samples similar to the target instances, leading the model to learn incorrect associations. This can result in the model consistently misclassifying the targeted instances, even if it performs well on other inputs. Such targeted misclassification can have severe consequences, such as causing a malware detection system to overlook specific malicious files or leading to the wrong diagnosis in a medical imaging application.

**Backdoors and trojans in trained models:** Data poisoning can introduce backdoors or trojans into the trained model. Backdoors are hidden functionalities that allow attackers to trigger specific behaviors or bypass normal authentication mechanisms. On the other hand, Trojans are malicious components embedded within the model that can activate specific input patterns. By poisoning the training data, attackers can create models that appear to perform normally but contain hidden vulnerabilities that can be exploited later. Backdoors and trojans can compromise the integrity and security of the ML system, allowing attackers to gain unauthorized access, manipulate predictions, or exfiltrate sensitive information.

**Biased or unfair model outcomes:** Data poisoning attacks can introduce biases or unfairness into the model's predictions. By manipulating the training data distribution or injecting samples with specific biases, attackers can cause the model to learn and perpetuate discriminatory patterns. This can lead to unfair treatment of certain groups or individuals based on sensitive attributes such as race, gender, or age. Biased models can have severe societal implications, reinforcing existing inequalities and discriminatory practices. Ensuring fairness and mitigating biases is crucial for building trustworthy and ethical ML systems.

**Increased false positives or false negatives:** Data poisoning can also impact the model's ability to correctly identify positive or negative instances, leading to increased false positives or false negatives. False positives occur when the model incorrectly identifies a negative instance as positive, while false negatives happen when a positive instance is misclassified as negative. The consequences of increased false positives or false negatives can be significant depending on the application. For example, in a fraud detection system, high false positives can lead to unnecessary investigations and customer frustration, while high false negatives can allow fraudulent activities to go undetected.

**Compromised system reliability and trustworthiness:** Data poisoning attacks can undermine ML systems' overall reliability and trustworthiness. When models are trained on poisoned data, their predictions become reliable and trustworthy. This can erode user confidence in the system and lead to a loss of trust in the decisions made by the model. In critical applications where ML systems are relied upon for decision-making, such as autonomous vehicles or medical diagnosis, compromised reliability can have severe consequences, putting lives and property at risk.

Addressing the impact of data poisoning requires a proactive approach to data security, model testing, and monitoring. Organizations must implement robust measures to ensure the integrity and quality of training data, employ techniques to detect and mitigate poisoning attempts, and continuously monitor the performance and behavior of deployed models. Collaboration between ML practitioners, security experts, and domain specialists is essential to develop comprehensive strategies for preventing and responding to data poisoning attacks.

##### Case Study 1

In 2017, researchers demonstrated a data poisoning attack against a popular toxicity classification model called Perspective [@hosseini2017deceiving]. This ML model detects toxic comments online.

The researchers added synthetically generated toxic comments with slight misspellings and grammatical errors to the model's training data. This slowly corrupted the model, causing it to misclassify increasing numbers of severely toxic inputs as non-toxic over time.

After retraining on the poisoned data, the model's false negative rate increased from 1.4% to 27% - allowing extremely toxic comments to bypass detection. The researchers warned this stealthy data poisoning could enable the spread of hate speech, harassment, and abuse if deployed against real moderation systems.

This case highlights how data poisoning can degrade model accuracy and reliability. For social media platforms, a poisoning attack that impairs toxicity detection could lead to the proliferation of harmful content and distrust of ML moderation systems. The example demonstrates why securing training data integrity and monitoring for poisoning is critical across application domains.

##### Case Study 2

![Samples of dirty-label poison data regarding mismatched text/image pairs (Credit: [Shan](https://arxiv.org/pdf/2310.13828))](./images/png/dirty_label_example.png){#fig-dirty-label-example}

Interestingly enough, data poisoning attacks are not always malicious [@shan2023prompt]. Nightshade, a tool developed by a team led by Professor Ben Zhao at the University of Chicago, utilizes data poisoning to help artists protect their art against scraping and copyright violations by generative AI models. Artists can use the tool to make subtle modifications to their images before uploading them online, as shown in [@fig-dirty-label-example].

While these changes are indiscernible to the human eye, they can significantly disrupt the performance of generative AI models when incorporated into the training data. Generative models can be manipulated to generate hallucinations and weird images. For example, with only 300 poisoned images, the University of Chicago researchers could trick the latest Stable Diffusion model into generating images of dogs that look like cats or images of cows when prompted for cars.

As the number of poisoned images on the internet increases, the performance of the models that use scraped data will deteriorate exponentially. First, the poisoned data is hard to detect and requires manual elimination. Second, the \"poison\" spreads quickly to other labels because generative models rely on connections between words and concepts as they generate images. So a poisoned image of a \"car\" could spread into generated images associated with words like \"truck\," \"train\," \" bus\," etc.

On the other hand, this tool can be used maliciously and can affect legitimate applications of the generative models. This shows the very challenging and novel nature of machine learning attacks.

[@fig-poisoning] demonstrates the effects of different levels of data poisoning (50 samples, 100 samples, and 300 samples of poisoned images) on generating images in different categories. Notice how the images start deforming and deviating from the desired category. For example, after 300 poison samples, a car prompt generates a cow.

![Data poisoning (Credit: @shan2023prompt)](images/png/image14.png){#fig-poisoning}

:::{#exr-pa .callout-caution collapse="true"}

### Poisoning Attacks

Get ready to explore the dark side of AI security! In this Colab, you'll learn about data poisoning – how bad data can trick AI models into making wrong decisions. We'll focus on a real-world attack against a Support Vector Machine (SVM), observing how the AI's behavior changes under attack. This hands-on exercise will highlight why protecting AI systems is crucial, especially as they become more integrated into our lives. Think like a hacker, understand the vulnerability, and brainstorm how to defend our AI systems!  

[![](https://colab.research.google.com/assets/colab-badge.png)](https://colab.research.google.com/github/pralab/secml/blob/HEAD/tutorials/05-Poisoning.ipynb#scrollTo=-8onNPNTOLk2)
:::

### Distribution Shifts

#### Definition and Characteristics

Distribution shift refers to the phenomenon where the data distribution encountered by an ML model during deployment (inference) differs from the distribution it was trained on, as shown in [@fig-distribution-shift]. This is not so much an attack as it is that the model's robustness will vary over time. In other words, the data's statistical properties, patterns, or underlying assumptions can change between the training and test phases.

![The curly brackets enclose the distribution shift between the environments. Here, z stands for the spurious feature, and y stands for label class (Credit: [Xin](https://www.researchgate.net/publication/366423741_On_the_Connection_between_Invariant_Learning_and_Adversarial_Training_for_Out-of-Distribution_Generalization))](./images/png/distribution_shift.png){#fig-distribution-shift}

The key characteristics of distribution shift include:

**Domain mismatch:** The input data during inference comes from a different domain or distribution than the training data. When the input data during inference comes from a domain or distribution different from the training data, it can significantly affect the model's performance. This is because the model has learned patterns and relationships specific to the training domain, and when applied to a different domain, those learned patterns may not hold. For example, consider a sentiment analysis model trained on movie reviews. Suppose this model is applied to analyze sentiment in tweets. In that case, it may need help to accurately classify the sentiment because the language, grammar, and context of tweets can differ from movie reviews. This domain mismatch can result in poor performance and unreliable predictions, limiting the model's practical utility.

**Temporal drift:** The data distribution evolves, leading to a gradual or sudden shift in the input characteristics. Temporal drift is important because ML models are often deployed in dynamic environments where the data distribution can change over time. If the model is not updated or adapted to these changes, its performance can gradually degrade. For instance, the patterns and behaviors associated with fraudulent activities may evolve in a fraud detection system as fraudsters adapt their techniques. If the model is not retrained or updated to capture these new patterns, it may fail to detect new types of fraud effectively. Temporal drift can lead to a decline in the model's accuracy and reliability over time, making monitoring and addressing this type of distribution shift crucial.

**Contextual changes:** The ML model's context can vary, resulting in different data distributions based on factors such as location, user behavior, or environmental conditions. Contextual changes matter because ML models are often deployed in various contexts or environments that can have different data distributions. If the model cannot generalize well to these different contexts, its performance may improve. For example, consider a computer vision model trained to recognize objects in a controlled lab environment. When deployed in a real-world setting, factors such as lighting conditions, camera angles, or background clutter can vary significantly, leading to a distribution shift. If the model is robust to these contextual changes, it may be able to accurately recognize objects in the new environment, limiting its practical utility.

**Unrepresentative training data:** The training data may only partially capture the variability and diversity of the real-world data encountered during deployment. Unrepresentative training data can lead to biased or skewed models that perform poorly on real-world data. Suppose the training data needs to capture the variability and diversity of the real-world data adequately. In that case, the model may learn patterns specific to the training set but needs to generalize better to new, unseen data. This can result in poor performance, biased predictions, and limited model applicability. For instance, if a facial recognition model is trained primarily on images of individuals from a specific demographic group, it may struggle to accurately recognize faces from other demographic groups when deployed in a real-world setting. Ensuring that the training data is representative and diverse is crucial for building models that can generalize well to real-world scenarios.

![Concept drift refers to a change in data patterns and relationships over time (Credit: [Evidently AI](https://www.evidentlyai.com/ml-in-production/concept-drift))](./images/png/drift_over_time.png){#fig-drift-over-time}

Distribution shift can manifest in various forms, such as:

**Covariate shift:** The distribution of the input features (covariates) changes while the conditional distribution of the target variable given the input remains the same. Covariate shift matters because it can impact the model's ability to make accurate predictions when the input features (covariates) differ between the training and test data. Even if the relationship between the input features and the target variable remains the same, a change in the distribution of the input features can affect the model's performance. For example, consider a model trained to predict housing prices based on features like square footage, number of bedrooms, and location. Suppose the distribution of these features in the test data significantly differs from the training data (e.g., the test data contains houses with much larger square footage). In that case, the model's predictions may become less accurate. Addressing covariate shifts is important to ensure the model's robustness and reliability when applied to new data.

**Concept drift:** The relationship between the input features and the target variable changes over time, altering the underlying concept the model is trying to learn, as shown in [@fig-drift-over-time]. Concept drift is important because it indicates changes in the fundamental relationship between the input features and the target variable over time. When the underlying concept that the model is trying to learn shifts, its performance can deteriorate if not adapted to the new concept. For instance, in a customer churn prediction model, the factors influencing customer churn may evolve due to market conditions, competitor offerings, or customer preferences. If the model is not updated to capture these changes, its predictions may become less accurate and irrelevant. Detecting and adapting to concept drift is crucial to maintaining the model's effectiveness and alignment with evolving real-world concepts.

**Domain generalization:** The model must generalize to unseen domains or distributions not present during training. Domain generalization is important because it enables ML models to be applied to new, unseen domains without requiring extensive retraining or adaptation. In real-world scenarios, training data that covers all possible domains or distributions that the model may encounter is often infeasible. Domain generalization techniques aim to learn domain-invariant features or models that can generalize well to new domains. For example, consider a model trained to classify images of animals. If the model can learn features invariant to different backgrounds, lighting conditions, or poses, it can generalize well to classify animals in new, unseen environments. Domain generalization is crucial for building models that can be deployed in diverse and evolving real-world settings.

The presence of a distribution shift can significantly impact the performance and reliability of ML models, as the models may need help generalizing well to the new data distribution. Detecting and adapting to distribution shifts is crucial to ensure ML systems' robustness and practical utility in real-world scenarios.

#### Mechanisms of Distribution Shifts

The mechanisms of distribution shift, such as changes in data sources, temporal evolution, domain-specific variations, selection bias, feedback loops, and adversarial manipulations, are important to understand because they help identify the underlying causes of distribution shift. By understanding these mechanisms, practitioners can develop targeted strategies to mitigate their impact and improve the model's robustness. Here are some common mechanisms:

![Temporal evolution (Credit: [Białek](https://www.nannyml.com/blog/types-of-data-shift))](./images/png/temporal_evoltion.png){#fig-temporal-evoltion}

**Changes in data sources:** Distribution shifts can occur when the data sources used for training and inference differ. For example, if a model is trained on data from one sensor but deployed on data from another sensor with different characteristics, it can lead to a distribution shift.

**Temporal evolution:** Over time, the underlying data distribution can evolve due to changes in user behavior, market dynamics, or other temporal factors. For instance, in a recommendation system, user preferences may shift over time, leading to a distribution shift in the input data, as shown in [@fig-temporal-evoltion].

**Domain-specific variations:** Different domains or contexts can have distinct data distributions. A model trained on data from one domain may only generalize well to another domain with appropriate adaptation techniques. For example, an image classification model trained on indoor scenes may struggle when applied to outdoor scenes.

**Selection bias:** A Distribution shift can arise from selection bias during data collection or sampling. If the training data does not represent the true population or certain subgroups are over- or underrepresented, this can lead to a mismatch between the training and test distributions.

**Feedback loops:** In some cases, the predictions or actions taken by an ML model can influence future data distribution. For example, in a dynamic pricing system, the prices set by the model can impact customer behavior, leading to a shift in the data distribution over time.

**Adversarial manipulations:** Adversaries can intentionally manipulate the input data to create a distribution shift and deceive the ML model. By introducing carefully crafted perturbations or generating out-of-distribution samples, attackers can exploit the model's vulnerabilities and cause it to make incorrect predictions.

Understanding the mechanisms of distribution shift is important for developing effective strategies to detect and mitigate its impact on ML systems. By identifying the sources and characteristics of the shift, practitioners can design appropriate techniques, such as domain adaptation, transfer learning, or continual learning, to improve the model's robustness and performance under distributional changes.

#### Impact on ML Systems

Distribution shifts can significantly negatively impact the performance and reliability of ML systems. Here are some key ways in which distribution shift can affect ML models:

**Degraded predictive performance:** When the data distribution encountered during inference differs from the training distribution, the model's predictive accuracy can deteriorate. The model may need help generalizing the new data well, leading to increased errors and suboptimal performance.

**Reduced reliability and trustworthiness:** Distribution shift can undermine the reliability and trustworthiness of ML models. If the model's predictions become unreliable or inconsistent due to the shift, users may lose confidence in the system's outputs, leading to potential misuse or disuse of the model.

**Biased predictions:** Distribution shift can introduce biases in the model's predictions. If the training data does not represent the real-world distribution or certain subgroups are underrepresented, the model may make biased predictions that discriminate against certain groups or perpetuate societal biases.

**Increased uncertainty and risk:** Distribution shift introduces additional uncertainty and risk into the ML system. The model's behavior and performance may become less predictable, making it challenging to assess its reliability and suitability for critical applications. This uncertainty can lead to increased operational risks and potential failures.

**Adaptability challenges:** ML models trained on a specific data distribution may need help to adapt to changing environments or new domains. The lack of adaptability can limit the model's usefulness and applicability in dynamic real-world scenarios where the data distribution evolves.

**Maintenance and update difficulties:** Distribution shift can complicate the maintenance and updating of ML models. As the data distribution changes, the model may require frequent retraining or fine-tuning to maintain its performance. This can be time-consuming and resource-intensive, especially if the shift occurs rapidly or continuously.

**Vulnerability to adversarial attacks:** Distribution shift can make ML models more vulnerable to adversarial attacks. Adversaries can exploit the model's sensitivity to distributional changes by crafting adversarial examples outside the training distribution, causing the model to make incorrect predictions or behave unexpectedly.

To mitigate the impact of distribution shifts, it is crucial to develop robust ML systems that detect and adapt to distributional changes. Techniques such as domain adaptation, transfer learning, and continual learning can help improve the model's generalization ability across different distributions. ML model monitoring, testing, and updating are also necessary to ensure their performance and reliability during distribution shifts.

### Detection and Mitigation

#### Adversarial Attacks

As you may recall from above, adversarial attacks pose a significant threat to the robustness and reliability of ML systems. These attacks involve crafting carefully designed inputs, known as adversarial examples, to deceive ML models and cause them to make incorrect predictions. To safeguard ML systems against adversarial attacks, developing effective techniques for detecting and mitigating these threats is crucial.

##### Adversarial Example Detection Techniques

Detecting adversarial examples is the first line of defense against adversarial attacks. Several techniques have been proposed to identify and flag suspicious inputs that may be adversarial.

Statistical methods aim to detect adversarial examples by analyzing the statistical properties of the input data. These methods often compare the input data distribution to a reference distribution, such as the training data distribution or a known benign distribution. Techniques like the [Kolmogorov-Smirnov](https://www.itl.nist.gov/div898/handbook/eda/section3/eda35g.htm) [@berger2014kolmogorov] test or the [Anderson-Darling](https://www.itl.nist.gov/div898/handbook/eda/section3/eda35e.htm) test can be used to measure the discrepancy between the distributions and flag inputs that deviate significantly from the expected distribution.

[Kernel density estimation (KDE)](https://mathisonian.github.io/kde/) is a non-parametric technique used to estimate the probability density function of a dataset. In the context of adversarial example detection, KDE can be used to estimate the density of benign examples in the input space. Adversarial examples often lie in low-density regions and can be detected by comparing their estimated density to a threshold. Inputs with an estimated density below the threshold are flagged as potential adversarial examples.

Another technique is feature squeezing [@panda2019discretization], which reduces the complexity of the input space by applying dimensionality reduction or discretization. The idea behind feature squeezing is that adversarial examples often rely on small, imperceptible perturbations that can be eliminated or reduced through these transformations. Inconsistencies can be detected by comparing the model's predictions on the original input and the squeezed input, indicating the presence of adversarial examples.

Model uncertainty estimation techniques aim to quantify the confidence or uncertainty associated with a model's predictions. Adversarial examples often exploit regions of high uncertainty in the model's decision boundary. By estimating the uncertainty using techniques like Bayesian neural networks, dropout-based uncertainty estimation, or ensemble methods, inputs with high uncertainty can be flagged as potential adversarial examples.

##### Adversarial Defense Strategies

Once adversarial examples are detected, various defense strategies can be employed to mitigate their impact and improve the robustness of ML models.

Adversarial training is a technique that involves augmenting the training data with adversarial examples and retraining the model on this augmented dataset. Exposing the model to adversarial examples during training teaches it to classify them correctly and becomes more robust to adversarial attacks. Adversarial training can be performed using various attack methods, such as the [Fast Gradient Sign Method (FGSM)](https://www.tensorflow.org/tutorials/generative/adversarial_fgsm) or Projected Gradient Descent (PGD) [@madry2017towards].

Defensive distillation [@papernot2016distillation] is a technique that trains a second model (the student model) to mimic the behavior of the original model (the teacher model). The student model is trained on the soft labels produced by the teacher model, which are less sensitive to small perturbations. Using the student model for inference can reduce the impact of adversarial perturbations, as the student model learns to generalize better and is less sensitive to adversarial noise.

Input preprocessing and transformation techniques aim to remove or mitigate the effect of adversarial perturbations before feeding the input to the ML model. These techniques include image denoising, JPEG compression, random resizing, padding, or applying random transformations to the input data. By reducing the impact of adversarial perturbations, these preprocessing steps can help improve the model's robustness to adversarial attacks.

Ensemble methods combine multiple models to make more robust predictions. The ensemble can reduce the impact of adversarial attacks by using a diverse set of models with different architectures, training data, or hyperparameters. Adversarial examples that fool one model may not fool others in the ensemble, leading to more reliable and robust predictions. Model diversification techniques, such as using different preprocessing techniques or feature representations for each model in the ensemble, can further enhance the robustness.

##### Robustness Evaluation and Testing

Conduct thorough evaluation and testing to assess the effectiveness of adversarial defense techniques and measure the robustness of ML models.

Adversarial robustness metrics quantify the model's resilience to adversarial attacks. These metrics can include the model's accuracy on adversarial examples, the average distortion required to fool the model, or the model's performance under different attack strengths. By comparing these metrics across different models or defense techniques, practitioners can assess and compare their robustness levels.

Standardized adversarial attack benchmarks and datasets provide a common ground for evaluating and comparing the robustness of ML models. These benchmarks include datasets with pre-generated adversarial examples and tools and frameworks for generating adversarial attacks. Examples of popular adversarial attack benchmarks include the [MNIST-C](https://github.com/google-research/mnist-c), [CIFAR-10-C](https://paperswithcode.com/dataset/cifar-10c), and ImageNet-C [@hendrycks2019benchmarking] datasets, which contain corrupted or perturbed versions of the original datasets.

Practitioners can develop more robust and resilient ML systems by leveraging these adversarial example detection techniques, defense strategies, and robustness evaluation methods. However, it is important to note that adversarial robustness is an ongoing research area, and no single technique provides complete protection against all types of adversarial attacks. A comprehensive approach that combines multiple defense mechanisms and regular testing is essential to maintain the security and reliability of ML systems in the face of evolving adversarial threats.

#### Data Poisoning

Recall that data poisoning is an attack that targets the integrity of the training data used to build ML models. By manipulating or corrupting the training data, attackers can influence the model's behavior and cause it to make incorrect predictions or perform unintended actions. Detecting and mitigating data poisoning attacks is crucial to ensure the trustworthiness and reliability of ML systems, as shown in [@fig-adversarial-attack-injection].

##### Anomaly Detection Techniques for Identifying Poisoned Data

![Malicious data injection (Credit: [Li](https://www.mdpi.com/2227-7390/12/2/247))](./images/png/adversarial_attack_injection.png){#fig-adversarial-attack-injection}

Statistical outlier detection methods identify data points that deviate significantly from most data. These methods assume that poisoned data instances are likely to be statistical outliers. Techniques such as the [Z-score method](https://ubalt.pressbooks.pub/mathstatsguides/chapter/z-score-basics/), [Tukey's method](https://www.itl.nist.gov/div898/handbook/prc/section4/prc471.htm), or the [Mahalanobis] [distance](https://www.statisticshowto.com/mahalanobis-distance/) can be used to measure the deviation of each data point from the central tendency of the dataset. Data points that exceed a predefined threshold are flagged as potential outliers and considered suspicious for data poisoning.

Clustering-based methods group similar data points together based on their features or attributes. The assumption is that poisoned data instances may form distinct clusters or lie far away from the normal data clusters. By applying clustering algorithms like [K-means](https://www.oreilly.com/library/view/data-algorithms/9781491906170/ch12.html), [DBSCAN](https://www.oreilly.com/library/view/machine-learning-algorithms/9781789347999/50efb27d-abbe-4855-ad81-a5357050161f.xhtml), or [hierarchical clustering](https://www.oreilly.com/library/view/cluster-analysis-5th/9780470978443/chapter04.html), anomalous clusters or data points that do not belong to any cluster can be identified. These anomalous instances are then treated as potentially poisoned data.

![Autoencoder (Credit: [Dertat](https://towardsdatascience.com/applied-deep-learning-part-3-autoencoders-1c083af4d798))](./images/png/autoencoder.png){#fig-autoencoder}

Autoencoders are neural networks trained to reconstruct the input data from a compressed representation, as shown in [@fig-autoencoder]. They can be used for anomaly detection by learning the normal patterns in the data and identifying instances that deviate from them. During training, the autoencoder is trained on clean, unpoisoned data. At inference time, the reconstruction error for each data point is computed. Data points with high reconstruction errors are considered abnormal and potentially poisoned, as they do not conform to the learned normal patterns.

##### Data Sanitization and Preprocessing Techniques

Data poisoning can be avoided by cleaning data, which involves identifying and removing or correcting noisy, incomplete, or inconsistent data points. Techniques such as data deduplication, missing value imputation, and outlier removal can be applied to improve the quality of the training data. By eliminating or filtering out suspicious or anomalous data points, the impact of poisoned instances can be reduced.

Data validation involves verifying the integrity and consistency of the training data. This can include checking for data type consistency, range validation, and cross-field dependencies. By defining and enforcing data validation rules, anomalous or inconsistent data points indicative of data poisoning can be identified and flagged for further investigation.

Data provenance and lineage tracking involve maintaining a record of data's origin, transformations, and movements throughout the ML pipeline. By documenting the data sources, preprocessing steps, and any modifications made to the data, practitioners can trace anomalies or suspicious patterns back to their origin. This helps identify potential points of data poisoning and facilitates the investigation and mitigation process.

##### Robust Training Techniques

Robust optimization techniques can be used to modify the training objective to minimize the impact of outliers or poisoned instances. This can be achieved by using robust loss functions less sensitive to extreme values, such as the Huber loss or the modified Huber loss. Regularization techniques, such as [L1 or L2 regularization](https://towardsdatascience.com/l1-and-l2-regularization-methods-ce25e7fc831c), can also help in reducing the model's sensitivity to poisoned data by constraining the model's complexity and preventing overfitting.

Robust loss functions are designed to be less sensitive to outliers or noisy data points. Examples include the modified [Huber loss](https://pytorch.org/docs/stable/generated/torch.nn.HuberLoss.html), the Tukey loss [@beaton1974fitting], and the trimmed mean loss. These loss functions down-weight or ignore the contribution of abnormal instances during training, reducing their impact on the model's learning process. Robust objective functions, such as the minimax or distributionally robust objective, aim to optimize the model's performance under worst-case scenarios or in the presence of adversarial perturbations.

Data augmentation techniques involve generating additional training examples by applying random transformations or perturbations to the existing data @fig-data-augmentation. This helps in increasing the diversity and robustness of the training dataset. By introducing controlled variations in the data, the model becomes less sensitive to specific patterns or artifacts that may be present in poisoned instances. Randomization techniques, such as random subsampling or bootstrap aggregating, can also help reduce the impact of poisoned data by training multiple models on different subsets of the data and combining their predictions.

![An image of the number "3" in original form and with basic augmentations applied.](./images/png/data_augmentation.png){#fig-data-augmentation}

##### Secure and Trusted Data Sourcing

Implementing the best data collection and curation practices can help mitigate the risk of data poisoning. This includes establishing clear data collection protocols, verifying the authenticity and reliability of data sources, and conducting regular data quality assessments. Sourcing data from trusted and reputable providers and following secure data handling practices can reduce the likelihood of introducing poisoned data into the training pipeline.

Strong data governance and access control mechanisms are essential to prevent unauthorized modifications or tampering with the training data. This involves defining clear roles and responsibilities for data access, implementing access control policies based on the principle of least privilege, and monitoring and logging data access activities. By restricting access to the training data and maintaining an audit trail, potential data poisoning attempts can be detected and investigated.

Detecting and mitigating data poisoning attacks requires a multifaceted approach that combines anomaly detection, data sanitization, robust training techniques, and secure data sourcing practices. By implementing these measures, ML practitioners can enhance the resilience of their models against data poisoning and ensure the integrity and trustworthiness of the training data. However, it is important to note that data poisoning is an active area of research, and new attack vectors and defense mechanisms continue to emerge. Staying informed about the latest developments and adopting a proactive and adaptive approach to data security is crucial for maintaining the robustness of ML systems.

#### Distribution Shifts

##### Detecting and Mitigating Distribution Shifts

Recall that distribution shifts occur when the data distribution encountered by a machine learning (ML) model during deployment differs from the distribution it was trained on. These shifts can significantly impact the model's performance and generalization ability, leading to suboptimal or incorrect predictions. Detecting and mitigating distribution shifts is crucial to ensure the robustness and reliability of ML systems in real-world scenarios.

##### Detection Techniques for Distribution Shifts

Statistical tests can be used to compare the distributions of the training and test data to identify significant differences. Techniques such as the Kolmogorov-Smirnov test or the Anderson-Darling test measure the discrepancy between two distributions and provide a quantitative assessment of the presence of distribution shift. By applying these tests to the input features or the model's predictions, practitioners can detect if there is a statistically significant difference between the training and test distributions.

Divergence metrics quantify the dissimilarity between two probability distributions. Commonly used divergence metrics include the [Kullback-Leibler (KL) divergence](https://towardsdatascience.com/understanding-kl-divergence-f3ddc8dff254) and the [Jensen-Shannon (JS)] [divergence](https://towardsdatascience.com/how-to-understand-and-use-jensen-shannon-divergence-b10e11b03fd6). By calculating the divergence between the training and test data distributions, practitioners can assess the extent of the distribution shift. High divergence values indicate a significant difference between the distributions, suggesting the presence of a distribution shift.

Uncertainty quantification techniques, such as Bayesian neural networks or ensemble methods, can estimate the uncertainty associated with the model's predictions. When a model is applied to data from a different distribution, its predictions may have higher uncertainty. By monitoring the uncertainty levels, practitioners can detect distribution shifts. If the uncertainty consistently exceeds a predetermined threshold for test samples, it suggests that the model is operating outside its trained distribution.

In addition, domain classifiers are trained to distinguish between different domains or distributions. Practitioners can detect distribution shifts by training a classifier to differentiate between the training and test domains. If the domain classifier achieves high accuracy in distinguishing between the two domains, it indicates a significant difference in the underlying distributions. The performance of the domain classifier serves as a measure of the distribution shift.

##### Mitigation Techniques for Distribution Shifts

![Transfer learning (Credit: [Bhavsar](https://medium.com/modern-nlp/transfer-learning-in-nlp-f5035cc3f62f))](./images/png/transfer_learning.png){#fig-transfer-learning}

Transfer learning leverages knowledge gained from one domain to improve performance in another, as shown in [@fig-transfer-learning]. By using pre-trained models or transferring learned features from a source domain to a target domain, transfer learning can help mitigate the impact of distribution shifts. The pre-trained model can be fine-tuned on a small amount of labeled data from the target domain, allowing it to adapt to the new distribution. Transfer learning is particularly effective when the source and target domains share similar characteristics or when labeled data in the target domain is scarce.

Continual learning, also known as lifelong learning, enables ML models to learn continuously from new data distributions while retaining knowledge from previous distributions. Techniques such as elastic weight consolidation (EWC) [@kirkpatrick2017overcoming] or gradient episodic memory (GEM) [@lopez2017gradient] allow models to adapt to evolving data distributions over time. These techniques aim to balance the plasticity of the model (ability to learn from new data) with the stability of the model (retaining previously learned knowledge). By incrementally updating the model with new data and mitigating catastrophic forgetting, continual learning helps models stay robust to distribution shifts.

Data augmentation techniques, such as those we have seen previously, involve applying transformations or perturbations to the existing training data to increase its diversity and improve the model's robustness to distribution shifts. By introducing variations in the data, such as rotations, translations, scaling, or adding noise, data augmentation helps the model learn invariant features and generalize better to unseen distributions. Data augmentation can be performed during training and inference to enhance the model's ability to handle distribution shifts.

Ensemble methods combine multiple models to make predictions more robust to distribution shifts. By training models on different subsets of the data, using different algorithms, or with different hyperparameters, ensemble methods can capture diverse aspects of the data distribution. When presented with a shifted distribution, the ensemble can leverage the strengths of individual models to make more accurate and stable predictions. Techniques like bagging, boosting, or stacking can create effective ensembles.

Regularly updating models with new data from the target distribution is crucial to mitigate the impact of distribution shifts. As the data distribution evolves, models should be retrained or fine-tuned on the latest available data to adapt to the changing patterns. Monitoring model performance and data characteristics can help detect when an update is necessary. By keeping the models up to date, practitioners can ensure they remain relevant and accurate in the face of distribution shifts.

Evaluating models using robust metrics less sensitive to distribution shifts can provide a more reliable assessment of model performance. Metrics such as the area under the precision-recall curve (AUPRC) or the F1 score are more robust to class imbalance and can better capture the model's performance across different distributions. Additionally, using domain-specific evaluation metrics that align with the desired outcomes in the target domain can provide a more meaningful measure of the model's effectiveness.

Detecting and mitigating distribution shifts is an ongoing process that requires continuous monitoring, adaptation, and improvement. By employing a combination of detection techniques and mitigation strategies, ML practitioners can proactively identify and address distribution shifts, ensuring the robustness and reliability of their models in real-world deployments. It is important to note that distribution shifts can take various forms and may require domain-specific approaches depending on the nature of the data and the application. Staying informed about the latest research and best practices in handling distribution shifts is essential for building resilient ML systems.

## Software Faults

#### Definition and Characteristics

Software faults refer to defects, errors, or bugs in the runtime software frameworks and components that support the execution and deployment of ML models [@myllyaho2022misbehaviour]. These faults can arise from various sources, such as programming mistakes, design flaws, or compatibility issues [@zhang2008distribution], and can have significant implications for ML systems' performance, reliability, and security. Software faults in ML frameworks exhibit several key characteristics:

- **Diversity:** Software faults can manifest in different forms, ranging from simple logic and syntax mistakes to more complex issues like memory leaks, race conditions, and integration problems. The variety of fault types adds to the challenge of detecting and mitigating them effectively.

- **Propagation:** In ML systems, software faults can propagate through the various layers and components of the framework. A fault in one module can trigger a cascade of errors or unexpected behavior in other parts of the system, making it difficult to pinpoint the root cause and assess the full impact of the fault.

- **Intermittency:** Some software faults may exhibit intermittent behavior, occurring sporadically or under specific conditions. These faults can be particularly challenging to reproduce and debug, as they may manifest inconsistently during testing or normal operation.

- **Interaction with ML models:** Software faults in ML frameworks can interact with the trained models in subtle ways. For example, a fault in the data preprocessing pipeline may introduce noise or bias into the model's inputs, leading to degraded performance or incorrect predictions. Similarly, faults in the model serving component may cause inconsistencies between the training and inference environments.

- **Impact on system properties:** Software faults can compromise various desirable properties of ML systems, such as performance, scalability, reliability, and security. Faults may lead to slowdowns, crashes, incorrect outputs, or vulnerabilities that attackers can exploit.

- **Dependency on external factors:** The occurrence and impact of software faults in ML frameworks often depend on external factors, such as the choice of hardware, operating system, libraries, and configurations. Compatibility issues and version mismatches can introduce faults that are difficult to anticipate and mitigate.

Understanding the characteristics of software faults in ML frameworks is crucial for developing effective fault prevention, detection, and mitigation strategies. By recognizing the diversity, propagation, intermittency, and impact of software faults, ML practitioners can design more robust and reliable systems resilient to these issues.

#### Mechanisms of Software Faults in ML Frameworks

Machine learning frameworks, such as TensorFlow, PyTorch, and sci-kit-learn, provide powerful tools and abstractions for building and deploying ML models. However, these frameworks are not immune to software faults that can impact ML systems' performance, reliability, and correctness. Let's explore some of the common software faults that can occur in ML frameworks:

**Memory Leaks and Resource Management Issues:** Improper memory management, such as failing to release memory or close file handles, can lead to memory leaks and resource exhaustion over time. This issue is compounded by inefficient memory usage, where creating unnecessary copies of large tensors or not leveraging memory-efficient data structures can cause excessive memory consumption and degrade system performance. Additionally, failing to manage GPU memory properly can result in out-of-memory errors or suboptimal utilization of GPU resources, further exacerbating the problem as shown in [@fig-gpu-out-of-memory](#nt13lz9kgr7t).

![Example of GPU out-of-the-memory and suboptimal utilization issues](./images/png/gpu_out_of_memory.png){#fig-gpu-out-of-memory}

**Synchronization and Concurrency Problems:** Incorrect synchronization between threads or processes can lead to race conditions, deadlocks, or inconsistent behavior in multi-threaded or distributed ML systems. This issue is often tied to improper handling of [asynchronous operations](https://odsc.medium.com/optimizing-ml-serving-with-asynchronous-architectures-1071fc1be8e2), such as non-blocking I/O or parallel data loading, which can cause synchronization issues and impact the correctness of the ML pipeline. Moreover, proper coordination and communication between distributed nodes in a cluster can result in consistency or stale data during training or inference, compromising the reliability of the ML system.

**Compatibility Issues:** Mismatches between the versions of ML frameworks, libraries, or dependencies can introduce compatibility problems and runtime errors. Upgrading or changing the versions of underlying libraries without thoroughly testing the impact on the ML system can lead to unexpected behavior or breakages. Furthermore, inconsistencies between the training and deployment environments, such as differences in hardware, operating systems, or package versions, can cause compatibility issues and affect the reproducibility of ML models, making it challenging to ensure consistent performance across different platforms.

**Numerical Instability and Precision Errors:** Inadequate handling of [numerical instabilities](https://pythonnumericalmethods.studentorg.berkeley.edu/notebooks/chapter22.04-Numerical-Error-and-Instability.html), such as division by zero, underflow, or overflow, can lead to incorrect calculations or convergence issues during training. This problem is compounded by insufficient precision or rounding errors, which can accumulate over time and impact the accuracy of the ML models, especially in deep learning architectures with many layers. Moreover, improper scaling or normalization of input data can cause numerical instabilities and affect the convergence and performance of optimization algorithms, resulting in suboptimal or unreliable model performance.

**Inadequate Error Handling and Exception Management:** Proper error handling and exception management can prevent ML systems from crashing or behaving unexpectedly when encountering exceptional conditions or invalid inputs. Failing to catch and handle specific exceptions or relying on generic exception handling can make it difficult to diagnose and recover from errors gracefully, leading to system instability and reduced reliability. Furthermore, incomplete or misleading error messages can hinder the ability to effectively debug and resolve software faults in ML frameworks, prolonging the time required to identify and fix issues.

#### Impact on ML Systems

Software faults in machine learning frameworks can have significant and far-reaching impacts on ML systems' performance, reliability, and security. Let's explore the various ways in which software faults can affect ML systems:

**Performance Degradation and System Slowdowns:** Memory leaks and inefficient resource management can lead to gradual performance degradation over time as the system becomes increasingly memory-constrained and spends more time on garbage collection or memory swapping [@maas2008combining]. This issue is compounded by synchronization issues and concurrency bugs, which can cause delays, reduced throughput, and suboptimal utilization of computational resources, especially in multi-threaded or distributed ML systems. Furthermore, compatibility problems or inefficient code paths can introduce additional overhead and slowdowns, affecting the overall performance of the ML system.

**Incorrect Predictions or Outputs:** Software faults in data preprocessing, feature engineering, or model evaluation can introduce biases, noise, or errors propagating through the ML pipeline and resulting in incorrect predictions or outputs. Over time, numerical instabilities, precision errors, or [rounding issues](https://www.cs.drexel.edu/~popyack/Courses/CSP/Fa17/extras/Rounding/index.html) can accumulate and lead to degraded accuracy or convergence problems in the trained models. Moreover, faults in the model serving or inference components can cause inconsistencies between the expected and actual outputs, leading to incorrect or unreliable predictions in production.

**Reliability and Stability Issues:** Software faults can cause Unparalleled exceptions, crashes, or sudden terminations that can compromise the reliability and stability of ML systems, especially in production environments. Intermittent or sporadic faults can be difficult to reproduce and diagnose, leading to unpredictable behavior and reduced confidence in the ML system's outputs. Additionally, faults in checkpointing, model serialization, or state management can cause data loss or inconsistencies, affecting the reliability and recoverability of the ML system.

**Security Vulnerabilities:** Software faults, such as buffer overflows, injection vulnerabilities, or improper access control, can introduce security risks and expose the ML system to potential attacks or unauthorized access. Adversaries may exploit faults in the preprocessing or feature extraction stages to manipulate the input data and deceive the ML models, leading to incorrect or malicious behavior. Furthermore, inadequate protection of sensitive data, such as user information or confidential model parameters, can lead to data breaches or privacy violations [@li2021survey].

**Difficulty in Reproducing and Debugging:** Software faults can make it challenging to reproduce and debug issues in ML systems, especially when the faults are intermittent or dependent on specific runtime conditions. Incomplete or ambiguous error messages, coupled with the complexity of ML frameworks and models, can prolong the debugging process and hinder the ability to identify and fix the underlying faults. Moreover, inconsistencies between development, testing, and production environments can make reproducing and diagnosing faults in specific contexts difficult.

**Increased Development and Maintenance Costs** Software faults can lead to increased development and maintenance costs, as teams spend more time and resources debugging, fixing, and validating the ML system. The need for extensive testing, monitoring, and fault-tolerant mechanisms to mitigate the impact of software faults can add complexity and overhead to the ML development process. Frequent patches, updates, and bug fixes to address software faults can disrupt the development workflow and require additional effort to ensure the stability and compatibility of the ML system.

Understanding the potential impact of software faults on ML systems is crucial for prioritizing testing efforts, implementing fault-tolerant designs, and establishing effective monitoring and debugging practices. By proactively addressing software faults and their consequences, ML practitioners can build more robust, reliable, and secure ML systems that deliver accurate and trustworthy results.

#### Detection and Mitigation

Detecting and mitigating software faults in machine learning frameworks is essential to ensure ML systems' reliability, performance, and security. Let's explore various techniques and approaches that can be employed to identify and address software faults effectively:

**Thorough Testing and Validation:** Comprehensive unit testing of individual components and modules can verify their correctness and identify potential faults early in development. Integration testing validates the interaction and compatibility between different components of the ML framework, ensuring seamless integration. Systematic testing of edge cases, boundary conditions, and exceptional scenarios helps uncover hidden faults and vulnerabilities. [Continuous testing and regression testing](https://u-tor.com/topic/regression-vs-integration) as shown in [@fig-regression-testing](#gaprh7zcofc9) detect faults introduced by code changes or updates to the ML framework.

![Automated regression testing (Credit: [UTOR](https://u-tor.com/topic/regression-vs-integration))](./images/png/regression_testing.png){#fig-regression-testing}

**Static Code Analysis and Linting:** Utilizing static code analysis tools automatically identifies potential coding issues, such as syntax errors, undefined variables, or security vulnerabilities. Enforcing coding standards and best practices through linting tools maintains code quality and reduces the likelihood of common programming mistakes. Conducting regular code reviews allows manual inspection of the codebase, identification of potential faults, and ensures adherence to coding guidelines and design principles.

**Runtime Monitoring and Logging:** Implementing comprehensive logging mechanisms captures relevant information during runtime, such as input data, model parameters, and system events. Monitoring key performance metrics, resource utilization, and error rates helps detect anomalies, performance bottlenecks, or unexpected behavior. Employing runtime assertion checks and invariants validates assumptions and detects violations of expected conditions during program execution. Utilizing [profiling tools](https://microsoft.github.io/code-with-engineering-playbook/machine-learning/ml-profiling/) identifies performance bottlenecks, memory leaks, or inefficient code paths that may indicate the presence of software faults.

**Fault-Tolerant Design Patterns:** Implementing error handling and exception management mechanisms enables graceful handling and recovery from exceptional conditions or runtime errors. Employing redundancy and failover mechanisms, such as backup systems or redundant computations, ensures the availability and reliability of the ML system in the presence of faults. Designing modular and loosely coupled architectures minimizes the propagation and impact of faults across different components of the ML system. Utilizing checkpointing and recovery mechanisms [@eisenman2022check] allows the system to resume from a known stable state in case of failures or interruptions.

**Regular Updates and Patches:** Staying up to date with the latest versions and patches of the ML frameworks, libraries, and dependencies provides benefits from bug fixes, security updates, and performance improvements. Monitoring release notes, security advisories, and community forums inform practitioners about known issues, vulnerabilities, or compatibility problems in the ML framework. Establishing a systematic process for testing and validating updates and patches before applying them to production systems ensures stability and compatibility.

**Containerization and Isolation:** Leveraging containerization technologies, such as [Docker](https://www.docker.com) or [Kubernetes](https://kubernetes.io), encapsulates ML components and their dependencies in isolated environments. Utilizing containerization ensures consistent and reproducible runtime environments across development, testing, and production stages, reducing the likelihood of compatibility issues or environment-specific faults. Employing isolation techniques, such as virtual environments or sandboxing, prevents faults or vulnerabilities in one component from affecting other parts of the ML system.

**Automated Testing and Continuous Integration/Continuous Deployment (CI/CD):** Implement automated testing frameworks and scripts, execute comprehensive test suites, and catch faults early in development. Integrating automated testing into the CI/CD pipeline, as shown in [@fig-CI-CD-procedure](#f14k3aj3u8av), ensures that code changes are thoroughly tested before being merged or deployed to production. Utilizing continuous monitoring and automated alerting systems detects and notifies developers and operators about potential faults or anomalies in real-time.

![Continuous Integration/Continuous Deployment (CI/CD) procedure (Credit: [geeksforgeeks](https://www.geeksforgeeks.org/ci-cd-continuous-integration-and-continuous-delivery/))](./images/png/CI_CD_procedure.png){#fig-CI-CD-procedure}

Adopting a proactive and systematic approach to fault detection and mitigation can significantly improve ML systems' robustness, reliability, and maintainability. By investing in comprehensive testing, monitoring, and fault-tolerant design practices, organizations can minimize the impact of software faults and ensure their ML systems' smooth operation in production environments.

:::{#exr-ft .callout-caution collapse="true"}

### Fault Tolerance

Get ready to become an AI fault-fighting superhero! Software glitches can derail machine learning systems, but in this Colab, you'll learn how to make them resilient. We'll simulate software faults to see how AI can break, then explore techniques to save your ML model's progress, like checkpoints in a game. You'll see how to train your AI to bounce back after a crash, ensuring it stays on track. This is crucial for building reliable, trustworthy AI, especially in critical applications. So gear up because this Colab directly connects with the Robust AI chapter – you'll move from theory to hands-on troubleshooting and build AI systems that can handle the unexpected!  

[![](https://colab.research.google.com/assets/colab-badge.png)](https://colab.research.google.com/github/tensorflow/docs/blob/master/site/en/guide/migrate/fault_tolerance.ipynb#scrollTo=77z2OchJTk0l)
:::

## Tools and Frameworks

Given the significance or importance of developing robust AI systems, in recent years, researchers and practitioners have developed a wide range of tools and frameworks to understand how hardware faults manifest and propagate to impact ML systems. These tools and frameworks play a crucial role in evaluating the resilience of ML systems to hardware faults by simulating various fault scenarios and analyzing their impact on the system's performance. This enables designers to identify potential vulnerabilities and develop effective mitigation strategies, ultimately creating more robust and reliable ML systems that can operate safely despite hardware faults. This section provides an overview of widely used fault models in the literature and the tools and frameworks developed to evaluate the impact of such faults on ML systems.

### Fault Models and Error Models

As discussed previously, hardware faults can manifest in various ways, including transient, permanent, and intermittent faults. In addition to the type of fault under study, *how* the fault manifests is also important. For example, does the fault happen in a memory cell or during the computation of a functional unit? Is the impact on a single bit, or does it impact multiple bits? Does the fault propagate all the way and impact the application (causing an error), or does it get masked quickly and is considered benign? All these details impact what is known as the *fault model*, which plays a major role in simulating and measuring what happens to a system when a fault occurs.

To effectively study and understand the impact of hardware faults on ML systems, it is essential to understand the concepts of fault models and error models. A fault model describes how a hardware fault manifests itself in the system, while an error model represents how the fault propagates and affects the system's behavior.

Fault models can be categorized based on various characteristics:

- **Duration:** Transient faults occur briefly and then disappear, while permanent faults persist indefinitely. Intermittent faults occur sporadically and may be difficult to diagnose.

- **Location:** Faults can occur in hardware parts, such as memory cells, functional units, or interconnects.

- **Granularity:** Faults can affect a single bit (e.g., bitflip) or multiple bits (e.g., burst errors) within a hardware component.

On the other hand, error models describe how a fault propagates through the system and manifests as an error. An error may cause the system to deviate from its expected behavior, leading to incorrect results or even system failures. Error models can be defined at different levels of abstraction, from the hardware level (e.g., register-level bitflips) to the software level (e.g., corrupted weights or activations in an ML model).

The fault model (or error model, typically the more applicable terminology in understanding the robustness of an ML system) plays a major role in simulating and measuring what happens to a system when a fault occurs. The chosen model informs the assumptions made about the system being studied. For example, a system focusing on single-bit transient errors [@sangchoolie2017one] would not be well-suited to understand the impact of permanent, multi-bit flip errors [@wilkening2014calculating], as it is designed assuming a different model altogether.

Furthermore, implementing an error model is also an important consideration, particularly regarding where an error is said to occur in the compute stack. For instance, a single-bit flip model at the architectural register level differs from a single-bit flip in the weight of a model at the PyTorch level. Although both target a similar error model, the former would usually be modeled in an architecturally accurate simulator (like gem5 [binkert2011gem5]), which captures error propagation compared to the latter, focusing on value propagation through a model.

Recent research has shown that certain characteristics of error models may exhibit similar behaviors across different levels of abstraction [@sangchoolie2017one] [@papadimitriou2021demystifying]. For example, single-bit errors are generally more problematic than multi-bit errors, regardless of whether they are modeled at the hardware or software level. However, other characteristics, such as error masking [@mohanram2003partial] as shown in [@fig-error-masking](#kncu0umx706t), may not always be accurately captured by software-level models, as they can hide underlying system effects.

![Example of error masking in microarchitectural components [@ko2021characterizing]](./images/png/error_masking.png){#fig-error-masking}

Some tools, such as Fidelity [@he2020fidelity], aim to bridge the gap between hardware-level and software-level error models by mapping patterns between the two levels of abstraction [@cheng2016clear]. This allows for more accurate modeling of hardware faults in software-based tools, essential for developing robust and reliable ML systems. Lower-level tools typically represent more accurate error propagation characteristics but must be faster in simulating many errors due to the complex nature of hardware system designs. On the other hand, higher-level tools, such as those implemented in ML frameworks like PyTorch or TensorFlow, which we will discuss soon in the later sections, are often faster and more efficient for evaluating the robustness of ML systems.

In the following subsections, we will discuss various hardware-based and software-based fault injection methods and tools, highlighting their capabilities, limitations, and the fault and error models they support.

### Hardware-based Fault Injection

An error injection tool is a tool that allows the user to implement a particular error model, such as a transient single-bit flip during inference @fig-hardware-errors. Most error injection tools are software-based, as software-level tools are faster for ML robustness studies. However, hardware-based fault injection methods are still important for grounding the higher-level error models, as they are considered the most accurate way to study the impact of faults on ML systems by directly manipulating the hardware to introduce faults. These methods allow researchers to observe the system's behavior under real-world fault conditions. Both software-based and hardware-based error injection tools are described in this section in more detail.

![Hardware errors can occur due to a variety of reasons and at different times and/or locations in a system, which can be explored when studying the impact of hardware-based errors on systems [@ahmadilivani2024systematic]](./images/png/hardware_errors.png){#fig-hardware-errors}

#### Methods

Two of the most common hardware-based fault injection methods are FPGA-based fault injection and radiation or beam testing.

**FPGA-based Fault Injection:** Field-Programmable Gate Arrays (FPGAs) are reconfigurable integrated circuits that can be programmed to implement various hardware designs. In the context of fault injection, FPGAs offer high precision and accuracy, as researchers can target specific bits or sets of bits within the hardware. By modifying the FPGA configuration, faults can be introduced at specific locations and times during the execution of an ML model. FPGA-based fault injection allows for fine-grained control over the fault model, enabling researchers to study the impact of different types of faults, such as single-bit flips or multi-bit errors. This level of control makes FPGA-based fault injection a valuable tool for understanding the resilience of ML systems to hardware faults.

**Radiation or Beam Testing:** Radiation or beam testing [@velazco2010combining] involves exposing the hardware running an ML model to high-energy particles, such as protons or neutrons as illustrated in [@fig-beam-testing](#5a77jp776dxi). These particles can cause bitflips or other types of faults in the hardware, mimicking the effects of real-world radiation-induced faults. Beam testing is widely regarded as a highly accurate method for measuring the error rate induced by particle strikes on a running application. It provides a realistic representation of the faults in real-world environments, particularly in applications exposed to high radiation levels, such as space systems or particle physics experiments. However, unlike FPGA-based fault injection, beam testing could be more precise in targeting specific bits or components within the hardware, as it might be difficult to aim the beam of particles to a particular bit in the hardware. Despite being quite expensive from a research standpoint, beam testing is a well-regarded industry practice for reliability.

![](./images/png/image15.png)

![Radiation test setup for semiconductor components [@lee2022design] (Credit: [JD Instrument](https://jdinstruments.net/tester-capabilities-radiation-test/))](./images/png/image14.png){#fig-beam-testing}

#### Limitations

Despite their high accuracy, hardware-based fault injection methods have several limitations that can hinder their widespread adoption:

**Cost:** FPGA-based fault injection and beam testing require specialized hardware and facilities, which can be expensive to set up and maintain. The cost of these methods can be a significant barrier for researchers and organizations with limited resources.

**Scalability:** Hardware-based methods are generally slower and less scalable than software-based methods. Injecting faults and collecting data on hardware can take time, limiting the number of experiments performed within a given timeframe. This can be particularly challenging when studying the resilience of large-scale ML systems or conducting statistical analyses that require many fault injection experiments.

**Flexibility:** Hardware-based methods may not be as flexible as software-based methods in terms of the range of fault models and error models they can support. Modifying the hardware configuration or the experimental setup to accommodate different fault models can be more challenging and time-consuming than software-based methods.

Despite these limitations, hardware-based fault injection methods remain essential tools for validating the accuracy of software-based methods and for studying the impact of faults on ML systems in realistic settings. By combining hardware-based and software-based methods, researchers can gain a more comprehensive understanding of ML systems' resilience to hardware faults and develop effective mitigation strategies.

### Software-based Fault Injection Tools

With the rapid development of ML frameworks in recent years, software-based fault injection tools have gained popularity in studying the resilience of ML systems to hardware faults. These tools simulate the effects of hardware faults by modifying the software representation of the ML model or the underlying computational graph. The rise of ML frameworks such as TensorFlow, PyTorch, and Keras has facilitated the development of fault injection tools that are tightly integrated with these frameworks, making it easier for researchers to conduct fault injection experiments and analyze the results.

##### Advantages and Trade-offs

Software-based fault injection tools offer several advantages over hardware-based methods:

**Speed:** Software-based tools are generally faster than hardware-based methods, as they do not require the modification of physical hardware or the setup of specialized equipment. This allows researchers to conduct more fault injection experiments in a shorter time, enabling more comprehensive analyses of the resilience of ML systems.

**Flexibility:** Software-based tools are more flexible than hardware-based methods in terms of the range of fault and error models they can support. Researchers can easily modify the fault injection tool's software implementation to accommodate different fault models or to target specific components of the ML system.

**Accessibility:** Software-based tools are more accessible than hardware-based methods, as they do not require specialized hardware or facilities. This makes it easier for researchers and practitioners to conduct fault injection experiments and study the resilience of ML systems, even with limited resources.

##### Limitations

Software-based fault injection tools also have some limitations compared to hardware-based methods:

**Accuracy:** Software-based tools may not always capture the full range of effects that hardware faults can have on the system. As these tools operate at a higher level of abstraction, they may need to catch up on some of the low-level hardware interactions and error propagation mechanisms that can impact the behavior of the ML system.

**Fidelity:** Software-based tools may provide a different level of Fidelity than hardware-based methods in terms of representing real-world fault conditions. The accuracy of the results obtained from software-based fault injection experiments may depend on how closely the software model approximates the actual hardware behavior.

![Comparison of techniques at layers of abstraction (Credit: [MAVFI](https://ieeexplore.ieee.org/abstract/document/10315202))](./images/jpg/mavfi.jpg){#fig-mavfi}

##### Types of Fault Injection Tools

Software-based fault injection tools can be categorized based on their target frameworks or use cases. Here, we will discuss some of the most popular tools in each category:

Ares [@reagen2018ares], a fault injection tool initially developed for the Keras framework in 2018, emerged as one of the first tools to study the impact of hardware faults on deep neural networks (DNNs) in the context of the rising popularity of ML frameworks in the mid-to-late 2010s. The tool was validated against a DNN accelerator implemented in silicon, demonstrating its effectiveness in modeling hardware faults. Ares provides a comprehensive study on the impact of hardware faults in both weights and activation values, characterizing the effects of single-bit flips and bit-error rates (BER) on hardware structures. Later, the Ares framework was extended to support the PyTorch ecosystem, enabling researchers to investigate hardware faults in a more modern setting and further extending its utility in the field.

![Hardware bitflips in ML workloads can cause phantom objects and misclassifications, which can erroneously be used downstream by larger systems, such as in autonomous driving. Shown above is a correct and faulty version of the same image using the PyTorchFI injection framework.](./images/png/phantom_objects.png){#fig-phantom-objects}

PyTorchFI [@mahmoud2020pytorchfi], a fault injection tool specifically designed for the PyTorch framework, was developed in 2020 in collaboration with Nvidia Research. It enables the injection of faults into the weights, activations, and gradients of PyTorch models, supporting a wide range of fault models. By leveraging the GPU acceleration capabilities of PyTorch, PyTorchFI provides a fast and efficient implementation for conducting fault injection experiments on large-scale ML systems, as shown in [@fig-phantom-objects](#txkz61sj1mj4). The tool's speed and ease of use have led to widespread adoption in the community, resulting in multiple developer-led projects, such as PyTorchALFI by Intel xColabs, which focuses on safety in automotive environments. Follow-up PyTorch-centric tools for fault injection include Dr. DNA by Meta [@ma2024dr] (which further facilitates the Pythonic programming model for ease of use), and the GoldenEye framework [@mahmoud2022dsn], which incorporates novel numerical datatypes (such as AdaptivFloat [@tambe2020algorithm] and [BlockFloat](https://en.wikipedia.org/wiki/Bfloat16_floating-point_format) in the context of hardware bit flips.

TensorFI [@chen2020tensorfi], or the TensorFlow Fault Injector, is a fault injection tool developed specifically for the TensorFlow framework. Analogous to Ares and PyTorchFI, TensorFI is considered the state-of-the-art tool for ML robustness studies in the TensorFlow ecosystem. It allows researchers to inject faults into the computational graph of TensorFlow models and study their impact on the model's performance, supporting a wide range of fault models. One of the key benefits of TensorFI is its ability to evaluate the resilience of various ML models, not just DNNs. Further advancements, such as BinFi [@chen2019sc], provide a mechanism to speed up error injection experiments by focusing on the \"important\" bits in the system, accelerating the process of ML robustness analysis and prioritizing the critical components of a model.

NVBitFI [@tsai2021nvbitfi], a general-purpose fault injection tool developed by Nvidia for their GPU platforms, operates at a lower level compared to framework-specific tools like Ares, PyTorchFI, and TensorFlow. While these tools focus on various deep learning platforms to implement and perform robustness analysis, NVBitFI targets the underlying hardware assembly code for fault injection. This allows researchers to inject faults into any application running on Nvidia GPUs, making it a versatile tool for studying the resilience of ML systems and other GPU-accelerated applications. By enabling users to inject errors at the architectural level, NVBitFI provides a more general-purpose fault model that is not restricted to just ML models. As Nvidia's GPU systems are commonly used in many ML-based systems, NVBitFI is a valuable tool for comprehensive fault injection analysis across various applications.

###### Domain-specific Examples

Domain-specific fault injection tools have been developed to address various ML application domains' unique challenges and requirements, such as autonomous vehicles and robotics. This section highlights three domain-specific fault injection tools: DriveFI and PyTorchALFI for autonomous vehicles and MAVFI for uncrewed aerial vehicles (UAVs). These tools enable researchers to inject hardware faults into these complex systems' perception, control, and other subsystems, allowing them to study the impact of faults on system performance and safety. The development of these software-based fault injection tools has greatly expanded the capabilities of the ML community to develop more robust and reliable systems that can operate safely and effectively in the presence of hardware faults.

DriveFI [@jha2019ml] is a fault injection tool designed for autonomous vehicles. It enables the injection of hardware faults into the perception and control pipelines of autonomous vehicle systems, allowing researchers to study the impact of these faults on the system's performance and safety. DriveFI has been integrated with industry-standard autonomous driving platforms, such as Nvidia DriveAV and Baidu Apollo, making it a valuable tool for evaluating the resilience of autonomous vehicle systems.

PyTorchALFI [@grafe2023large] is an extension of PyTorchFI developed by Intel xColabs for the autonomous vehicle domain. It builds upon PyTorchFI's fault injection capabilities. It adds features specifically tailored for evaluating the resilience of autonomous vehicle systems, such as the ability to inject faults into the camera and LiDAR sensor data.

MAVFI [@hsiao2023mavfi] is a fault injection tool designed for the robotics domain, specifically for uncrewed aerial vehicles (UAVs). MAVFI is built on top of the Robot Operating System (ROS) framework and allows researchers to inject faults into the various components of a UAV system, such as sensors, actuators, and control algorithms. By evaluating the impact of these faults on the UAV's performance and stability, researchers can develop more resilient and fault-tolerant UAV systems.

The development of software-based fault injection tools has greatly expanded the capabilities of researchers and practitioners to study the resilience of ML systems to hardware faults. By leveraging the speed, flexibility, and accessibility of these tools, the ML community can develop more robust and reliable systems that can operate safely and effectively in the presence of hardware faults.

### Bridging the Gap between Hardware and Software Error Models

While software-based fault injection tools offer many advantages in speed, flexibility, and accessibility, they may not always accurately capture the full range of effects that hardware faults can have on the system. This is because software-based tools operate at a higher level of abstraction than hardware-based methods and may miss some of the low-level hardware interactions and error propagation mechanisms that can impact the behavior of the ML system.

As @bolchini2022fast illustrates in their work, hardware errors can manifest in complex spatial distribution patterns that are challenging to fully replicate with software-based fault injection alone. They identify four distinct patterns: (a) single point, where the fault corrupts a single value in a feature map; (b) same row, where the fault corrupts a partial or entire row in a single feature map; (c) bullet wake, where the fault corrupts the same location across multiple feature maps; and (d) shatter glass, which combines the effects of same row and bullet wake patterns, as shown in  [@fig-hardware-errors-bolchini]. These intricate error propagation mechanisms highlight the need for hardware-aware fault injection techniques to accurately assess the resilience of ML systems.

![Hardware errors may manifest themselves in different ways at the software level, as classified by Bolchini et al. [@bolchini2022fast]](./images/png/hardware_errors_Bolchini.png){#fig-hardware-errors-bolchini}

Researchers have developed tools to address this issue by bridging the gap between low-level hardware error models and higher-level software error models. One such tool is Fidelity, designed to map patterns between hardware-level faults and their software-level manifestations.

#### Fidelity: Bridging the Gap

Fidelity [@he2020fidelity] is a tool for accurately modeling hardware faults in software-based fault injection experiments. It achieves this by carefully studying the relationship between hardware-level faults and their impact on the software representation of the ML system.

The key insights behind Fidelity are:

- **Fault Propagation:** Fidelity models how faults propagate through the hardware and manifest as errors in the software-visible state of the system. By understanding these propagation patterns, Fidelity can more accurately simulate the effects of hardware faults in software-based experiments.

- **Fault Equivalence:** Fidelity identifies equivalent classes of hardware faults that produce similar software-level errors. This allows researchers to design software-based fault models that are representative of the underlying hardware faults without the need to model every possible hardware fault individually.

- **Layered Approach:** Fidelity employs a layered approach to fault modeling, where the effects of hardware faults are propagated through multiple levels of abstraction, from the hardware to the software level. This approach ensures that the software-based fault models are grounded in the actual behavior of the hardware.

By incorporating these insights, Fidelity enables software-based fault injection tools to capture the effects of hardware faults on ML systems accurately. This is particularly important for safety-critical applications, where the system's resilience to hardware faults is paramount.

#### Importance of Capturing True Hardware Behavior

Capturing true hardware behavior in software-based fault injection tools is crucial for several reasons:

- **Accuracy:** By accurately modeling the effects of hardware faults, software-based tools can provide more reliable insights into the resilience of ML systems. This is essential for designing and validating fault-tolerant systems that can operate safely and effectively in the presence of hardware faults.

- **Reproducibility:** When software-based tools accurately capture hardware behavior, fault injection experiments become more reproducible across different platforms and environments. This is important for the scientific study of ML system resilience, as it allows researchers to compare and validate results across different studies and implementations.

- **Efficiency:** Software-based tools that capture true hardware behavior can be more efficient in their fault injection experiments by focusing on the most representative and impactful fault models. This allows researchers to cover a wider range of fault scenarios and system configurations with limited computational resources.

- **Mitigation Strategies:** Understanding how hardware faults manifest at the software level is crucial for developing effective mitigation strategies. By accurately capturing hardware behavior, software-based fault injection tools can help researchers identify the most vulnerable components of the ML system and design targeted hardening techniques to improve resilience.

Tools like Fidelity are vital in advancing the state-of-the-art in ML system resilience research. These tools enable researchers to conduct more accurate, reproducible, and efficient fault injection experiments by bridging the gap between hardware and software error models. As the complexity and criticality of ML systems continue to grow, the importance of capturing true hardware behavior in software-based fault injection tools will only become more apparent.

Ongoing research in this area aims to refine the mapping between hardware and software error models and develop new techniques for efficiently simulating hardware faults in software-based experiments. As these tools mature, they will provide the ML community with increasingly powerful and accessible means to study and improve the resilience of ML systems to hardware faults.

## Conclusion

Developing robust and resilient AI is paramount as machine learning systems become increasingly integrated into safety-critical applications and real-world environments. This chapter has explored the key challenges to AI robustness arising from hardware faults, malicious attacks, distribution shifts, and software bugs.

Some of the key takeaways include the following:

- **Hardware Faults:** Transient, permanent, and intermittent faults in hardware components can corrupt computations and degrade the performance of machine learning models if not properly detected and mitigated. Techniques such as redundancy, error correction, and fault-tolerant designs play a crucial role in building resilient ML systems that can withstand hardware faults.

- **Model Robustness:** Malicious actors can exploit vulnerabilities in ML models through adversarial attacks and data poisoning, aiming to induce targeted misclassifications, skew the model's learned behavior, or compromise the system's integrity and reliability. Also, distribution shifts can occur when the data distribution encountered during deployment differs from those seen during training, leading to performance degradation. Implementing defensive measures, including adversarial training, anomaly detection, robust model architectures, and techniques such as domain adaptation, transfer learning, and continual learning, is essential to safeguard against these challenges and ensure the model's reliability and generalization in dynamic environments.

- **Software Faults:** Faults in ML frameworks, libraries, and software stacks can propagate errors, degrade performance, and introduce security vulnerabilities. Rigorous testing, runtime monitoring, and adopting fault-tolerant design patterns are essential for building robust software infrastructure supporting reliable ML systems.

As ML systems take on increasingly complex tasks with real-world consequences, prioritizing resilience becomes critical. The tools and frameworks discussed in this chapter, including fault injection techniques, error analysis methods, and robustness evaluation frameworks, provide practitioners with the means to thoroughly test and harden their ML systems against various failure modes and adversarial conditions.

Moving forward, resilience must be a central focus throughout the entire AI development lifecycle, from data collection and model training to deployment and monitoring. By proactively addressing the multifaceted challenges to robustness, we can develop trustworthy, reliable ML systems that can navigate the complexities and uncertainties of real-world environments.

Future research in robust ML should continue to advance techniques for detecting and mitigating faults, attacks, and distributional shifts. Additionally, exploring novel paradigms for developing inherently resilient AI architectures, such as self-healing systems or fail-safe mechanisms, will be crucial in pushing the boundaries of AI robustness. By prioritizing resilience and investing in developing robust AI systems, we can unlock the full potential of machine learning technologies while ensuring their safe, reliable, and responsible deployment in real-world applications. As AI continues to shape our future, building resilient systems that can withstand the challenges of the real world will be a defining factor in the success and societal impact of this transformative technology.

## Resources {#sec-robust-ai-resource}

Here is a curated list of resources to support students and instructors in their learning and teaching journeys. We are continuously working on expanding this collection and will add new exercises soon.

:::{.callout-note collapse="false"}
#### Slides 

These slides are a valuable tool for instructors to deliver lectures and for students to review the material at their own pace. We encourage both students and instructors to leverage these slides to enhance their understanding and facilitate effective knowledge transfer.

* *Coming soon.*
:::

<<<<<<< HEAD
=======
:::{.callout-important collapse="false"}
#### Videos 

* *Coming soon.*
:::

>>>>>>> 0b28e14f
:::{.callout-caution collapse="false"}
#### Exercises 

To reinforce the concepts covered in this chapter, we have curated a set of exercises that challenge students to apply their knowledge and deepen their understanding.

* @exr-ad

* @exr-aa

* @exr-pa

* @exr-ft
:::

:::{.callout-warning collapse="false"}
#### Labs 

In addition to exercises, we offer a series of hands-on labs allowing students to gain practical experience with embedded AI technologies. These labs provide step-by-step guidance, enabling students to develop their skills in a structured and supportive environment. We are excited to announce that new labs will be available soon, further enriching the learning experience.

* *Coming soon.*
:::<|MERGE_RESOLUTION|>--- conflicted
+++ resolved
@@ -1037,15 +1037,12 @@
 * *Coming soon.*
 :::
 
-<<<<<<< HEAD
-=======
 :::{.callout-important collapse="false"}
 #### Videos 
 
 * *Coming soon.*
 :::
 
->>>>>>> 0b28e14f
 :::{.callout-caution collapse="false"}
 #### Exercises 
 
