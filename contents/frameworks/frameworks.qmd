---
bibliography: frameworks.bib
---

# AI Frameworks {#sec-ai_frameworks}

::: {.content-visible when-format="html"}
Resources: [Slides](#sec-ai-frameworks-resource), [Videos](#sec-ai-frameworks-resource), [Exercises](#sec-ai-frameworks-resource), [Labs](#sec-ai-frameworks-resource)
:::

![_DALL·E 3 Prompt: Illustration in a rectangular format, designed for a professional textbook, where the content spans the entire width. The vibrant chart represents training and inference frameworks for ML. Icons for TensorFlow, Keras, PyTorch, ONNX, and TensorRT are spread out, filling the entire horizontal space, and aligned vertically. Each icon is accompanied by brief annotations detailing their features. The lively colors like blues, greens, and oranges highlight the icons and sections against a soft gradient background. The distinction between training and inference frameworks is accentuated through color-coded sections, with clean lines and modern typography maintaining clarity and focus._](images/png/cover_ml_frameworks.png)

This chapter explores the landscape of AI frameworks that serve as the foundation for developing machine learning systems. AI frameworks provide the tools, libraries, and environments to design, train, and deploy machine learning models. We delve into the evolutionary trajectory of these frameworks, dissect the workings of TensorFlow, and provide insights into the core components and advanced features that define these frameworks.

Furthermore, we investigate the specialization of frameworks tailored to specific needs, the emergence of frameworks specifically designed for embedded AI, and the criteria for selecting the most suitable framework for your project. This exploration will be rounded off by a glimpse into the future trends expected to shape the landscape of ML frameworks in the coming years.


::: {.callout-tip}

## Learning Objectives

* Understand the evolution and capabilities of major machine learning frameworks. This includes graph execution models, programming paradigms, hardware acceleration support, and how they have expanded over time.

* Learn frameworks' core components and functionality, such as computational graphs, data pipelines, optimization algorithms, training loops, etc., that enable efficient model building.

* Compare frameworks across different environments, such as cloud, edge, and TinyML. Learn how frameworks specialize based on computational constraints and hardware.

* Dive deeper into embedded and TinyML-focused frameworks like TensorFlow Lite Micro, CMSIS-NN, TinyEngine, etc., and how they optimize for microcontrollers.

* When choosing a framework, explore model conversion and deployment considerations, including latency, memory usage, and hardware support.

* Evaluate key factors in selecting the right framework, like performance, hardware compatibility, community support, ease of use, etc., based on the specific project needs and constraints.

* Understand the limitations of current frameworks and potential future trends, such as using ML to improve frameworks, decomposed ML systems, and high-performance compilers.

:::


## Introduction

Machine learning frameworks provide the tools and infrastructure to efficiently build, train, and deploy machine learning models. In this chapter, we will explore the evolution and key capabilities of major frameworks like [TensorFlow (TF)](https://www.tensorflow.org/), [PyTorch](https://pytorch.org/), and specialized frameworks for embedded devices. We will dive into the components like computational graphs, optimization algorithms, hardware acceleration, and more that enable developers to construct performant models quickly. Understanding these frameworks is essential to leverage the power of deep learning across the spectrum from cloud to edge devices.

ML frameworks handle much of the complexity of model development through high-level APIs and domain-specific languages that allow practitioners to quickly construct models by combining pre-made components and abstractions. For example, frameworks like TensorFlow and PyTorch provide Python APIs to define neural network architectures using layers, optimizers, datasets, and more. This enables rapid iteration compared to coding every model detail from scratch.

A key capability framework offered is distributed training engines that can scale model training across clusters of GPUs and TPUs. This makes it feasible to train state-of-the-art models with billions or trillions of parameters on vast datasets. Frameworks also integrate with specialized hardware like NVIDIA GPUs to further accelerate training via optimizations like parallelization and efficient matrix operations.

In addition, frameworks simplify deploying finished models into production through tools like [TensorFlow Serving](https://www.tensorflow.org/tfx/guide/serving) for scalable model serving and [TensorFlow Lite](https://www.tensorflow.org/lite) for optimization on mobile and edge devices. Other valuable capabilities include visualization, model optimization techniques like quantization and pruning, and monitoring metrics during training.

They were leading open-source frameworks like TensorFlow, PyTorch, and [MXNet](https://mxnet.apache.org/versions/1.9.1/), which power much of AI research and development today. Commercial offerings like [Amazon SageMaker](https://aws.amazon.com/pm/sagemaker/) and [Microsoft Azure Machine Learning](https://azure.microsoft.com/en-us/free/machine-learning/search/?ef_id=_k_CjwKCAjws9ipBhB1EiwAccEi1JVOThls797Sj3Li96_GYjoJQDx_EWaXNsDaEWeFbIaRkESUCkq64xoCSmwQAvD_BwE_k_&OCID=AIDcmm5edswduu_SEM__k_CjwKCAjws9ipBhB1EiwAccEi1JVOThls797Sj3Li96_GYjoJQDx_EWaXNsDaEWeFbIaRkESUCkq64xoCSmwQAvD_BwE_k_&gad=1&gclid=CjwKCAjws9ipBhB1EiwAccEi1JVOThls797Sj3Li96_GYjoJQDx_EWaXNsDaEWeFbIaRkESUCkq64xoCSmwQAvD_BwE) integrate these open source frameworks with proprietary capabilities and enterprise tools.

Machine learning engineers and practitioners leverage these robust frameworks to focus on high-value tasks like model architecture, feature engineering, and hyperparameter tuning instead of infrastructure. The goal is to build and deploy performant models that solve real-world problems efficiently.

This chapter, we will explore today's leading cloud frameworks and how they have adapted models and tools specifically for embedded and edge deployment. We will compare programming models, supported hardware, optimization capabilities, and more to fully understand how frameworks enable scalable machine learning from the cloud to the edge.

## Framework Evolution

Machine learning frameworks have evolved significantly to meet the diverse needs of machine learning practitioners and advancements in AI techniques. A few decades ago, building and training machine learning models required extensive low-level coding and infrastructure. Machine learning frameworks have evolved considerably over the past decade to meet the expanding needs of practitioners and rapid advances in deep learning techniques. Insufficient data and computing power constrained early neural network research. Building and training machine learning models required extensive low-level coding and infrastructure. However, the release of large datasets like [ImageNet](https://www.image-net.org/) [@deng2009imagenet] and advancements in parallel GPU computing unlocked the potential for far deeper neural networks.

The first ML frameworks, [Theano](https://pypi.org/project/Theano/#:~:text=Theano is a Python library, a similar interface to NumPy's.) by @al2016theano and [Caffe](https://caffe.berkeleyvision.org/) by @jia2014caffe, were developed by academic institutions (Montreal Institute for Learning Algorithms, Berkeley Vision and Learning Center). Amid growing interest in deep learning due to state-of-the-art performance of AlexNet @krizhevsky2012imagenet on the ImageNet dataset, private companies and individuals began developing ML frameworks, resulting in frameworks such as [Keras](https://keras.io/) by @chollet2018keras, [Chainer](https://chainer.org/) by @tokui2015chainer, TensorFlow from Google [@abadi2016tensorflow], [CNTK](https://learn.microsoft.com/en-us/cognitive-toolkit/) by Microsoft [@seide2016cntk], and PyTorch by Facebook [@paszke2019pytorch].

Many of these ML frameworks can be divided into high-level vs. low-level frameworks and static vs. dynamic computational graph frameworks. High-level frameworks provide a higher level of abstraction than low-level frameworks. High-level frameworks have pre-built functions and modules for common ML tasks, such as creating, training, and evaluating common ML models, preprocessing data, engineering features, and visualizing data, which low-level frameworks do not have. Thus, high-level frameworks may be easier to use but are less customizable than low-level frameworks (i.e., users of low-level frameworks can define custom layers, loss functions, optimization algorithms, etc.). Examples of high-level frameworks include TensorFlow/Keras and PyTorch. Examples of low-level ML frameworks include TensorFlow with low-level APIs, Theano, Caffe, Chainer, and CNTK.

Frameworks like Theano and Caffe used static computational graphs, which required rigidly defining the full model architecture upfront. Static graphs require upfront declaration and limit flexibility. Dynamic graphs are constructed on the fly for more iterative development. However, around 2016, frameworks began adopting dynamic graphs like PyTorch and TensorFlow 2.0, which can construct graphs on the fly. This provides greater flexibility for model development. We will discuss these concepts and details later in the AI Training section.

The development of these frameworks facilitated an explosion in model size and complexity over time---from early multilayer perceptrons and convolutional networks to modern transformers with billions or trillions of parameters. In 2016, ResNet models by @he2016deep achieved record ImageNet accuracy with over 150 layers and 25 million parameters. Then, in 2020, the GPT-3 language model from OpenAI [@brown2020language] pushed parameters to an astonishing 175 billion using model parallelism in frameworks to train across thousands of GPUs and TPUs.

Each generation of frameworks unlocked new capabilities that powered advancement:

* Theano and TensorFlow (2015) introduced computational graphs and automatic differentiation to simplify model building.

* CNTK (2016) pioneered efficient distributed training by combining model and data parallelism.

* PyTorch (2016) provided imperative programming and dynamic graphs for flexible experimentation.

* TensorFlow 2.0 (2019) defaulted eager execution for intuitiveness and debugging.

* TensorFlow Graphics (2020) added 3D data structures to handle point clouds and meshes.

In recent years, the frameworks have converged. @fig-ml-framework shows that TensorFlow and PyTorch have become the overwhelmingly dominant ML frameworks, representing more than 95% of ML frameworks used in research and production. Keras was integrated into TensorFlow in 2019; Preferred Networks transitioned Chainer to PyTorch in 2019; and Microsoft stopped actively developing CNTK in 2022 to support PyTorch on Windows.

![Popularity of ML frameworks in the United States as measured by Google web searches. Credit: Google.](images/png/image6.png){#fig-ml-framework}

However, a one-size-fits-all approach only works well across the spectrum from cloud to tiny edge devices. Different frameworks represent various philosophies around graph execution, declarative versus imperative APIs, and more. Declaratives define what the program should do, while imperatives focus on how it should be done step-by-step. For instance, TensorFlow uses graph execution and declarative-style modeling, while PyTorch adopts eager execution and imperative modeling for more Pythonic flexibility. Each approach carries tradeoffs, which we will discuss later in the Basic Components section.

Today's advanced frameworks enable practitioners to develop and deploy increasingly complex models - a key driver of innovation in the AI field. However, they continue to evolve and expand their capabilities for the next generation of machine learning. To understand how these systems continue to evolve, we will dive deeper into TensorFlow as an example of how the framework grew in complexity over time.

## DeepDive into TensorFlow

TensorFlow was developed by the Google Brain team and was released as an open-source software library on November 9, 2015. It was designed for numerical computation using data flow graphs and has since become popular for a wide range of machine learning and deep learning applications.

TensorFlow is a training and inference framework that provides built-in functionality to handle everything from model creation and training to deployment, as shown in @fig-tensorflow-architecture. Since its initial development, the TensorFlow ecosystem has grown to include many different "varieties" of TensorFlow, each intended to allow users to support ML on different platforms. In this section, we will mainly discuss only the core package.

### TF Ecosystem

1. [TensorFlow Core](https://www.tensorflow.org/tutorials): primary package that most developers engage with. It provides a comprehensive, flexible platform for defining, training, and deploying machine learning models. It includes tf—keras as its high-level API.

2. [TensorFlow Lite] (https://www.tensorflow.org/lite): designed for deploying lightweight models on mobile, embedded, and edge devices. It offers tools to convert TensorFlow models to a more compact format suitable for limited-resource devices and provides optimized pre-trained models for mobile.

3. [TensorFlow.js](https://www.tensorflow.org/js): JavaScript library that allows training and deployment of machine learning models directly in the browser or on Node.js. It also provides tools for porting pre-trained TensorFlow models to the browser-friendly format.

4. [TensorFlow on Edge Devices (Coral)](https://developers.googleblog.com/2019/03/introducing-coral-our-platform-for.html): platform of hardware components and software tools from Google that allows the execution of TensorFlow models on edge devices, leveraging Edge TPUs for acceleration.

5. [TensorFlow Federated (TFF)](https://www.tensorflow.org/federated): framework for machine learning and other computations on decentralized data. TFF facilitates federated learning, allowing model training across many devices without centralizing the data.

6. [TensorFlow Graphics](https://www.tensorflow.org/graphics): library for using TensorFlow to carry out graphics-related tasks, including 3D shapes and point clouds processing, using deep learning.

7. [TensorFlow Hub](https://www.tensorflow.org/hub): repository of reusable machine learning model components to allow developers to reuse pre-trained model components, facilitating transfer learning and model composition

8. [TensorFlow Serving](https://www.tensorflow.org/tfx/guide/serving): framework designed for serving and deploying machine learning models for inference in production environments. It provides tools for versioning and dynamically updating deployed models without service interruption.

9. [TensorFlow Extended (TFX)](https://www.tensorflow.org/tfx): end-to-end platform designed to deploy and manage machine learning pipelines in production settings. TFX encompasses data validation, preprocessing, model training, validation, and serving components.

![Architecture overview of TensorFlow 2.0. Credit: [Tensorflow.](https://blog.tensorflow.org/2019/01/whats-coming-in-tensorflow-2-0.html)](images/png/tensorflow.png){#fig-tensorflow-architecture}

TensorFlow was developed to address the limitations of DistBelief [@abadi2016tensorflow]---the framework in use at Google from 2011 to 2015---by providing flexibility along three axes: 1) defining new layers, 2) refining training algorithms, and 3) defining new training algorithms. To understand what limitations in DistBelief led to the development of TensorFlow, we will first give a brief overview of the Parameter Server Architecture that DistBelief employed [@dean2012large].

The Parameter Server (PS) architecture is a popular design for distributing the training of machine learning models, especially deep neural networks, across multiple machines. The fundamental idea is to separate the storage and management of model parameters from the computation used to update these parameters:

**Storage:** The stateful parameter server processes handled the storage and management of model parameters. Given the large scale of models and the system's distributed nature, these parameters were sharded across multiple parameter servers. Each server maintained a portion of the model parameters, making it \"stateful\" as it had to maintain and manage this state across the training process.

**Computation:** The worker processes, which could be run in parallel, were stateless and purely computational. They processed data and computed gradients without maintaining any state or long-term memory [@li2014communication].

:::{#exr-tfc .callout-caution collapse="true"}

### TensorFlow Core

Let's comprehensively understand core machine learning algorithms using TensorFlow and their practical applications in data analysis and predictive modeling. We will start with linear regression to predict survival rates from the Titanic dataset. Then, using TensorFlow, we will construct classifiers to identify different species of flowers based on their attributes. Next, we will use the K-Means algorithm and its application in segmenting datasets into cohesive clusters. Finally, we will apply hidden Markov models (HMM) to foresee weather patterns.  

[![](https://colab.research.google.com/assets/colab-badge.png)](https://colab.research.google.com/drive/15Cyy2H7nT40sGR7TBN5wBvgTd57mVKay#scrollTo=IEeIRxlbx0wY)
:::

:::{#exr-tfl .callout-caution collapse="true"}

### TensorFlow Lite

Here, we will see how to build a miniature machine-learning model for microcontrollers. We will build a mini neural network that is streamlined to learn from data even with limited resources and optimized for deployment by shrinking our model for efficient use on microcontrollers.
TensorFlow Lite, a powerful technology derived from TensorFlow, shrinks models for tiny devices and helps enable on-device features like image recognition in smart devices. It is used in edge computing to allow for faster analysis and decisions in devices processing data locally.  

[![](https://colab.research.google.com/assets/colab-badge.png)](https://colab.research.google.com/github/Mjrovai/UNIFEI-IESTI01-TinyML-2022.1/blob/main/00_Curse_Folder/2_Applications_Deploy/Class_16/TFLite-Micro-Hello-World/train_TFL_Micro_hello_world_model.ipynb)
:::

DistBelief and its architecture defined above were crucial in enabling distributed deep learning at Google but also introduced limitations that motivated the development of TensorFlow:

### Static Computation Graph

Model parameters are distributed across various parameter servers in the parameter server architecture. Since DistBelief was primarily designed for the neural network paradigm, parameters corresponded to a fixed neural network structure. If the computation graph were dynamic, the distribution and coordination of parameters would become significantly more complicated. For example, a change in the graph might require the initialization of new parameters or the removal of existing ones, complicating the management and synchronization tasks of the parameter servers. This made it harder to implement models outside the neural framework or models that required dynamic computation graphs.

TensorFlow was designed as a more general computation framework that expresses computation as a data flow graph. This allows for a wider variety of machine learning models and algorithms outside of neural networks and provides flexibility in refining models.

### Usability & Deployment

The parameter server model delineates roles (worker nodes and parameter servers) and is optimized for data center deployments, which might only be optimal for some use cases. For instance, this division introduces overheads or complexities on edge devices or in other non-data center environments.

TensorFlow was built to run on multiple platforms, from mobile devices and edge devices to cloud infrastructure. It also aimed to be lighter and developer-friendly and to provide ease of use between local and distributed training.

### Architecture Design

Rather than using the parameter server architecture, TensorFlow deploys tasks across a cluster. These tasks are named processes that can communicate over a network, and each can execute TensorFlow's core construct, the dataflow graph, and interface with various computing devices (like CPUs or GPUs). This graph is a directed representation where nodes symbolize computational operations, and edges depict the tensors (data) flowing between these operations.

Despite the absence of traditional parameter servers, some "PS tasks" still store and manage parameters reminiscent of parameter servers in other systems. The remaining tasks, which usually handle computation, data processing, and gradient calculations, are referred to as \"worker tasks.\" TensorFlow's PS tasks can execute any computation representable by the dataflow graph, meaning they aren't just limited to parameter storage, and the computation can be distributed. This capability makes them significantly more versatile and gives users the power to program the PS tasks using the standard TensorFlow interface, the same one they'd use to define their models. As mentioned above, dataflow graphs' structure also makes them inherently good for parallelism, allowing for the processing of large datasets.


### Built-in Functionality & Keras

TensorFlow includes libraries to help users develop and deploy more use-case-specific models, and since this framework is open-source, this list continues to grow. These libraries address the entire ML development lifecycle: data preparation, model building, deployment, and responsible AI.

One of TensorFlow's biggest advantages is its integration with Keras, though, as we will cover in the next section, Pytorch recently added a Keras integration. Keras is another ML framework built to be extremely user-friendly and, as a result, has a high level of abstraction. We will cover Keras in more depth later in this chapter. However, when discussing its integration with TensorFlow, it was important to note that it was originally built to be backend-agnostic. This means users could abstract away these complexities, offering a cleaner, more intuitive way to define and train models without worrying about compatibility issues with different backends. TensorFlow users had some complaints about the usability and readability of TensorFlow's API, so as TF gained prominence, it integrated Keras as its high-level API. This integration offered major benefits to TensorFlow users since it introduced more intuitive readability and portability of models while still taking advantage of powerful backend features, Google support, and infrastructure to deploy models on various platforms.

:::{#exr-k .callout-caution collapse="true"}

### Exploring Keras: Building, Training, and Evaluating Neural Networks

Here, we'll learn how to use Keras, a high-level neural network API, for model development and training. We will explore the functional API for concise model building, understand loss and metric classes for model evaluation, and use built-in optimizers to update model parameters during training. Additionally, we'll discover how to define custom layers and metrics tailored to our needs. Lastly, we'll delve into Keras' training loops to streamline the process of training neural networks on large datasets. This knowledge will empower us to build and optimize neural network models across various machine learning and artificial intelligence applications.  

[![](https://colab.research.google.com/assets/colab-badge.png)](https://colab.research.google.com/drive/1UCJt8EYjlzCs1H1d1X0iDGYJsHKwu-NO#scrollTo=fxINLLGitX_n)
:::

### Limitations and Challenges

TensorFlow is one of the most popular deep learning frameworks but has criticisms and weaknesses, mostly focusing on usability and resource usage. While advantageous, the rapid pace of updates through its support from Google has sometimes led to backward compatibility issues, deprecated functions, and shifting documentation. Additionally, even with the Keras implementation, TensorFlow's syntax and learning curve can be difficult for new users. One major critique of TensorFlow is its high overhead and memory consumption due to the range of built-in libraries and support. Some of these concerns can be addressed using pared-down versions, but they can still be limited in resource-constrained environments.

### PyTorch vs. TensorFlow

PyTorch and TensorFlow have established themselves as frontrunners in the industry. Both frameworks offer robust functionalities but differ in design philosophies, ease of use, ecosystem, and deployment capabilities.

**Design Philosophy and Programming Paradigm:** PyTorch uses a dynamic computational graph termed eager execution. This makes it intuitive and facilitates debugging since operations are executed immediately and can be inspected on the fly. In comparison, earlier versions of TensorFlow were centered around a static computational graph, which required the graph's complete definition before execution. However, TensorFlow 2.0 introduced eager execution by default, making it more aligned with PyTorch. PyTorch's dynamic nature and Python-based approach have enabled its simplicity and flexibility, particularly for rapid prototyping. TensorFlow's static graph approach in its earlier versions had a steeper learning curve; the introduction of TensorFlow 2.0, with its Keras integration as the high-level API, has significantly simplified the development process.

**Deployment:** PyTorch is heavily favored in research environments; deploying PyTorch models in production settings was traditionally challenging. However, deployment has become more feasible with the introduction of TorchScript and the TorchServe tool. One of TensorFlow's strengths lies in its scalability and deployment capabilities, especially on embedded and mobile platforms with TensorFlow Lite. TensorFlow Serving and TensorFlow.js further facilitate deployment in various environments, thus giving it a broader reach in the ecosystem.

**Performance:** Both frameworks offer efficient hardware acceleration for their operations. However, TensorFlow has a slightly more robust optimization workflow, such as the XLA (Accelerated Linear Algebra) compiler, which can further boost performance. Its static computational graph was also advantageous for certain optimizations in the early versions.

**Ecosystem:** PyTorch has a growing ecosystem with tools like TorchServe for serving models and libraries like TorchVision, TorchText, and TorchAudio for specific domains. As we mentioned earlier, TensorFlow has a broad and mature ecosystem. TensorFlow Extended (TFX) provides an end-to-end platform for deploying production machine learning pipelines. Other tools and libraries include TensorFlow Lite, TensorFlow.js, TensorFlow Hub, and TensorFlow Serving. 

@tbl-pytorch_vs_tf provides a comparative analysis:

| Feature/Aspect              | PyTorch                                                                                   | TensorFlow                                                                                      |
|-----------------------------|------------------------------------------------------------------------------------------|-------------------------------------------------------------------------------------------------|
| Design Philosophy           | Dynamic computational graph (eager execution)                                             | Static computational graph (early versions); Eager execution in TensorFlow 2.0                  |
| Deployment                  | Traditionally challenging; Improved with TorchScript & TorchServe                         | Scalable, especially on embedded platforms with TensorFlow Lite                                 |
| Performance & Optimization  | Efficient GPU acceleration                                                                | Robust optimization with XLA compiler                                                           |
| Ecosystem                   | TorchServe, TorchVision, TorchText, TorchAudio                                            | TensorFlow Extended (TFX), TensorFlow Lite, TensorFlow.js, TensorFlow Hub, TensorFlow Serving   |
| Ease of Use                 | Preferred for its Pythonic approach and rapid prototyping                                 | Initially steep learning curve; Simplified with Keras in TensorFlow 2.0                        |

: Comparison of PyTorch and TensorFlow. {#tbl-pytorch_vs_tf}

## Basic Framework Components

### Tensor data structures

To understand tensors, let us start from the familiar concepts in linear algebra. As demonstrated in @fig-tensor-data-structure, vectors can be represented as a stack of numbers in a 1-dimensional array. Matrices follow the same idea, and one can think of them as many vectors stacked on each other, making them 2 dimensional. Higher dimensional tensors work the same way. A 3-dimensional tensor is simply a set of matrices stacked on each other in another direction. Therefore, vectors and matrices can be considered special cases of tensors with 1D and 2D dimensions, respectively.

![Visualization of Tensor Data Structure.](images/png/image2.png){#fig-tensor-data-structure}

Defining formally, in machine learning, tensors are a multi-dimensional array of numbers. The number of dimensions defines the rank of the tensor. As a generalization of linear algebra, the study of tensors is called multilinear algebra. There are noticeable similarities between matrices and higher-ranked tensors. First, extending the definitions given in linear algebra to tensors, such as with eigenvalues, eigenvectors, and rank (in the linear algebra sense), is possible. Furthermore, with the way we have defined tensors, it is possible to turn higher dimensional tensors into matrices. This is critical in practice, as the multiplication of abstract representations of higher dimensional tensors is often completed by first converting them into matrices for multiplication.

Tensors offer a flexible data structure that can represent data in higher dimensions. For example, to represent color image data, for each pixel value (in 2 dimensions), one needs the color values for red, green, and blue. With tensors, it is easy to contain image data in a single 3-dimensional tensor, with each number within it representing a certain color value in a certain location of the image. Extending even further, if we wanted to store a series of images, we could extend the dimensions such that the new dimension (to create a 4-dimensional tensor) represents our different images. This is exactly what the famous [MNIST](https://www.tensorflow.org/datasets/catalog/mnist) dataset does, loading a single 4-dimensional tensor when one calls to load the dataset, allowing a compact representation of all the data in one place.

### Computational graphs

#### Graph Definition

Computational graphs are a key component of deep learning frameworks like TensorFlow and PyTorch. They allow us to express complex neural network architectures efficiently and differentiatedly. A computational graph consists of a directed acyclic graph (DAG) where each node represents an operation or variable, and edges represent data dependencies between them.

For example, a node might represent a matrix multiplication operation, taking two input matrices (or tensors) and producing an output matrix (or tensor). To visualize this, consider the simple example in @fig-computational-graph. The directed acyclic graph above computes $z = x \times y$, where each variable is just numbers.

![Basic example of a computational graph.](images/png/image1.png){#fig-computational-graph width="50%" height="auto" align="center"}

Underneath the hood, the computational graphs represent abstractions for common layers like convolutional, pooling, recurrent, and dense layers, with data including activations, weights, and biases represented in tensors. Convolutional layers form the backbone of CNN models for computer vision. They detect spatial patterns in input data through learned filters. Recurrent layers like LSTMs and GRUs enable sequential data processing for tasks like language translation. Attention layers are used in transformers to draw global context from the entire input.

Layers are higher-level abstractions that define computations on top of those tensors. For example, a Dense layer performs a matrix multiplication and addition between input/weight/bias tensors. Note that a layer operates on tensors as inputs and outputs; the layer is not a tensor. Some key differences:

* Layers contain states like weights and biases. Tensors are stateless, just holding data.

* Layers can modify internal state during training. Tensors are immutable/read-only.

* Layers are higher-level abstractions. Tensors are at a lower level and directly represent data and math operations.

* Layers define fixed computation patterns. Tensors flow between layers during execution.

* Layers are used indirectly when building models. Tensors flow between layers during execution.

So, while tensors are a core data structure that layers consume and produce, layers have additional functionality for defining parameterized operations and training. While a layer configures tensor operations under the hood, the layer remains distinct from the tensor objects. The layer abstraction makes building and training neural networks much more intuitive. This abstraction enables developers to build models by stacking these layers together without implementing the layer logic. For example, calling `tf.keras.layers.Conv2D` in TensorFlow creates a convolutional layer. The framework handles computing the convolutions, managing parameters, etc. This simplifies model development, allowing developers to focus on architecture rather than low-level implementations. Layer abstractions utilize highly optimized implementations for performance. They also enable portability, as the same architecture can run on different hardware backends like GPUs and TPUs.

In addition, computational graphs include activation functions like ReLU, sigmoid, and tanh that are essential to neural networks, and many frameworks provide these as standard abstractions. These functions introduce non-linearities that enable models to approximate complex functions. Frameworks provide these as simple, predefined operations that can be used when constructing models, for example, if.nn.relu in TensorFlow. This abstraction enables flexibility, as developers can easily swap activation functions for tuning performance. Predefined activations are also optimized by the framework for faster execution.

In recent years, models like ResNets and MobileNets have emerged as popular architectures, with current frameworks pre-packaging these as computational graphs. Rather than worrying about the fine details, developers can utilize them as a starting point, customizing as needed by substituting layers. This simplifies and speeds up model development, avoiding reinventing architectures from scratch. Predefined models include well-tested, optimized implementations that ensure good performance. Their modular design also enables transferring learned features to new tasks via transfer learning. These predefined architectures provide high-performance building blocks to create robust models quickly.

These layer abstractions, activation functions, and predefined architectures the frameworks provide constitute a computational graph. When a user defines a layer in a framework (e.g., tf.keras.layers.Dense()), the framework configures computational graph nodes and edges to represent that layer. The layer parameters like weights and biases become variables in the graph. The layer computations become operation nodes (such as the x and y in the figure above). When you call an activation function like tf.nn.relu(), the framework adds a ReLU operation node to the graph. Predefined architectures are just pre-configured subgraphs that can be inserted into your model's graph. Thus, model definition via high-level abstractions creates a computational graph—the layers, activations, and architectures we use become graph nodes and edges.

We implicitly construct a computational graph when defining a neural network architecture in a framework. The framework uses this graph to determine operations to run during training and inference. Computational graphs bring several advantages over raw code, and that's one of the core functionalities that is offered by a good ML framework:

* Explicit representation of data flow and operations

* Ability to optimize graph before execution

* Automatic differentiation for training

* Language agnosticism - graph can be translated to run on GPUs, TPUs, etc.

* Portability - graph can be serialized, saved, and restored later

Computational graphs are the fundamental building blocks of ML frameworks. Model definition via high-level abstractions creates a computational graph—the layers, activations, and architectures we use become graph nodes and edges. The framework compilers and optimizers operate on this graph to generate executable code. The abstractions provide a developer-friendly API for building computational graphs. Under the hood, it's still graphs down! So, while you may not directly manipulate graphs as a framework user, they enable your high-level model specifications to be efficiently executed. The abstractions simplify model-building, while computational graphs make it possible.

#### Static vs. Dynamic Graphs

Deep learning frameworks have traditionally followed one of two approaches for expressing computational graphs.

**Static graphs (declare-then-execute):** With this model, the entire computational graph must be defined upfront before running it. All operations and data dependencies must be specified during the declaration phase. TensorFlow originally followed this static approach - models were defined in a separate context, and then a session was created to run them. The benefit of static graphs is they allow more aggressive optimization since the framework can see the full graph. However, it also tends to be less flexible for research and interactivity. Changes to the graph require re-declaring the full model.

For example:

```{.python}
x = tf.placeholder(tf.float32)
y = tf.matmul(x, weights) + biases
```

The model is defined separately from execution, like building a blueprint. For TensorFlow 1. x, this is done using tf.Graph(). All ops and variables must be declared upfront. Subsequently, the graph is compiled and optimized before running. Execution is done later by feeding in tensor values.

**Dynamic graphs (define-by-run):** Unlike declaring (all) first and then executing, the graph is built dynamically as execution happens. There is no separate declaration phase - operations execute immediately as defined. This style is imperative and flexible, facilitating experimentation.

PyTorch uses dynamic graphs, building the graph on the fly as execution happens. For example, consider the following code snippet, where the graph is built as the execution is taking place:

```{.python}
x = torch.randn(4,784)
y = torch.matmul(x, weights) + biases
```

The above example does not have separate compile/build/run phases. Ops define and execute immediately. With dynamic graphs, the definition is intertwined with execution, providing a more intuitive, interactive workflow. However, the downside is that there is less potential for optimization since the framework only sees the graph as it is built.

Recently, however, the distinction has blurred as frameworks adopt both modes. TensorFlow 2.0 defaults to dynamic graph mode while letting users work with static graphs when needed. Dynamic declaration makes frameworks easier to use, while static models provide optimization benefits. The ideal framework offers both options.

Static graph declaration provides optimization opportunities but less interactivity. While dynamic execution offers flexibility and ease of use, it may have performance overhead. Here is a table comparing the pros and cons of static vs dynamic execution graphs:

| Execution Graph | Pros | Cons |
| --- | --- | --- |
| Static (Declare-then-execute) | Enable graph optimizations by seeing full model ahead of time<br/>Can export and deploy frozen graphs<br/>Graph is packaged independently of code | Less flexible for research and iteration<br/>Changes require rebuilding graph<br/>Execution has separate compile and run phases |
| Dynamic (Define-by-run) | Intuitive imperative style like Python code<br/>Interleave graph build with execution<br/>Easy to modify graphs<br/>Debugging seamlessly fits workflow | Harder to optimize without full graph<br/>Possible slowdowns from graph building during execution<br/>Can require more memory |

### Data Pipeline Tools

Computational graphs can only be as good as the data they learn from and work on. Therefore, feeding training data efficiently is crucial for optimizing deep neural network performance, though it is often overlooked as one of the core functionalities. Many modern AI frameworks provide specialized pipelines to ingest, process, and augment datasets for model training.

#### Data Loaders

These pipelines' cores are data loaders, which handle reading examples from storage formats like CSV files or image folders. Reading training examples from sources like files, databases, object storage, etc., is the job of the data loaders. Deep learning models require diverse data formats depending on the application. Among the popular formats is CSV, a versatile, simple format often used for tabular data. TFRecord: TensorFlow's proprietary format, optimized for performance. Parquet: Columnar storage, offering efficient data compression and retrieval. JPEG/PNG: Commonly used for image data. WAV/MP3: Prevalent formats for audio data. For instance, `tf.data` is TensorFlows's dataloading pipeline: <https://www.tensorflow.org/guide/data>.

Data loaders batch examples to leverage vectorization support in hardware. Batching refers to grouping multiple data points for simultaneous processing, leveraging the vectorized computation capabilities of hardware like GPUs. While typical batch sizes range from 32 to 512 examples, the optimal size often depends on the data's memory footprint and the specific hardware constraints. Advanced loaders can stream virtually unlimited datasets from disk and cloud storage. They stream large datasets from disks or networks instead of fully loading them into memory, enabling unlimited dataset sizes.

Data loaders can also shuffle data across epochs for randomization and preprocess features in parallel with model training to expedite the training process. Randomly shuffling the order of examples between training epochs reduces bias and improves generalization.

Data loaders also support caching and prefetching strategies to optimize data delivery for fast, smooth model training. Caching preprocessed batches in memory allows them to be reused efficiently during multiple training steps and eliminates redundant processing. Prefetching, conversely, involves preloading subsequent batches, ensuring that the model never idles waiting for data.

### Data Augmentation

Besides loading, data augmentation expands datasets synthetically. Augmentations apply random transformations for images like flipping, cropping, rotating, altering color, adding noise, etc. For audio, common augmentations involve mixing clips with background noise or modulating speed/pitch/volume.

Augmentations increase variation in the training data. Frameworks like TensorFlow and PyTorch simplify applying random augmentations each epoch by integrating them into the data pipeline. By programmatically increasing variation in the training data distribution, augmentations reduce Overfitting and improve model generalization.

Many frameworks simplify integrating augmentations into the data pipeline, applying them on the fly each epoch. Together, performant data loaders and extensive augmentations enable practitioners to feed massive, varied datasets to neural networks efficiently. Hands-off data pipelines represent a significant improvement in usability and productivity. They allow developers to focus more on model architecture and less on data wrangling when training deep learning models.

### Optimization Algorithms

Training a neural network is fundamentally an iterative process that seeks to minimize a loss function. The goal is to fine-tune the model weights and parameters to produce predictions close to the true target labels. Machine learning frameworks have greatly streamlined this process by offering extensive support in three critical areas: loss functions, optimization algorithms, and regularization techniques.

Loss Functions are useful to quantify the difference between the model's predictions and the true values. Different datasets require a different loss function to perform properly, as the loss function tells the computer the "objective" for it to aim. Commonly used loss functions are Mean Squared Error (MSE) for regression tasks and Cross-Entropy Loss for classification tasks.

To demonstrate some of the loss functions, imagine you have a set of inputs and the corresponding outputs, $Y_n$, that denote the output of $n$'th value. The inputs are fed into the model, and the model outputs a prediction, which we can call $\hat{Y_n}$. With the predicted value and the real value, we can, for example, use the MSE to calculate the loss function:

$$MSE = \frac{1}{N}\sum_{n=1}^{N}(Y_n - \hat{Y_n})^2$$

If the problem is a classification problem, we do not want to use the MSE since the distance between the predicted value and the real value does not have significant meaning. For example, if one wants to recognize handwritten models, while 9 is further away from 2, it does not mean that the model is wrong in making the prediction. Therefore, we use the cross-entropy loss function, which is defined as:

$$Cross-Entropy = -\sum_{n=1}^{N}Y_n\log(\hat{Y_n})$$

Once a loss like the above is computed, we need methods to adjust the model's parameters to reduce this loss or error during the training process. To do so, current frameworks use a gradient-based approach, which computes how much changes tuning the weights in a certain way changes the value of the loss function. Knowing this gradient, the model moves in the direction that reduces the gradient. Many challenges are associated with this, primarily stemming from the fact that the optimization problem could not be more, making it very easy to solve. More details about this will come in the AI Training section. Modern frameworks come equipped with efficient implementations of several optimization algorithms, many of which are variants of gradient descent algorithms with stochastic methods and adaptive learning rates. More information with clear examples can be found in the AI Training section.

Lastly, overly complex models tend to overfit, meaning they perform well on the training data but must generalize to new, unseen data (see Overfitting). To counteract this, regularization methods are employed to penalize model complexity and encourage it to learn simpler patterns. Dropout randomly sets a fraction of input units to 0 at each update during training, which helps prevent Overfitting.

However, there are cases where the problem is more complex than the model can represent, which may result in underfitting. Therefore, choosing the right model architecture is also a critical step in the training process. Further heuristics and techniques are discussed in the AI Training section.

Frameworks also efficiently implement gradient descent, Adagrad, Adadelta, and Adam. Adding regularization, such as dropout and L1/L2 penalties, prevents Overfitting during training. Batch normalization accelerates training by normalizing inputs to layers.

### Model Training Support

A compilation step is required before training a defined neural network model. During this step, the neural network's high-level architecture is transformed into an optimized, executable format. This process comprises several steps. The first step is to construct the computational graph, which represents all the mathematical operations and data flow within the model. We discussed this earlier.

During training, the focus is on executing the computational graph. Every parameter within the graph, such as weights and biases, is assigned an initial value. Depending on the chosen initialization method, this value might be random or based on a predefined logic.

The next critical step is memory allocation. Essential memory is reserved for the model's operations on both CPUs and GPUs, ensuring efficient data processing. The model's operations are then mapped to the available hardware resources, particularly GPUs or TPUs, to expedite computation. Once the compilation is finalized, the model is prepared for training.

The training process employs various tools to enhance efficiency. Batch processing is commonly used to maximize computational throughput. Techniques like vectorization enable operations on entire data arrays rather than proceeding element-wise, which bolsters speed. Optimizations such as kernel fusion (refer to the Optimizations chapter) amalgamate multiple operations into a single action, minimizing computational overhead. Operations can also be segmented into phases, facilitating the concurrent processing of different mini-batches at various stages.

Frameworks consistently checkpoint the state, preserving intermediate model versions during training. This ensures that progress is recovered if an interruption occurs, and training can be recommenced from the last checkpoint. Additionally, the system vigilantly monitors the model's performance against a validation data set. Should the model begin to overfit (if its performance on the validation set declines), training is automatically halted, conserving computational resources and time.

ML frameworks incorporate a blend of model compilation, enhanced batch processing methods, and utilities such as checkpointing and early stopping. These resources manage the complex aspects of performance, enabling practitioners to zero in on model development and training. As a result, developers experience both speed and ease when utilizing neural networks' capabilities.

### Validation and Analysis

After training deep learning models, frameworks provide utilities to evaluate performance and gain insights into the models' workings. These tools enable disciplined experimentation and debugging.

#### Evaluation Metrics

Frameworks include implementations of common evaluation metrics for validation:

* Accuracy - Fraction of correct predictions overall. They are widely used for classification.

* Precision - Of positive predictions, how many were positive. Useful for imbalanced datasets.

* Recall - Of actual positives, how many did we predict correctly? Measures completeness.

* F1-score - Harmonic mean of precision and recall. Combines both metrics.

* AUC-ROC - Area under ROC curve. They are used for classification threshold analysis.

* MAP - Mean Average Precision. Evaluate ranked predictions in retrieval/detection.

* Confusion Matrix - Matrix that shows the true positives, true negatives, false positives, and false negatives. Provides a more detailed view of classification performance.

These metrics quantify model performance on validation data for comparison.

#### Visualization

Visualization tools provide insight into models:

* Loss curves - Plot training and validation loss over time to spot Overfitting.

* Activation grids - Illustrate features learned by convolutional filters.

* Projection - Reduce dimensionality for intuitive visualization.

* Precision-recall curves - Assess classification tradeoffs.

Tools like [TensorBoard](https://www.tensorflow.org/tensorboard/scalars_and_keras) for TensorFlow and [TensorWatch](https://github.com/microsoft/tensorwatch) for PyTorch enable real-time metrics and visualization during training.

### Differentiable programming

Machine learning training methods such as backpropagation rely on the change in the loss function with respect to the change in weights (which essentially is the definition of derivatives). Thus, the ability to quickly and efficiently train large machine learning models relies on the computer's ability to take derivatives. This makes differentiable programming one of the most important elements of a machine learning framework.

We can use four primary methods to make computers take derivatives. First, we can manually figure out the derivatives by hand and input them into the computer. This would quickly become a nightmare with many layers of neural networks if we had to compute all the derivatives in the backpropagation steps by hand. Another method is symbolic differentiation using computer algebra systems such as Mathematica, which can introduce a layer of inefficiency, as there needs to be a level of abstraction to take derivatives. Numerical derivatives, the practice of approximating gradients using finite difference methods, suffer from many problems, including high computational costs and larger grid sizes, leading to many errors. This leads to automatic differentiation, which exploits the primitive functions that computers use to represent operations to obtain an exact derivative. With automatic differentiation, the computational complexity of computing the gradient is proportional to computing the function itself. Intricacies of automatic differentiation are not dealt with by end users now, but resources to learn more can be found widely, such as from [here](https://www.cs.toronto.edu/~rgrosse/courses/csc321_2018/slides/lec10.pdf). Today's automatic differentiation and differentiable programming are ubiquitous and are done efficiently and automatically by modern machine learning frameworks.

### Hardware Acceleration

The trend to continuously train and deploy larger machine-learning models has made hardware acceleration support necessary for machine-learning platforms. @fig-hardware-accelerator shows the large number of companies that are offering hardware accelerators in different domains, such as "Very Low Power" and "Embedded" machine learning. Deep layers of neural networks require many matrix multiplications, which attract hardware that can compute matrix operations quickly and in parallel. In this landscape, two hardware architectures, the [GPU and TPU](https://cloud.google.com/tpu/docs/intro-to-tpu), have emerged as leading choices for training machine learning models.

The use of hardware accelerators began with [AlexNet](https://proceedings.neurips.cc/paper_files/paper/2012/file/c399862d3b9d6b76c8436e924a68c45b-Paper.pdf), which paved the way for future works to utilize GPUs as hardware accelerators for training computer vision models. GPUs, or Graphics Processing Units, excel in handling many computations at once, making them ideal for the matrix operations central to neural network training. Their architecture, designed for rendering graphics, is perfect for the mathematical operations required in machine learning. While they are very useful for machine learning tasks and have been implemented in many hardware platforms, GPUs are still general purpose in that they can be used for other applications.

On the other hand, [Tensor Processing Units](https://cloud.google.com/tpu/docs/intro-to-tpu) (TPU) are hardware units designed specifically for neural networks. They focus on the multiply and accumulate (MAC) operation, and their hardware consists of a large hardware matrix that contains elements that efficiently compute the MAC operation. This concept, called the [systolic array architecture](https://www.eecs.harvard.edu/~htk/publication/1982-kung-why-systolic-architecture.pdf), was pioneered by @kung1979systolic, but has proven to be a useful structure to efficiently compute matrix products and other operations within neural networks (such as convolutions).

While TPUs can drastically reduce training times, they also have disadvantages. For example, many operations within the machine learning frameworks (primarily TensorFlow here since the TPU directly integrates with it) are not supported by TPUs. They cannot also support custom operations from the machine learning frameworks, and the network design must closely align with the hardware capabilities.

Today, NVIDIA GPUs dominate training, aided by software libraries like [CUDA](https://developer.nvidia.com/cuda-toolkit), [cuDNN](https://developer.nvidia.com/cudnn), and [TensorRT.](https://developer.nvidia.com/tensorrt#:~:text=NVIDIA TensorRT-LLM is an,knowledge of C++ or CUDA.) Frameworks also include optimizations to maximize performance on these hardware types, like pruning unimportant connections and fusing layers. Combining these techniques with hardware acceleration provides greater efficiency. For inference, hardware is increasingly moving towards optimized ASICs and SoCs. Google's TPUs accelerate models in data centers. Apple, Qualcomm, and others now produce AI-focused mobile chips. The NVIDIA Jetson family targets autonomous robots.

![Companies offering ML hardware accelerators. Credit: [Gradient Flow.](https://gradientflow.com/one-simple-chart-companies-that-offer-deep-neural-network-accelerators/)](images/png/hardware_accelerator.png){#fig-hardware-accelerator}

## Advanced Features {#sec-ai_frameworks-advanced}

### Distributed training

As machine learning models have become larger over the years, it has become essential for large models to utilize multiple computing nodes in the training process. This process, distributed learning, has allowed for higher training capabilities but has also imposed challenges in implementation.

We can consider three different ways to spread the work of training machine learning models to multiple computing nodes. Input data partitioning refers to multiple processors running the same model on different input partitions. This is the easiest implementation and is available for many machine learning frameworks. The more challenging distribution of work comes with model parallelism, which refers to multiple computing nodes working on different parts of the model, and pipelined model parallelism, which refers to multiple computing nodes working on different layers of the model on the same input. The latter two mentioned here are active research areas.

ML frameworks that support distributed learning include TensorFlow (through its [tf.distribute](https://www.tensorflow.org/api_docs/python/tf/distribute) module), PyTorch (through its [torch.nn.DataParallel](https://pytorch.org/docs/stable/generated/torch.nn.DataParallel.html) and [torch.nn.DistributedDataParallel](https://pytorch.org/docs/stable/generated/torch.nn.parallel.DistributedDataParallel.html) modules), and MXNet (through its [gluon](https://mxnet.apache.org/versions/1.9.1/api/python/docs/api/gluon/index.html) API).

### Model Conversion

Machine learning models have various methods to be represented and used within different frameworks and for different device types. For example, a model can be converted to be compatible with inference frameworks within the mobile device. The default format for TensorFlow models is checkpoint files containing weights and architectures, which are needed to retrain the models. However, models are typically converted to TensorFlow Lite format for mobile deployment. TensorFlow Lite uses a compact flat buffer representation and optimizations for fast inference on mobile hardware, discarding all the unnecessary baggage associated with training metadata, such as checkpoint file structures.

The default format for TensorFlow models is checkpoint files containing weights and architectures. For mobile deployment, models are typically converted to TensorFlow Lite format. TensorFlow Lite uses a compact flat buffer representation and optimizations for fast inference on mobile hardware.

Model optimizations like quantization (see [Optimizations](../optimizations/optimizations.qmd) chapter) can further optimize models for target architectures like mobile. This reduces the precision of weights and activations to `uint8` or `int8` for a smaller footprint and faster execution with supported hardware accelerators. For post-training quantization, TensorFlow's converter handles analysis and conversion automatically.

Frameworks like TensorFlow simplify deploying trained models to mobile and embedded IoT devices through easy conversion APIs for TFLite format and quantization. Ready-to-use conversion enables high-performance inference on mobile without a manual optimization burden. Besides TFLite, other common targets include TensorFlow.js for web deployment, TensorFlow Serving for cloud services, and TensorFlow Hub for transfer learning. TensorFlow's conversion utilities handle these scenarios to streamline end-to-end workflows.

More information about model conversion in TensorFlow is linked [here](https://www.tensorflow.org/lite/models/convert).

### AutoML, No-Code/Low-Code ML

In many cases, machine learning can have a relatively high barrier of entry compared to other fields. To successfully train and deploy models, one needs to have a critical understanding of a variety of disciplines, from data science (data processing, data cleaning), model structures (hyperparameter tuning, neural network architecture), hardware (acceleration, parallel processing), and more depending on the problem at hand. The complexity of these problems has led to the introduction of frameworks such as AutoML, which aims to make "Machine learning available for non-Machine Learning exports" and to "automate research in machine learning." They have constructed AutoWEKA, which aids in the complex process of hyperparameter selection, and Auto-sklearn and Auto-pytorch, an extension of AutoWEKA into the popular sklearn and PyTorch Libraries.

While these efforts to automate parts of machine learning tasks are underway, others have focused on making machine learning models easier by deploying no-code/low-code machine learning, utilizing a drag-and-drop interface with an easy-to-navigate user interface. Companies such as Apple, Google, and Amazon have already created these easy-to-use platforms to allow users to construct machine learning models that can integrate into their ecosystem.

These steps to remove barriers to entry continue to democratize machine learning, make it easier for beginners to access, and simplify workflow for experts.

### Advanced Learning Methods

#### Transfer Learning

Transfer learning is the practice of using knowledge gained from a pre-trained model to train and improve the performance of a model for a different task. For example, datasets trained on ImageNet datasets such as MobileNet and ResNet can help classify other image datasets. To do so, one may freeze the pre-trained model, utilizing it as a feature extractor to train a much smaller model built on top of the feature extraction. One can also fine-tune the entire model to fit the new task.

Transfer learning has challenges, such as the modified model's inability to conduct its original tasks after transfer learning. Papers such as ["Learning without Forgetting"](https://browse.arxiv.org/pdf/1606.09282.pdf) by @li2017learning aims to address these challenges and have been implemented in modern machine learning platforms.

#### Federated Learning

Consider the problem of labeling items in a photo from personal devices and moving the image data from the devices to a central server, where a single model will train Using the image data provided by the devices. However, this presents many potential challenges. First, with many devices, one needs a massive network infrastructure to move and store data from these devices to a central location. With the number of devices present today, this is often not feasible and very costly. Furthermore, privacy challenges like those of Photos central servers are associated with moving personal data.

Federated learning by @mcmahan2023communicationefficient is a form of distributed computing that resolves these issues by distributing the models into personal devices for them to be trained on devices (@fig-federated-learning). Initially, a base global model is trained on a central server to be distributed to all devices. Using this base model, the devices individually compute the gradients and send them back to the central hub. Intuitively, this transfers model parameters instead of the data itself. This innovative approach allows the model to be trained with many different datasets (in our example, the set of images on personal devices) without transferring a large amount of potentially sensitive data. However, federated learning also comes with a series of challenges.

Data collected from devices may come with something other than suitable labels in many real-world situations. Users compound this issue; the primary data source can often be unreliable. This unreliability means that even when data is labeled, its accuracy or relevance is not guaranteed. Furthermore, each user's data is unique, resulting in a significant variance in the data generated by different users. This non-IID nature of data, coupled with the unbalanced data production where some users generate more data than others, can adversely impact the performance of the global model. Researchers have worked to compensate for this by adding a proximal term to balance the local and global model and adding a frozen [global hypersphere classifier](https://arxiv.org/abs/2207.09413).

Additional challenges are associated with federated learning. The number of mobile device owners can far exceed the average number of training samples on each device, leading to substantial communication overhead. This issue is particularly pronounced in the context of mobile networks, which are often used for such communication and can be unstable. This instability can result in delayed or failed transmission of model updates, thereby affecting the overall training process.

The heterogeneity of device resources is another hurdle. Devices participating in Federated Learning can have varying computational powers and memory capacities. This diversity makes it challenging to design efficient algorithms across all devices. Privacy and security issues are not a guarantee for federated learning. Techniques such as inversion gradient attacks can extract information about the training data from the model parameters. Despite these challenges, the many potential benefits continue to make it a popular research area. Open source programs such as [Flower](https://flower.dev/) have been developed to simplify implementing federated learning with various machine learning frameworks.

@fig-federated-learning illustrates an example of federated learning. Consider a model used for medical predictions by diffrent hospitals. Given that medical data is extremely sensitive and must be kept private, it can't be transferred to a centralized server for training. Instead, each hospital would firen-tune/train the base model using its own private data, while only communicating non-sensitive information with the Federated Server, such as the learned parameters.

![A centralized-server approach to federated learning. Credit: [NVIDIA.](https://blogs.nvidia.com/blog/what-is-federated-learning/)](images/png/federated_learning.png){#fig-federated-learning}

## Framework Specialization

Thus far, we have talked about ML frameworks generally. However, typically, frameworks are optimized based on the target environment's computational capabilities and application requirements, ranging from the cloud to the edge to tiny devices. Choosing the right framework is crucial based on the target environment for deployment. This section provides an overview of the major types of AI frameworks tailored for cloud, edge, and TinyML environments to help understand the similarities and differences between these ecosystems.

### Cloud

Cloud-based AI frameworks assume access to ample computational power, memory, and storage resources in the cloud. They generally support both training and inference. Cloud-based AI frameworks are suited for applications where data can be sent to the cloud for processing, such as cloud-based AI services, large-scale data analytics, and web applications. Popular cloud AI frameworks include the ones we mentioned earlier, such as TensorFlow, PyTorch, MXNet, Keras, etc. These frameworks utilize GPUs, TPUs, distributed training, and AutoML to deliver scalable AI. Concepts like model serving, MLOps, and AIOps relate to the operationalization of AI in the cloud. Cloud AI powers services like Google Cloud AI and enables transfer learning using pre-trained models.

### Edge

Edge AI frameworks are tailored to deploy AI models on IoT devices, smartphones, and edge servers. Edge AI frameworks are optimized for devices with moderate computational resources, balancing power and performance. Edge AI frameworks are ideal for applications requiring real-time or near-real-time processing, including robotics, autonomous vehicles, and smart devices. Key edge AI frameworks include TensorFlow Lite, PyTorch Mobile, CoreML, and others. They employ optimizations like model compression, quantization, and efficient neural network architectures. Hardware support includes CPUs, GPUs, NPUs, and accelerators like the Edge TPU. Edge AI enables use cases like mobile vision, speech recognition, and real-time anomaly detection.

### Embedded

TinyML frameworks are specialized for deploying AI models on extremely resource-constrained devices, specifically microcontrollers and sensors within the IoT ecosystem. TinyML frameworks are designed for devices with limited resources, emphasizing minimal memory and power consumption. TinyML frameworks are specialized for use cases on resource-constrained IoT devices for predictive maintenance, gesture recognition, and environmental monitoring applications. Major TinyML frameworks include TensorFlow Lite Micro, uTensor, and ARM NN. They optimize complex models to fit within kilobytes of memory through techniques like quantization-aware training and reduced precision. TinyML allows intelligent sensing across battery-powered devices, enabling collaborative learning via federated learning. The choice of framework involves balancing model performance and computational constraints of the target platform, whether cloud, edge, or TinyML. @tbl-ml_frameworks compares the major AI frameworks across cloud, edge, and TinyML environments:

| Framework Type | Examples                          | Key Technologies                                                         | Use Cases                                            |
|----------------|-----------------------------------|-------------------------------------------------------------------------|------------------------------------------------------|
| Cloud AI       | TensorFlow, PyTorch, MXNet, Keras | GPUs, TPUs, distributed training, AutoML, MLOps                         | Cloud services, web apps, big data analytics         |
| Edge AI        | TensorFlow Lite, PyTorch Mobile, Core ML | Model optimization, compression, quantization, efficient NN architectures | Mobile apps, robots, autonomous systems, real-time processing |
| TinyML         | TensorFlow Lite Micro, uTensor, ARM NN | Quantization-aware training, reduced precision, neural architecture search | IoT sensors, wearables, predictive maintenance, gesture recognition |

: Comparison of framework types for Cloud AI, Edge AI, and TinyML. {#tbl-ml_frameworks}

**Key differences:**

* Cloud AI leverages massive computational power for complex models using GPUs/TPUs and distributed training

* Edge AI optimizes models to run locally on resource-constrained edge devices.

* TinyML fits models into extremely low memory and computes environments like microcontrollers

## Embedded AI Frameworks {#sec-ai_frameworks_embedded}

### Resource Constraints

Embedded systems face severe resource constraints that pose unique challenges when deploying machine learning models compared to traditional computing platforms. For example, microcontroller units (MCUs) commonly used in IoT devices often have:

* **RAM** ranges from tens of kilobytes to a few megabytes. The popular [ESP8266 MCU](https://www.espressif.com/en/products/socs/esp8266) has around 80KB RAM available to developers. This contrasts with 8GB or more on typical laptops and desktops today.

* **Flash storage** ranges from hundreds of kilobytes to a few megabytes. The Arduino Uno microcontroller provides just 32KB of code storage. Standard computers today have disk storage in the order of terabytes.

* **Processing power** from just a few MHz to approximately 200MHz. The ESP8266 operates at 80MHz. This is several orders of magnitude slower than multi-GHz multi-core CPUs in servers and high-end laptops.

These tight constraints often make training machine learning models directly on microcontrollers infeasible. The limited RAM precludes handling large datasets for training. Energy usage for training would also quickly deplete battery-powered devices. Instead, models are trained on resource-rich systems and deployed on microcontrollers for optimized inference. But even inference poses challenges:

1. **Model Size:** AI models are too large to fit on embedded and IoT devices. This necessitates model compression techniques, such as quantization, pruning, and knowledge distillation. Additionally, as we will see, many of the frameworks used by developers for AI development have large amounts of overhead and built-in libraries that embedded systems can't support.

2. **Complexity of Tasks:** With only tens of KBs to a few MBs of RAM, IoT devices and embedded systems are constrained in the complexity of tasks they can handle. Tasks that require large datasets or sophisticated algorithms—for example, LLMs—that would run smoothly on traditional computing platforms might be infeasible on embedded systems without compression or other optimization techniques due to memory limitations.

3. **Data Storage and Processing:** Embedded systems often process data in real time and might only store small amounts locally. Conversely, traditional computing systems can hold and process large datasets in memory, enabling faster data operations analysis and real-time updates.

4. **Security and Privacy:** Limited memory also restricts the complexity of security algorithms and protocols, data encryption, reverse engineering protections, and more that can be implemented on the device. This could make some IoT devices more vulnerable to attacks.

Consequently, specialized software optimizations and ML frameworks tailored for microcontrollers must work within these tight resource bounds. Clever optimization techniques like quantization, pruning, and knowledge distillation compress models to fit within limited memory (see Optimizations section). Learnings from neural architecture search help guide model designs.

Hardware improvements like dedicated ML accelerators on microcontrollers also help alleviate constraints. For instance, [Qualcomm's Hexagon DSP](https://developer.qualcomm.com/software/hexagon-dsp-sdk/dsp-processor) accelerates TensorFlow Lite models on Snapdragon mobile chips. [Google's Edge TPU](https://cloud.google.com/edge-tpu) packs ML performance into a tiny ASIC for edge devices. [ARM Ethos-U55](https://www.arm.com/products/silicon-ip-cpu/ethos/ethos-u55) offers efficient inference on Cortex-M class microcontrollers. These customized ML chips unlock advanced capabilities for resource-constrained applications.

Due to limited processing power, it's almost always infeasible to train AI models on IoT or embedded systems. Instead, models are trained on powerful traditional computers (often with GPUs) and then deployed on the embedded device for inference. TinyML specifically deals with this, ensuring models are lightweight enough for real-time inference on these constrained devices.

### Frameworks & Libraries

Embedded AI frameworks are software tools and libraries designed to enable AI and ML capabilities on embedded systems. These frameworks are essential for bringing AI to IoT devices, robotics, and other edge computing platforms, and they are designed to work where computational resources, memory, and power consumption are limited.

### Challenges

While embedded systems present an enormous opportunity for deploying machine learning to enable intelligent capabilities at the edge, these resource-constrained environments pose significant challenges. Unlike typical cloud or desktop environments rich with computational resources, embedded devices introduce severe constraints around memory, processing power, energy efficiency, and specialized hardware. As a result, existing machine learning techniques and frameworks designed for server clusters with abundant resources do not directly translate to embedded systems. This section uncovers some of the challenges and opportunities for embedded systems and ML frameworks.

#### Fragmented Ecosystem

The lack of a unified ML framework led to a highly fragmented ecosystem. Engineers at companies like [STMicroelectronics](https://www.st.com/), [NXP Semiconductors](https://www.nxp.com/), and [Renesas](https://www.renesas.com/) had to develop custom solutions tailored to their specific microcontroller and DSP architectures. These ad-hoc frameworks required extensive manual optimization for each low-level hardware platform. This made porting models extremely difficult, requiring redevelopment for new Arm, RISC-V, or proprietary architectures.

#### Disparate Hardware Needs

Without a shared framework, there was no standard way to assess hardware's capabilities. Vendors like Intel, Qualcomm, and NVIDIA created integrated solutions, blending models and improving software and hardware. This made it hard to discern the sources of performance gains - whether new chip designs like Intel's low-power x86 cores or software optimizations were responsible. A standard framework was needed so vendors could evaluate their hardware's capabilities fairly and reproducibly.

#### Lack of Portability

With standardized tools, adapting models trained in common frameworks like TensorFlow or PyTorch to run efficiently on microcontrollers was easier. It required time-consuming manual translation of models to run on specialized DSPs from companies like CEVA or low-power Arm M-series cores. No turnkey tools were enabling portable deployment across different architectures.

#### Incomplete Infrastructure

The infrastructure to support key model development workflows needed to be improved. More support is needed for compression techniques to fit large models within constrained memory budgets. Tools for quantization to lower precision for faster inference were missing. Standardized APIs for integration into applications were incomplete. Essential functionality like on-device debugging, metrics, and performance profiling was absent. These gaps increased the cost and difficulty of embedded ML development.

#### No Standard Benchmark

Without unified benchmarks, there was no standard way to assess and compare the capabilities of different hardware platforms from vendors like NVIDIA, Arm, and Ambiq Micro. Existing evaluations relied on proprietary benchmarks tailored to showcase the strengths of particular chips. This made it impossible to measure hardware improvements objectively in a fair, neutral manner. The [Benchmarking AI](../benchmarking/benchmarking. cmd) chapter discusses this topic in more detail.

#### Minimal Real-World Testing

Much of the benchmarks relied on synthetic data. Rigorously testing models on real-world embedded applications was difficult without standardized datasets and benchmarks, raising questions about how performance claims would translate to real-world usage. More extensive testing was needed to validate chips in actual use cases.

The lack of shared frameworks and infrastructure slowed TinyML adoption, hampering the integration of ML into embedded products. Recent standardized frameworks have begun addressing these issues through improved portability, performance profiling, and benchmarking support. However, ongoing innovation is still needed to enable seamless, cost-effective deployment of AI to edge devices.

#### Summary

The absence of standardized frameworks, benchmarks, and infrastructure for embedded ML has traditionally hampered adoption. However, recent progress has been made in developing shared frameworks like TensorFlow Lite Micro and benchmark suites like MLPerf Tiny that aim to accelerate the proliferation of TinyML solutions. However, overcoming the fragmentation and difficulty of embedded deployment remains an ongoing process.

## Examples

Machine learning deployment on microcontrollers and other embedded devices often requires specially optimized software libraries and frameworks to work within tight memory, compute, and power constraints. Several options exist for performing inference on such resource-limited hardware, each with its approach to optimizing model execution. This section will explore the key characteristics and design principles behind TFLite Micro, TinyEngine, and CMSIS-NN, providing insight into how each framework tackles the complex problem of high-accuracy yet efficient neural network execution on microcontrollers. It will also showcase different approaches for implementing efficient TinyML frameworks.

@tbl-compare_frameworks summarizes the key differences and similarities between these three specialized machine-learning inference frameworks for embedded systems and microcontrollers.

| Framework              | TensorFlow Lite Micro        | TinyEngine                             | CMSIS-NN                               |
|------------------------|:----------------------------:|:--------------------------------------:|:--------------------------------------:|
| **Approach**           | Interpreter-based            | Static compilation                     | Optimized neural network kernels       |
| **Hardware Focus**     | General embedded devices     | Microcontrollers                       | ARM Cortex-M processors                |
| **Arithmetic Support** | Floating point               | Floating point, fixed point            | Floating point, fixed point            |
| **Model Support**      | General neural network models| Models co-designed with TinyNAS        | Common neural network layer types      |
| **Code Footprint**     | Larger due to inclusion of interpreter and ops | Small, includes only ops needed for model | Lightweight by design                |
| **Latency**            | Higher due to interpretation overhead | Very low due to compiled model      | Low latency focus                      |
| **Memory Management**  | Dynamically managed by interpreter | Model-level optimization            | Tools for efficient allocation         |
| **Optimization Approach** | Some code generation features | Specialized kernels, operator fusion | Architecture-specific assembly optimizations |
| **Key Benefits**       | Flexibility, portability, ease of updating models | Maximizes performance, optimized memory usage | Hardware acceleration, standardized API, portability |

: Comparison of frameworks: TensorFlow Lite Micro, TinyEngine, and CMSIS-NN {#tbl-compare_frameworks}

We will understand each of these in greater detail in the following sections.

### Interpreter

[TensorFlow Lite Micro (TFLM)](https://www.tensorflow.org/lite/microcontrollers) is a machine learning inference framework designed for embedded devices with limited resources. It uses an interpreter to load and execute machine learning models, which provides flexibility and ease of updating models in the field [@david2021tensorflow].

Traditional interpreters often have significant branching overhead, which can reduce performance. However, machine learning model interpretation benefits from the efficiency of long-running kernels, where each kernel runtime is relatively large and helps mitigate interpreter overhead.

An alternative to an interpreter-based inference engine is to generate native code from a model during export. This can improve performance, but it sacrifices portability and flexibility, as the generated code needs recompilation for each target platform and must be replaced entirely to modify a model.

TFLM balances the simplicity of code compilation and the flexibility of an interpreter-based approach by incorporating certain code-generation features. For example, the library can be constructed solely from source files, offering much of the compilation simplicity associated with code generation while retaining the benefits of an interpreter-based model execution framework.

An interpreter-based approach offers several benefits over code generation for machine learning inference on embedded devices:

* **Flexibility:** Models can be updated in the field without recompiling the entire application.

* **Portability:** The interpreter can be used to execute models on different target platforms without porting the code.

* **Memory efficiency:** The interpreter can share code across multiple models, reducing memory usage.

* **Ease of development:** Interpreters are easier to develop and maintain than code generators.

TensorFlow Lite Micro is a powerful and flexible framework for machine learning inference on embedded devices. Its interpreter-based approach offers several benefits over code generation, including flexibility, portability, memory efficiency, and ease of development.

### Compiler-based

[TinyEngine](https://github.com/mit-han-lab/tinyengine) is an ML inference framework designed specifically for resource-constrained microcontrollers. It employs several optimizations to enable high-accuracy neural network execution within the tight constraints of memory, computing, and storage on microcontrollers [@lin2020mcunet].

While inference frameworks like TFLite Micro use interpreters to execute the neural network graph dynamically at runtime, this adds significant overhead regarding memory usage to store metadata, interpretation latency, and lack of optimizations. However, TFLite argues that the overhead is small. TinyEngine eliminates this overhead by employing a code generation approach. It analyzes the network graph during compilation and generates specialized code to execute just that model. This code is natively compiled into the application binary, avoiding runtime interpretation costs.

Conventional ML frameworks schedule memory per layer, trying to minimize usage for each layer separately. TinyEngine does model-level scheduling instead of analyzing memory usage across layers. It allocates a common buffer size based on the maximum memory needs of all layers. This buffer is then shared efficiently across layers to increase data reuse.

TinyEngine also specializes in the kernels for each layer through techniques like tiling, unrolling, and fusing operators. For example, it will generate unrolled compute kernels with the number of loops needed for a 3x3 or 5x5 convolution. These specialized kernels extract maximum performance from the microcontroller hardware. It uses optimized depthwise convolutions to minimize memory allocations by computing each channel's output in place over the input channel data. This technique exploits the channel-separable nature of depthwise convolutions to reduce peak memory size.

Like TFLite Micro, the compiled TinyEngine binary only includes ops needed for a specific model rather than all possible operations. This results in a very small binary footprint, keeping code size low for memory-constrained devices.

One difference between TFLite Micro and TinyEngine is that the latter is co-designed with "TinyNAS," an architecture search method for microcontroller models similar to differential NAS for microcontrollers. TinyEngine's efficiency allows for exploring larger and more accurate models through NAS. It also provides feedback to TinyNAS on which models can fit within the hardware constraints.

Through various custom techniques, such as static compilation, model-based scheduling, specialized kernels, and co-design with NAS, TinyEngine enables high-accuracy deep learning inference within microcontrollers' tight resource constraints.

### Library

[CMSIS-NN](https://www.keil.com/pack/doc/CMSIS/NN/html/index.html), standing for Cortex Microcontroller Software Interface Standard for Neural Networks, is a software library devised by ARM. It offers a standardized interface for deploying neural network inference on microcontrollers and embedded systems, focusing on optimization for ARM Cortex-M processors [@lai2018cmsis].

**Neural Network Kernels:** CMSIS-NN has highly efficient kernels that handle fundamental neural network operations such as convolution, pooling, fully connected layers, and activation functions. It caters to a broad range of neural network models by supporting floating and fixed-point arithmetic. The latter is especially beneficial for resource-constrained devices as it curtails memory and computational requirements (Quantization).

**Hardware Acceleration:** CMSIS-NN harnesses the power of Single Instruction, Multiple Data (SIMD) instructions available on many Cortex-M processors. This allows for parallel processing of multiple data elements within a single instruction, thereby boosting computational efficiency. Certain Cortex-M processors feature Digital Signal Processing (DSP) extensions that CMSIS-NN can exploit for accelerated neural network execution. The library also incorporates assembly-level optimizations tailored to specific microcontroller architectures to enhance performance further.

**Standardized API:** CMSIS-NN offers a consistent and abstracted API that protects developers from the complexities of low-level hardware details. This makes the integration of neural network models into applications simpler. It may also encompass tools or utilities for converting popular neural network model formats into a format that is compatible with CMSIS-NN.

**Memory Management:** CMSIS-NN provides functions for efficient memory allocation and management, which is vital in embedded systems where memory resources are scarce. It ensures optimal memory usage during inference and, in some instances, allows in-place operations to decrease memory overhead.

**Portability:** CMSIS-NN is designed for portability across various Cortex-M processors. This enables developers to write code that can operate on different microcontrollers without significant modifications.

**Low Latency:** CMSIS-NN minimizes inference latency, making it an ideal choice for real-time applications where swift decision-making is paramount.

**Energy Efficiency:** The library is designed with a focus on energy efficiency, making it suitable for battery-powered and energy-constrained devices.

## Choosing the Right Framework

Choosing the right machine learning framework for a given application requires carefully evaluating models, hardware, and software considerations. By analyzing these three aspects—models, hardware, and software—ML engineers can select the optimal framework and customize it as needed for efficient and performant on-device ML applications. The goal is to balance model complexity, hardware limitations, and software integration to design a tailored ML pipeline for embedded and edge devices.

![TensorFlow Framework Comparison - General. Credit: TensorFlow.](images/png/image4.png){#fig-tf-comparison width="100%" height="auto" align="center" caption="TensorFlow Framework Comparison - General"}

### Model

TensorFlow supports significantly more ops than TensorFlow Lite and TensorFlow Lite Micro as it is typically used for research or cloud deployment, which require a large number of and more flexibility with operators (see @fig-tf-comparison). TensorFlow Lite supports select ops for on-device training, whereas TensorFlow Micro does not. TensorFlow Lite also supports dynamic shapes and quantization-aware training, but TensorFlow Micro does not. In contrast, TensorFlow Lite and TensorFlow Micro offer native quantization tooling and support, where quantization refers to transforming an ML program into an approximated representation with available lower precision operations.

### Software

![TensorFlow Framework Comparison - Software. Credit: TensorFlow.](images/png/image5.png){#fig-tf-sw-comparison width="100%" height="auto" align="center" caption="TensorFlow Framework Comparison - Model"}

TensorFlow Lite Micro does not have OS support, while TensorFlow and TensorFlow Lite do, to reduce memory overhead, make startup times faster, and consume less energy (see @fig-tf-sw-comparison). TensorFlow Lite Micro can be used in conjunction with real-time operating systems (RTOS) like FreeRTOS, Zephyr, and Mbed OS. TensorFlow Lite and TensorFlow Lite Micro support model memory mapping, allowing models to be directly accessed from flash storage rather than loaded into RAM, whereas TensorFlow does not. TensorFlow and TensorFlow Lite support accelerator delegation to schedule code to different accelerators, whereas TensorFlow Lite Micro does not, as embedded systems tend to have a limited array of specialized accelerators.

### Hardware

![TensorFlow Framework Comparison - Hardware. Credit: TensorFlow.](images/png/image3.png){#fig-tf-hw-comparison width="100%" height="auto" align="center" caption="TensorFlow Framework Comparison - Hardware"}

TensorFlow Lite and TensorFlow Lite Micro have significantly smaller base binary sizes and memory footprints than TensorFlow (see @fig-tf-hw-comparison). For example, a typical TensorFlow Lite Micro binary is less than 200KB, whereas TensorFlow is much larger. This is due to the resource-constrained environments of embedded systems. TensorFlow supports x86, TPUs, and GPUs like NVIDIA, AMD, and Intel. TensorFlow Lite supports Arm Cortex-A and x86 processors commonly used on mobile phones and tablets. The latter is stripped of all the unnecessary training logic for on-device deployment. TensorFlow Lite Micro provides support for microcontroller-focused Arm Cortex M cores like M0, M3, M4, and M7, as well as DSPs like Hexagon and SHARC and MCUs like STM32, NXP Kinetis, Microchip AVR.

Selecting the appropriate AI framework is essential to ensure that embedded systems can efficiently execute AI models. Key factors to consider when choosing a machine learning framework are ease of use, community support, performance, scalability, integration with data engineering tools, and integration with model optimization tools. By understanding these factors, you can make informed decisions and maximize the potential of your machine-learning initiatives.

### Other Factors

Several other key factors beyond models, hardware, and software should be considered when evaluating AI frameworks for embedded systems.

#### Performance

Performance is critical in embedded systems where computational resources are limited. Evaluate the framework's ability to optimize model inference for embedded hardware. Model quantization and hardware acceleration support are crucial in achieving efficient inference.

#### Scalability

Scalability is essential when considering the potential growth of an embedded AI project. The framework should support the deployment of models on various embedded devices, from microcontrollers to more powerful processors. It should also seamlessly handle both small-scale and large-scale deployments.

#### Integration with Data Engineering Tools

Data engineering tools are essential for data preprocessing and pipeline management. An ideal AI framework for embedded systems should seamlessly integrate with these tools, allowing for efficient data ingestion, transformation, and model training.

#### Integration with Model Optimization Tools

Model optimization ensures that AI models are well-suited for embedded deployment. Evaluate whether the framework integrates with model optimization tools like TensorFlow Lite Converter or ONNX Runtime to facilitate model quantization and size reduction.

#### Ease of Use

The ease of use of an AI framework significantly impacts development efficiency. A framework with a user-friendly interface and clear documentation reduces developers' learning curve. Consideration should be given to whether the framework supports high-level APIs, allowing developers to focus on model design rather than low-level implementation details. This factor is incredibly important for embedded systems, which have fewer features than typical developers might be accustomed to.

#### Community Support

Community support plays another essential factor. Frameworks with active and engaged communities often have well-maintained codebases, receive regular updates, and provide valuable forums for problem-solving. As a result, community support also plays into Ease of Use because it ensures that developers have access to a wealth of resources, including tutorials and example projects. Community support provides some assurance that the framework will continue to be supported for future updates. There are only a few frameworks that cater to TinyML needs. TensorFlow Lite Micro is the most popular and has the most community support.

## Future Trends in ML Frameworks

### Decomposition

Currently, the ML system stack consists of four abstractions as shown in @fig-mlsys-stack, namely (1) computational graphs, (2) tensor programs, (3) libraries and runtimes, and (4) hardware primitives.

![Four abstractions in current ML system stacks. Credit: [TVM.](https://tvm.apache.org/2021/12/15/tvm-unity)](images/png/image8.png){#fig-mlsys-stack align="center" caption="Four Abstractions in Current ML System Stack"}

This has led to vertical (i.e., between abstraction levels) and horizontal (i.e., library-driven vs. compilation-driven approaches to tensor computation) boundaries, which hinder innovation for ML. Future work in ML frameworks can look toward breaking these boundaries. In December 2021, [Apache TVM](https://tvm.apache.org/2021/12/15/tvm-unity) Unity was proposed, which aimed to facilitate interactions between the different abstraction levels (as well as the people behind them, such as ML scientists, ML engineers, and hardware engineers) and co-optimize decisions in all four abstraction levels.

### High-Performance Compilers & Libraries

As ML frameworks further develop, high-performance compilers and libraries will continue to emerge. Some current examples include [TensorFlow XLA](https://www.tensorflow.org/xla/architecture) and Nvidia's [CUTLASS](https://developer.nvidia.com/blog/cutlass-linear-algebra-cuda/), which accelerate linear algebra operations in computational graphs, and Nvidia's [TensorRT](https://developer.nvidia.com/tensorrt), which accelerates and optimizes inference.

### ML for ML Frameworks

We can also use ML to improve ML frameworks in the future. Some current uses of ML for ML frameworks include:

* hyperparameter optimization using techniques such as Bayesian optimization, random search, and grid search

* neural architecture search (NAS) to automatically search for optimal network architectures

* AutoML, which as described in @sec-ai_frameworks-advanced, automates the ML pipeline.

## Conclusion

In summary, selecting the optimal framework requires thoroughly evaluating options against criteria like usability, community support, performance, hardware compatibility, and model conversion abilities. There is no universal best solution, as the right framework depends on the specific constraints and use case.

TensorFlow Lite Micro currently provides a strong starting point for extremely resource-constrained microcontroller-based platforms. Its comprehensive optimization tooling, such as quantization mapping and kernel optimizations, enables high performance on devices like Arm Cortex-M and RISC-V processors. The active developer community ensures accessible technical support. Seamless integration with TensorFlow for training and converting models makes the workflow cohesive.

For platforms with more capable CPUs like Cortex-A, TensorFlow Lite for Microcontrollers expands possibilities. It provides greater flexibility for custom and advanced models beyond the core operators in TFLite Micro. However, this comes at the cost of a larger memory footprint. These frameworks are ideal for automotive systems, drones, and more powerful edge devices that can benefit from greater model sophistication.

Frameworks specifically built for specialized hardware like CMSIS-NN on Cortex-M processors can further maximize performance but sacrifice portability. Integrated frameworks from processor vendors tailor the stack to their architectures, unlocking the full potential of their chips but locking you into their ecosystem.

Ultimately, choosing the right framework involves finding the best match between its capabilities and the requirements of the target platform. This requires balancing tradeoffs between performance needs, hardware constraints, model complexity, and other factors. Thoroughly assessing intended models and use cases and evaluating options against key metrics will guide developers in picking the ideal framework for their embedded ML application.

## Resources {#sec-ai-frameworks-resource}

Here is a curated list of resources to support students and instructors in their learning and teaching journeys. We are continuously working on expanding this collection and will add new exercises soon.

:::{.callout-note collapse="false"}
#### Slides 

These slides are a valuable tool for instructors to deliver lectures and for students to review the material at their own pace. We encourage students and instructors to leverage these slides to enhance their understanding and facilitate effective knowledge transfer.

* [Frameworks overview.](https://docs.google.com/presentation/d/1zbnsihiO68oIUE04TVJEcDQ_Kyec4mhdQkIG6xoR0DY/edit#slide=id.g1ff94734162_0_0)

* [Embedded systems software.](https://docs.google.com/presentation/d/1BK2M2krnI24jSWO0r8tXegl1wgflGZTJyMkjfGolURI/edit#slide=id.g202a6885eb3_0_0)

* [Inference engines: TF vs. TFLite.](https://docs.google.com/presentation/d/1Jr7HzdZ7YaKO6KY9HBGbOG0BrTnKhbboQtf9d6xy3Ls/edit?usp=drive_link)

* [TF flavors: TF vs. TFLite vs. TFLite Micro.](https://docs.google.com/presentation/d/1_DwBbas8wAVWnJ0tbOorqotf9Gns1qNc3JJ6tw8bce0/edit?usp=drive_link)

* TFLite Micro:
    * [TFLite Micro Big Picture.](https://docs.google.com/presentation/d/1XdwcZS0pz6kyuk6Vx90kE11hwUMAtS1cMoFQHZAxS20/edit?usp=drive_link)

    * [TFLite Micro Interpreter.](https://docs.google.com/presentation/d/10llaugp6EroGekFzB1pAH1OJ1dpJ4d7yxKglK1BsqlI/edit?usp=drive_link&resourcekey=0-C6_PHSaI6u4x0Mv2KxWKbg)

    * [TFLite Micro Model Format.](https://docs.google.com/presentation/d/123kdwjRXvbukyaOBvdp0PJpIs2JSxQ7GoDjB8y0FgIE/edit?usp=drive_link)

    * [TFLite Micro Memory Allocation.](https://docs.google.com/presentation/d/1_sHuWa3DDTCB9mBzKA4ElPWaUFA8oOelqHCBOHmsvC4/edit?usp=drive_link)

    * [TFLite Micro NN Operations.](https://docs.google.com/presentation/d/1ZwLOLvYbKodNmyuKKGb_gD83NskrvNmnFC0rvGugJlY/edit?usp=drive_link)
:::

<<<<<<< HEAD
=======
:::{.callout-important collapse="false"}
#### Videos 

* *Coming soon.*
:::

>>>>>>> 0b28e14f
:::{.callout-caution collapse="false"}
#### Exercises 

To reinforce the concepts covered in this chapter, we have curated a set of exercises that challenge students to apply their knowledge and deepen their understanding. 

* @exr-tfc

* @exr-tfl

* @exr-k
:::

:::{.callout-warning collapse="false"}
#### Labs 

In addition to exercises, we offer a series of hands-on labs allowing students to gain practical experience with embedded AI technologies. These labs provide step-by-step guidance, enabling students to develop their skills in a structured and supportive environment. We are excited to announce that new labs will be available soon, further enriching the learning experience.

* *Coming soon.*
:::<|MERGE_RESOLUTION|>--- conflicted
+++ resolved
@@ -759,15 +759,12 @@
     * [TFLite Micro NN Operations.](https://docs.google.com/presentation/d/1ZwLOLvYbKodNmyuKKGb_gD83NskrvNmnFC0rvGugJlY/edit?usp=drive_link)
 :::
 
-<<<<<<< HEAD
-=======
 :::{.callout-important collapse="false"}
 #### Videos 
 
 * *Coming soon.*
 :::
 
->>>>>>> 0b28e14f
 :::{.callout-caution collapse="false"}
 #### Exercises 
 
