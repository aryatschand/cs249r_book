---
bibliography: frameworks.bib
---

# AI Frameworks {#sec-ai_frameworks}

::: {.content-visible when-format="html"}
Resources: [Slides](#sec-ai-frameworks-resource), [Videos](#sec-ai-frameworks-resource), [Exercises](#sec-ai-frameworks-resource), [Labs](#sec-ai-frameworks-resource)
:::

![_DALL·E 3 Prompt: Illustration in a rectangular format, designed for a professional textbook, where the content spans the entire width. The vibrant chart represents training and inference frameworks for ML. Icons for TensorFlow, Keras, PyTorch, ONNX, and TensorRT are spread out, filling the entire horizontal space, and aligned vertically. Each icon is accompanied by brief annotations detailing their features. The lively colors like blues, greens, and oranges highlight the icons and sections against a soft gradient background. The distinction between training and inference frameworks is accentuated through color-coded sections, with clean lines and modern typography maintaining clarity and focus._](images/png/cover_ml_frameworks.png)

This chapter explores the landscape of AI frameworks that serve as the foundation for developing machine learning systems. AI frameworks provide the tools, libraries, and environments to design, train, and deploy machine learning models. We delve into the evolutionary trajectory of these frameworks, dissect the workings of TensorFlow, and provide insights into the core components and advanced features that define these frameworks.

Furthermore, we investigate the specialization of frameworks tailored to specific needs, the emergence of frameworks specifically designed for embedded AI, and the criteria for selecting the most suitable framework for your project. This exploration will be rounded off by a glimpse into the future trends expected to shape the landscape of ML frameworks in the coming years.

::: {.callout-tip}

## Learning Objectives

* Understand the evolution and capabilities of major machine learning frameworks. This includes graph execution models, programming paradigms, hardware acceleration support, and how they have expanded over time.

* Learn frameworks' core components and functionality, such as computational graphs, data pipelines, optimization algorithms, training loops, etc., that enable efficient model building.

* Compare frameworks across different environments, such as cloud, edge, and TinyML. Learn how frameworks specialize based on computational constraints and hardware.

* Dive deeper into embedded and TinyML-focused frameworks like TensorFlow Lite Micro, CMSIS-NN, TinyEngine, etc., and how they optimize for microcontrollers.

* When choosing a framework, explore model conversion and deployment considerations, including latency, memory usage, and hardware support.

* Evaluate key factors in selecting the right framework, like performance, hardware compatibility, community support, ease of use, etc., based on the specific project needs and constraints.

* Understand the limitations of current frameworks and potential future trends, such as using ML to improve frameworks, decomposed ML systems, and high-performance compilers.

:::

## Introduction

Machine learning frameworks provide the tools and infrastructure to efficiently build, train, and deploy machine learning models. In this chapter, we will explore the evolution and key capabilities of major frameworks like [TensorFlow (TF)](https://www.tensorflow.org/), [PyTorch](https://pytorch.org/), and specialized frameworks for embedded devices. We will dive into the components like computational graphs, optimization algorithms, hardware acceleration, and more that enable developers to construct performant models quickly. Understanding these frameworks is essential to leverage the power of deep learning across the spectrum from cloud to edge devices.

ML frameworks handle much of the complexity of model development through high-level APIs and domain-specific languages that allow practitioners to quickly construct models by combining pre-made components and abstractions. For example, frameworks like TensorFlow and PyTorch provide Python APIs to define neural network architectures using layers, optimizers, datasets, and more. This enables rapid iteration compared to coding every model detail from scratch.

A key capability offered by these frameworks is distributed training engines that can scale model training across clusters of GPUs and TPUs. This makes it feasible to train state-of-the-art models with billions or trillions of parameters on vast datasets. Frameworks also integrate with specialized hardware like NVIDIA GPUs to further accelerate training via optimizations like parallelization and efficient matrix operations.

In addition, frameworks simplify deploying finished models into production through tools like [TensorFlow Serving](https://www.tensorflow.org/tfx/guide/serving) for scalable model serving and [TensorFlow Lite](https://www.tensorflow.org/lite) for optimization on mobile and edge devices. Other valuable capabilities include visualization, model optimization techniques like quantization and pruning, and monitoring metrics during training.

Leading open-source frameworks like TensorFlow, PyTorch, and [MXNet](https://mxnet.apache.org/versions/1.9.1/) power much of AI research and development today. Commercial offerings like [Amazon SageMaker](https://aws.amazon.com/pm/sagemaker/) and [Microsoft Azure Machine Learning](https://azure.microsoft.com/en-us/free/machine-learning/search/?ef_id=_k_CjwKCAjws9ipBhB1EiwAccEi1JVOThls797Sj3Li96_GYjoJQDx_EWaXNsDaEWeFbIaRkESUCkq64xoCSmwQAvD_BwE_k_&OCID=AIDcmm5edswduu_SEM__k_CjwKCAjws9ipBhB1EiwAccEi1JVOThls797Sj3Li96_GYjoJQDx_EWaXNsDaEWeFbIaRkESUCkq64xoCSmwQAvD_BwE_k_&gad=1&gclid=CjwKCAjws9ipBhB1EiwAccEi1JVOThls797Sj3Li96_GYjoJQDx_EWaXNsDaEWeFbIaRkESUCkq64xoCSmwQAvD_BwE) integrate these open source frameworks with proprietary capabilities and enterprise tools.

Machine learning engineers and practitioners leverage these robust frameworks to focus on high-value tasks like model architecture, feature engineering, and hyperparameter tuning instead of infrastructure. The goal is to build and deploy performant models that solve real-world problems efficiently.

In this chapter, we will explore today's leading cloud frameworks and how they have adapted models and tools specifically for embedded and edge deployment. We will compare programming models, supported hardware, optimization capabilities, and more to fully understand how frameworks enable scalable machine learning from the cloud to the edge.

## Framework Evolution

Machine learning frameworks have evolved significantly to meet the diverse needs of machine learning practitioners and advancements in AI techniques. A few decades ago, building and training machine learning models required extensive low-level coding and infrastructure. Alongside the need for low-level coding, early neural network research was constrained by insufficient data and computing power. However, machine learning frameworks have evolved considerably over the past decade to meet the expanding needs of practitioners and rapid advances in deep learning techniques. The release of large datasets like [ImageNet](https://www.image-net.org/) [@deng2009imagenet] and advancements in parallel GPU computing unlocked the potential for far deeper neural networks.

The first ML frameworks, [Theano](https://pypi.org/project/Theano/#:~:text=Theano) by @al2016theano and [Caffe](https://caffe.berkeleyvision.org/) by @jia2014caffe, were developed by academic institutions. Theano was created by the Montreal Institute for Learning Algorithms, while Caffe was developed by the Berkeley Vision and Learning Center. Amid growing interest in deep learning due to state-of-the-art performance of AlexNet @krizhevsky2012imagenet on the ImageNet dataset, private companies and individuals began developing ML frameworks, resulting in frameworks such as [Keras](https://keras.io/) by @chollet2018keras, [Chainer](https://chainer.org/) by @tokui2015chainer, TensorFlow from Google [@abadi2016tensorflow], [CNTK](https://learn.microsoft.com/en-us/cognitive-toolkit/) by Microsoft [@seide2016cntk], and PyTorch by Facebook [@paszke2019pytorch].

Many of these ML frameworks can be divided into high-level vs. low-level frameworks and static vs. dynamic computational graph frameworks. High-level frameworks provide a higher level of abstraction than low-level frameworks. High-level frameworks have pre-built functions and modules for common ML tasks, such as creating, training, and evaluating common ML models, preprocessing data, engineering features, and visualizing data, which low-level frameworks do not have. Thus, high-level frameworks may be easier to use but are less customizable than low-level frameworks (i.e., users of low-level frameworks can define custom layers, loss functions, optimization algorithms, etc.). Examples of high-level frameworks include TensorFlow/Keras and PyTorch. Examples of low-level ML frameworks include TensorFlow with low-level APIs, Theano, Caffe, Chainer, and CNTK.

Frameworks like Theano and Caffe used static computational graphs, which required defining the full model architecture upfront, thus limiting flexibility. In contract, dynamic graphs are constructed on the fly for more iterative development. Around 2016, frameworks like PyTorch and TensorFlow 2.0 began adopting dynamic graphs, providing greater flexibility for model development. We will discuss these concepts and details later in the AI Training section.

The development of these frameworks facilitated an explosion in model size and complexity over time---from early multilayer perceptrons and convolutional networks to modern transformers with billions or trillions of parameters. In 2016, ResNet models by @he2016deep achieved record ImageNet accuracy with over 150 layers and 25 million parameters. Then, in 2020, the GPT-3 language model from OpenAI [@brown2020language] pushed parameters to an astonishing 175 billion using model parallelism in frameworks to train across thousands of GPUs and TPUs.

Each generation of frameworks unlocked new capabilities that powered advancement:

* Theano and TensorFlow (2015) introduced computational graphs and automatic differentiation to simplify model building.

* CNTK (2016) pioneered efficient distributed training by combining model and data parallelism.

* PyTorch (2016) provided imperative programming and dynamic graphs for flexible experimentation.

* TensorFlow 2.0 (2019) defaulted eager execution for intuitiveness and debugging.

* TensorFlow Graphics (2020) added 3D data structures to handle point clouds and meshes.

In recent years, the frameworks have converged. @fig-ml-framework shows that TensorFlow and PyTorch have become the overwhelmingly dominant ML frameworks, representing more than 95% of ML frameworks used in research and production. Keras was integrated into TensorFlow in 2019; Preferred Networks transitioned Chainer to PyTorch in 2019; and Microsoft stopped actively developing CNTK in 2022 to support PyTorch on Windows.

![Popularity of ML frameworks in the United States as measured by Google web searches. Source: Google.](images/png/image6.png){#fig-ml-framework}

A one-size-fits-all approach does not work well across the spectrum from cloud to tiny edge devices. Different frameworks represent various philosophies around graph execution, declarative versus imperative APIs, and more. Declaratives define what the program should do, while imperatives focus on how it should be done step-by-step. For instance, TensorFlow uses graph execution and declarative-style modeling, while PyTorch adopts eager execution and imperative modeling for more Pythonic flexibility. Each approach carries tradeoffs which we will discuss in @sec-pytorch_vs_tensorflow.

Today's advanced frameworks enable practitioners to develop and deploy increasingly complex models - a key driver of innovation in the AI field. These frameworks continue to evolve and expand their capabilities for the next generation of machine learning. To understand how these systems continue to evolve, we will dive deeper into TensorFlow as an example of how the framework grew in complexity over time.

## Deep Dive into TensorFlow {#sec-deep_dive_into_tensorflow}

TensorFlow was developed by the Google Brain team and was released as an open-source software library on November 9, 2015. It was designed for numerical computation using data flow graphs and has since become popular for a wide range of machine learning and deep learning applications.

TensorFlow is a training and inference framework that provides built-in functionality to handle everything from model creation and training to deployment, as shown in @fig-tensorflow-architecture. Since its initial development, the TensorFlow ecosystem has grown to include many different "varieties" of TensorFlow, each intended to allow users to support ML on different platforms. In this section, we will mainly discuss only the core package.

### TF Ecosystem

1. [TensorFlow Core](https://www.tensorflow.org/tutorials): primary package that most developers engage with. It provides a comprehensive, flexible platform for defining, training, and deploying machine learning models. It includes [tf.keras](https://www.tensorflow.org/guide/keras) as its high-level API.

2. [TensorFlow Lite](<https://www.tensorflow.org/lite>): designed for deploying lightweight models on mobile, embedded, and edge devices. It offers tools to convert TensorFlow models to a more compact format suitable for limited-resource devices and provides optimized pre-trained models for mobile.

3. [TensorFlow Lite Micro](https://www.tensorflow.org/lite/microcontrollers): designed for running machine learning models on microcontrollers with minimal resources. It operates without the need for operating system support, standard C or C++ libraries, or dynamic memory allocation, using only a few kilobytes of memory.

4. [TensorFlow.js](https://www.tensorflow.org/js): JavaScript library that allows training and deployment of machine learning models directly in the browser or on Node.js. It also provides tools for porting pre-trained TensorFlow models to the browser-friendly format.

5. [TensorFlow on Edge Devices (Coral)](https://developers.googleblog.com/2019/03/introducing-coral-our-platform-for.html): platform of hardware components and software tools from Google that allows the execution of TensorFlow models on edge devices, leveraging Edge TPUs for acceleration.

6. [TensorFlow Federated (TFF)](https://www.tensorflow.org/federated): framework for machine learning and other computations on decentralized data. TFF facilitates federated learning, allowing model training across many devices without centralizing the data.

7. [TensorFlow Graphics](https://www.tensorflow.org/graphics): library for using TensorFlow to carry out graphics-related tasks, including 3D shapes and point clouds processing, using deep learning.

8. [TensorFlow Hub](https://www.tensorflow.org/hub): repository of reusable machine learning model components to allow developers to reuse pre-trained model components, facilitating transfer learning and model composition

9. [TensorFlow Serving](https://www.tensorflow.org/tfx/guide/serving): framework designed for serving and deploying machine learning models for inference in production environments. It provides tools for versioning and dynamically updating deployed models without service interruption.

10. [TensorFlow Extended (TFX)](https://www.tensorflow.org/tfx): end-to-end platform designed to deploy and manage machine learning pipelines in production settings. TFX encompasses data validation, preprocessing, model training, validation, and serving components.

![Architecture overview of TensorFlow 2.0. Source: [Tensorflow.](https://blog.tensorflow.org/2019/01/whats-coming-in-tensorflow-2-0.html)](images/png/tensorflow.png){#fig-tensorflow-architecture}

TensorFlow was developed to address the limitations of DistBelief [@abadi2016tensorflow]---the framework in use at Google from 2011 to 2015---by providing flexibility along three axes: 1) defining new layers, 2) refining training algorithms, and 3) defining new training algorithms. To understand what limitations in DistBelief led to the development of TensorFlow, we will first give a brief overview of the Parameter Server Architecture that DistBelief employed [@dean2012large].

The Parameter Server (PS) architecture is a popular design for distributing the training of machine learning models, especially deep neural networks, across multiple machines. The fundamental idea is to separate the storage and management of model parameters from the computation used to update these parameters. Typically, parameter servers handle the storage and management of model parameters, partitioning them across multiple servers. Worker processes perform the computational tasks, including data processing and computation of gradients, which are then sent back to the parameter servers for updating.

<<<<<<< HEAD
**Storage:** The stateful parameter server processes handled the storage and management of model parameters. Given the large scale of models and the system's distributed nature, these parameters were shared across multiple parameter servers. Each server maintained a portion of the model parameters, making it \"stateful\" as it had to maintain and manage this state across the training process.
=======
**Storage:** The stateful parameter server processes handled the storage and management of model parameters. Given the large scale of models and the system's distributed nature, these parameters were sharded across multiple parameter servers. Each server maintained a portion of the model parameters, making it "stateful" as it had to maintain and manage this state across the training process.
>>>>>>> 4fd9aba5

**Computation:** The worker processes, which could be run in parallel, were stateless and purely computational. They processed data and computed gradients without maintaining any state or long-term memory [@li2014communication]. Workers did not retain information between different tasks. Instead, they periodically communicated with the parameter servers to retrieve the latest parameters and send back computed gradients.

:::{#exr-tfc .callout-caution collapse="true"}

### TensorFlow Core

Let's comprehensively understand core machine learning algorithms using TensorFlow and their practical applications in data analysis and predictive modeling. We will start with linear regression to predict survival rates from the Titanic dataset. Then, using TensorFlow, we will construct classifiers to identify different species of flowers based on their attributes. Next, we will use the K-Means algorithm and its application in segmenting datasets into cohesive clusters. Finally, we will apply hidden Markov models (HMM) to foresee weather patterns.  

[![](https://colab.research.google.com/assets/colab-badge.png)](https://colab.research.google.com/drive/15Cyy2H7nT40sGR7TBN5wBvgTd57mVKay#scrollTo=IEeIRxlbx0wY)
:::

:::{#exr-tfl .callout-caution collapse="true"}

### TensorFlow Lite

Here, we will see how to build a miniature machine-learning model for microcontrollers. We will build a mini neural network that is streamlined to learn from data even with limited resources and optimized for deployment by shrinking our model for efficient use on microcontrollers.
TensorFlow Lite, a powerful technology derived from TensorFlow, shrinks models for tiny devices and helps enable on-device features like image recognition in smart devices. It is used in edge computing to allow for faster analysis and decisions in devices processing data locally.  

[![](https://colab.research.google.com/assets/colab-badge.png)](https://colab.research.google.com/github/Mjrovai/UNIFEI-IESTI01-TinyML-2022.1/blob/main/00_Curse_Folder/2_Applications_Deploy/Class_16/TFLite-Micro-Hello-World/train_TFL_Micro_hello_world_model.ipynb)
:::

DistBelief and its architecture defined above were crucial in enabling distributed deep learning at Google but also introduced limitations that motivated the development of TensorFlow:

### Static Computation Graph

Model parameters are distributed across various parameter servers in the parameter server architecture. Since DistBelief was primarily designed for the neural network paradigm, parameters corresponded to a fixed neural network structure. If the computation graph were dynamic, the distribution and coordination of parameters would become significantly more complicated. For example, a change in the graph might require the initialization of new parameters or the removal of existing ones, complicating the management and synchronization tasks of the parameter servers. This made it harder to implement models outside the neural framework or models that required dynamic computation graphs.

TensorFlow was designed as a more general computation framework that expresses computation as a data flow graph. This allows for a wider variety of machine learning models and algorithms outside of neural networks and provides flexibility in refining models.

### Usability & Deployment

The parameter server model delineates roles (worker nodes and parameter servers) and is optimized for data center deployments, which might only be optimal for some use cases. For instance, this division introduces overheads or complexities on edge devices or in other non-data center environments.

TensorFlow was built to run on multiple platforms, from mobile devices and edge devices to cloud infrastructure. It also aimed to be lighter and developer-friendly and to provide ease of use between local and distributed training.

### Architecture Design

Rather than using the parameter server architecture, TensorFlow deploys tasks across a cluster. These tasks are named processes that can communicate over a network, and each can execute TensorFlow's core construct, the dataflow graph, and interface with various computing devices (like CPUs or GPUs). This graph is a directed representation where nodes symbolize computational operations, and edges depict the tensors (data) flowing between these operations.

Despite the absence of traditional parameter servers, some "PS tasks" still store and manage parameters reminiscent of parameter servers in other systems. The remaining tasks, which usually handle computation, data processing, and gradient calculations, are referred to as "worker tasks." TensorFlow's PS tasks can execute any computation representable by the dataflow graph, meaning they aren't just limited to parameter storage, and the computation can be distributed. This capability makes them significantly more versatile and gives users the power to program the PS tasks using the standard TensorFlow interface, the same one they'd use to define their models. As mentioned above, dataflow graphs' structure also makes them inherently good for parallelism, allowing for the processing of large datasets.

### Built-in Functionality & Keras

TensorFlow includes libraries to help users develop and deploy more use-case-specific models, and since this framework is open-source, this list continues to grow. These libraries address the entire ML development lifecycle: data preparation, model building, deployment, and responsible AI.

One of TensorFlow's biggest advantages is its integration with Keras, though, as we will cover in the next section, Pytorch recently added a Keras integration. Keras is another ML framework built to be extremely user-friendly and, as a result, has a high level of abstraction. We will cover Keras in more depth later in this chapter. However, when discussing its integration with TensorFlow, it was important to note that it was originally built to be backend-agnostic. This means users could abstract away these complexities, offering a cleaner, more intuitive way to define and train models without worrying about compatibility issues with different backends. TensorFlow users had some complaints about the usability and readability of TensorFlow's API, so as TF gained prominence, it integrated Keras as its high-level API. This integration offered major benefits to TensorFlow users since it introduced more intuitive readability and portability of models while still taking advantage of powerful backend features, Google support, and infrastructure to deploy models on various platforms.

:::{#exr-k .callout-caution collapse="true"}

### Exploring Keras: Building, Training, and Evaluating Neural Networks

Here, we'll learn how to use Keras, a high-level neural network API, for model development and training. We will explore the functional API for concise model building, understand loss and metric classes for model evaluation, and use built-in optimizers to update model parameters during training. Additionally, we'll discover how to define custom layers and metrics tailored to our needs. Lastly, we'll delve into Keras' training loops to streamline the process of training neural networks on large datasets. This knowledge will empower us to build and optimize neural network models across various machine learning and artificial intelligence applications.  

[![](https://colab.research.google.com/assets/colab-badge.png)](https://colab.research.google.com/drive/1UCJt8EYjlzCs1H1d1X0iDGYJsHKwu-NO#scrollTo=fxINLLGitX_n)
:::

### Limitations and Challenges

TensorFlow is one of the most popular deep learning frameworks, but it has faced criticisms and weaknesses, primarily related to usability and resource usage. While advantageous, the rapid pace of updates through its support from Google has sometimes led to backward compatibility issues, deprecated functions, and shifting documentation. Additionally, even with the Keras implementation, TensorFlow's syntax and learning curve can be difficult for new users. Another major critique of TensorFlow is its high overhead and memory consumption due to the range of built-in libraries and support. While pared-down versions can address some of these concerns, they may still be limited in resource-constrained environments.

### PyTorch vs. TensorFlow {#sec-pytorch_vs_tensorflow}

PyTorch and TensorFlow have established themselves as frontrunners in the industry. Both frameworks offer robust functionalities but differ in design philosophies, ease of use, ecosystem, and deployment capabilities.

**Design Philosophy and Programming Paradigm:** PyTorch uses a dynamic computational graph termed eager execution. This makes it intuitive and facilitates debugging since operations are executed immediately and can be inspected on the fly. In comparison, earlier versions of TensorFlow were centered around a static computational graph, which required the graph's complete definition before execution. However, TensorFlow 2.0 introduced eager execution by default, making it more aligned with PyTorch. PyTorch's dynamic nature and Python-based approach have enabled its simplicity and flexibility, particularly for rapid prototyping. TensorFlow's static graph approach in its earlier versions had a steeper learning curve; the introduction of TensorFlow 2.0, with its Keras integration as the high-level API, has significantly simplified the development process.

**Deployment:** PyTorch is heavily favored in research environments, but deploying PyTorch models in production settings has traditionally been challenging. However, deployment has become more feasible with the introduction of TorchScript and the TorchServe tool. TensorFlow stands out for its strong scalability and deployment capabilities, particularly on embedded and mobile platforms with TensorFlow Lite. TensorFlow Serving and TensorFlow.js further facilitate deployment in various environments, thus giving it a broader reach in the ecosystem.

**Performance:** Both frameworks offer efficient hardware acceleration for their operations. However, TensorFlow has a slightly more robust optimization workflow, such as the XLA (Accelerated Linear Algebra) compiler, which can further boost performance. Its static computational graph was also advantageous for certain optimizations in the early versions.

**Ecosystem:** PyTorch has a growing ecosystem with tools like TorchServe for serving models and libraries like TorchVision, TorchText, and TorchAudio for specific domains. As we mentioned earlier, TensorFlow has a broad and mature ecosystem. TensorFlow Extended (TFX) provides an end-to-end platform for deploying production machine learning pipelines. Other tools and libraries include TensorFlow Lite, TensorFlow Lite Micro, TensorFlow.js, TensorFlow Hub, and TensorFlow Serving.

@tbl-pytorch_vs_tf provides a comparative analysis:

<<<<<<< HEAD
| Feature/Aspect              | PyTorch                                                                                   | TensorFlow                                                                                      |
|-----------------------------|------------------------------------------------------------------------------------------|-------------------------------------------------------------------------------------------------|
| Design Philosophy           | Dynamic computational graph (eager execution)                                             | Static computational graph (early versions); Eager execution in TensorFlow 2.0                  |
| Deployment                  | Traditionally challenging; Improved with TorchScript & TorchServe                         | Scalable, especially on embedded platforms with TensorFlow Lite                                 |
| Performance & Optimization  | Efficient GPU acceleration                                                                | Robust optimization with XLA compiler                                                           |
| Ecosystem                   | TorchServe, TorchVision, TorchText, TorchAudio                                            | TensorFlow Extended (TFX), TensorFlow Lite, TensorFlow Lite Micro, TensorFlow.js, TensorFlow Hub, TensorFlow Serving   |
=======
+-----------------------------+------------------------------------------------------------------------------------------+-------------------------------------------------------------------------------------------------+
| Aspect                      | PyTorch                                                                                   | TensorFlow                                                                                     |
+:============================+:=========================================================================================+:================================================================================================+
| Design Philosophy           | Dynamic computational graph (eager execution)                                             | Static computational graph (early versions); Eager execution in TensorFlow 2.0                 |
+-----------------------------+------------------------------------------------------------------------------------------+-------------------------------------------------------------------------------------------------+
| Deployment                  | Traditionally challenging; Improved with TorchScript & TorchServe                         | Scalable, especially on embedded platforms with TensorFlow Lite                                |
+-----------------------------+------------------------------------------------------------------------------------------+-------------------------------------------------------------------------------------------------+
| Performance & Optimization  | Efficient GPU acceleration                                                                | Robust optimization with XLA compiler                                                          |
+-----------------------------+------------------------------------------------------------------------------------------+-------------------------------------------------------------------------------------------------+
| Ecosystem                   | TorchServe, TorchVision, TorchText, TorchAudio                                            | TensorFlow Extended (TFX), TensorFlow Lite, TensorFlow.js, TensorFlow Hub, TensorFlow Serving  |
+-----------------------------+------------------------------------------------------------------------------------------+-------------------------------------------------------------------------------------------------+
>>>>>>> 4fd9aba5
| Ease of Use                 | Preferred for its Pythonic approach and rapid prototyping                                 | Initially steep learning curve; Simplified with Keras in TensorFlow 2.0                        |
+-----------------------------+------------------------------------------------------------------------------------------+-------------------------------------------------------------------------------------------------+

: Comparison of PyTorch and TensorFlow. {#tbl-pytorch_vs_tf .striped .hover}

## Basic Framework Components

### Tensor data structures

To understand tensors, let us start from the familiar concepts in linear algebra. As demonstrated in @fig-tensor-data-structure, vectors can be represented as a stack of numbers in a 1-dimensional array. Matrices follow the same idea, and one can think of them as many vectors stacked on each other, making them 2 dimensional. Higher dimensional tensors work the same way. A 3-dimensional tensor is simply a set of matrices stacked on each other in another direction. Therefore, vectors and matrices can be considered special cases of tensors with 1D and 2D dimensions, respectively.

![Visualization of Tensor Data Structure.](images/png/image2.png){#fig-tensor-data-structure}

Tensors offer a flexible structure that can represent data in higher dimensions. For instance, to represent image data, the pixels at each position of an image are structured as matrices. However, images are not represented by just one matrix of pixel values; they typically have three channels where each channel is a matrix containing pixel values that represent the intensity of red, green, or blue. Together, these channels create a colored image. Without tensors, storing all this information from multiple matrices can be complex. With tensors, it is easy to contain image data in a single 3-dimensional tensor, with each number representing a certain color value at a specific location in the image.

![Visualization of colored image structure that can be easily stored as a 3D Tesnor. Credit: [Niklas Lang](https://towardsdatascience.com/what-are-tensors-in-machine-learning-5671814646ff)](images/png/color_channels_of_image.png){#fig-tensor-data-structure}


You don't have to stop there. If we wanted to store a series of images, we could use a 4-dimensional tensor, where the new dimension represents different images. This means you are storing multiple images, each having three matrices that represent the three color channels. This gives you an idea of the usefulness of tensors when dealing with multi-dimensional data efficiently.

Tensors also have a unique attribute that enables frameworks to automatically compute gradients, simplifying the implementation of complex models and optimization algorithms. In machine learning, as discussed in [Chapter 3](../dl_primer/dl_primer.qmd#sec-backward_pass), backpropagation requires taking the derivative of equations. One of the key features of tensors in PyTorch and TensorFlow is their ability to track computations and calculate gradients. This is crucial for backpropagation in neural networks. For example, in PyTorch, you can use the `requires_grad` attribute, which allows you to automatically compute and store gradients during the backward pass, facilitating the optimization process. Similarly, in TensorFlow, `tf.GradientTape` records operations for automatic differentiation.

Consider this simple mathematical equation that you want to differentiate. Mathematically, you can compute the gradient in the following way:

Given:
$$
y = x^2
$$

The derivative of $y$ with respect to $x$ is:
$$
\frac{dy}{dx} = 2x
$$

When $x = 2$:
$$
\frac{dy}{dx} = 2*2 = 4
$$

The gradient of $y$ with respect to $x$, at $x = 2$, is 4.

A powerful feature of tensors in PyTorch and TensorFlow is their ability to easily compute derivatives (gradients). Here are the corresponding code examples in PyTorch and TensorFlow:

::: {.panel-tabset}

### PyTorch

```python
import torch

# Create a tensor with gradient tracking
x = torch.tensor(2.0, requires_grad=True)

# Define a simple function
y = x ** 2

# Compute the gradient
y.backward()

# Print the gradient
print(x.grad)

# Output
tensor(4.0)
```

### TensorFlow

```python
import tensorflow as tf

# Create a tensor with gradient tracking
x = tf.Variable(2.0)

# Define a simple function
with tf.GradientTape() as tape:
    y = x ** 2

# Compute the gradient
grad = tape.gradient(y, x)

# Print the gradient
print(grad)

# Output
tf.Tensor(4.0, shape=(), dtype=float32)
```
::::

This automatic differentiation is a powerful feature of tensors in frameworks like PyTorch and TensorFlow, making it easier to implement and optimize complex machine learning models.

### Computational graphs

#### Graph Definition

Computational graphs are a key component of deep learning frameworks like TensorFlow and PyTorch. They allow us to express complex neural network architectures efficiently and differentiatedly. A computational graph consists of a directed acyclic graph (DAG) where each node represents an operation or variable, and edges represent data dependencies between them.

For example, a node might represent a matrix multiplication operation, taking two input matrices (or tensors) and producing an output matrix (or tensor). To visualize this, consider the simple example in @fig-computational-graph. The directed acyclic graph above computes $z = x \times y$, where each variable is just numbers.

![Basic example of a computational graph.](images/png/image1.png){#fig-computational-graph width="50%" height="auto" align="center"}

Underneath the hood, the computational graphs represent abstractions for common layers like convolutional, pooling, recurrent, and dense layers, with data including activations, weights, and biases represented in tensors. Convolutional layers form the backbone of CNN models for computer vision. They detect spatial patterns in input data through learned filters. Recurrent layers like LSTMs and GRUs enable sequential data processing for tasks like language translation. Attention layers are used in transformers to draw global context from the entire input.

Layers are higher-level abstractions that define computations on top of those tensors. For example, a Dense layer performs a matrix multiplication and addition between input/weight/bias tensors. Note that a layer operates on tensors as inputs and outputs; the layer is not a tensor. Some key differences:

* Layers contain states like weights and biases. Tensors are stateless, just holding data.

* Layers can modify internal state during training. Tensors are immutable/read-only.

* Layers are higher-level abstractions. Tensors are at a lower level and directly represent data and math operations.

* Layers define fixed computation patterns. Tensors flow between layers during execution.

* Layers are used indirectly when building models. Tensors flow between layers during execution.

So, while tensors are a core data structure that layers consume and produce, layers have additional functionality for defining parameterized operations and training. While a layer configures tensor operations under the hood, the layer remains distinct from the tensor objects. The layer abstraction makes building and training neural networks much more intuitive. This abstraction enables developers to build models by stacking these layers together without implementing the layer logic. For example, calling `tf.keras.layers.Conv2D` in TensorFlow creates a convolutional layer. The framework handles computing the convolutions, managing parameters, etc. This simplifies model development, allowing developers to focus on architecture rather than low-level implementations. Layer abstractions utilize highly optimized implementations for performance. They also enable portability, as the same architecture can run on different hardware backends like GPUs and TPUs.

In addition, computational graphs include activation functions like ReLU, sigmoid, and tanh that are essential to neural networks, and many frameworks provide these as standard abstractions. These functions introduce non-linearities that enable models to approximate complex functions. Frameworks provide these as simple, predefined operations that can be used when constructing models, for example, if.nn.relu in TensorFlow. This abstraction enables flexibility, as developers can easily swap activation functions for tuning performance. Predefined activations are also optimized by the framework for faster execution.

In recent years, models like ResNets and MobileNets have emerged as popular architectures, with current frameworks pre-packaging these as computational graphs. Rather than worrying about the fine details, developers can utilize them as a starting point, customizing as needed by substituting layers. This simplifies and speeds up model development, avoiding reinventing architectures from scratch. Predefined models include well-tested, optimized implementations that ensure good performance. Their modular design also enables transferring learned features to new tasks via transfer learning. These predefined architectures provide high-performance building blocks to create robust models quickly.

These layer abstractions, activation functions, and predefined architectures the frameworks provide constitute a computational graph. When a user defines a layer in a framework (e.g., tf.keras.layers.Dense()), the framework configures computational graph nodes and edges to represent that layer. The layer parameters like weights and biases become variables in the graph. The layer computations become operation nodes (such as the x and y in the figure above). When you call an activation function like tf.nn.relu(), the framework adds a ReLU operation node to the graph. Predefined architectures are just pre-configured subgraphs that can be inserted into your model's graph. Thus, model definition via high-level abstractions creates a computational graph—the layers, activations, and architectures we use become graph nodes and edges.

We implicitly construct a computational graph when defining a neural network architecture in a framework. The framework uses this graph to determine operations to run during training and inference. Computational graphs bring several advantages over raw code, and that's one of the core functionalities that is offered by a good ML framework:

* Explicit representation of data flow and operations

* Ability to optimize graph before execution

* Automatic differentiation for training

* Language agnosticism - graph can be translated to run on GPUs, TPUs, etc.

* Portability - graph can be serialized, saved, and restored later

Computational graphs are the fundamental building blocks of ML frameworks. Model definition via high-level abstractions creates a computational graph—the layers, activations, and architectures we use become graph nodes and edges. The framework compilers and optimizers operate on this graph to generate executable code. The abstractions provide a developer-friendly API for building computational graphs. Under the hood, it's still graphs down! So, while you may not directly manipulate graphs as a framework user, they enable your high-level model specifications to be efficiently executed. The abstractions simplify model-building, while computational graphs make it possible.

#### Static vs. Dynamic Graphs

Deep learning frameworks have traditionally followed one of two approaches for expressing computational graphs.

**Static graphs (declare-then-execute):** With this model, the entire computational graph must be defined upfront before running it. All operations and data dependencies must be specified during the declaration phase. TensorFlow originally followed this static approach - models were defined in a separate context, and then a session was created to run them. The benefit of static graphs is they allow more aggressive optimization since the framework can see the full graph. However, it also tends to be less flexible for research and interactivity. Changes to the graph require re-declaring the full model.

For example:

```{.python}
x = tf.placeholder(tf.float32)
y = tf.matmul(x, weights) + biases
```

The model is defined separately from execution, like building a blueprint. For TensorFlow 1. x, this is done using tf.Graph(). All ops and variables must be declared upfront. Subsequently, the graph is compiled and optimized before running. Execution is done later by feeding in tensor values.

**Dynamic graphs (define-by-run):** Unlike declaring (all) first and then executing, the graph is built dynamically as execution happens. There is no separate declaration phase - operations execute immediately as defined. This style is imperative and flexible, facilitating experimentation.

PyTorch uses dynamic graphs, building the graph on the fly as execution happens. For example, consider the following code snippet, where the graph is built as the execution is taking place:

```{.python}
x = torch.randn(4,784)
y = torch.matmul(x, weights) + biases
```

The above example does not have separate compile/build/run phases. Ops define and execute immediately. With dynamic graphs, the definition is intertwined with execution, providing a more intuitive, interactive workflow. However, the downside is that there is less potential for optimization since the framework only sees the graph as it is built.

Recently, however, the distinction has blurred as frameworks adopt both modes. TensorFlow 2.0 defaults to dynamic graph mode while letting users work with static graphs when needed. Dynamic declaration makes frameworks easier to use, while static models provide optimization benefits. The ideal framework offers both options.

Static graph declaration provides optimization opportunities but less interactivity. While dynamic execution offers flexibility and ease of use, it may have performance overhead. Here is a table comparing the pros and cons of static vs dynamic execution graphs:

| Execution Graph | Pros | Cons |
| --- | --- | --- |
| Static (Declare-then-execute) | Enable graph optimizations by seeing full model ahead of time<br/>Can export and deploy frozen graphs<br/>Graph is packaged independently of code | Less flexible for research and iteration<br/>Changes require rebuilding graph<br/>Execution has separate compile and run phases |
| Dynamic (Define-by-run) | Intuitive imperative style like Python code<br/>Interleave graph build with execution<br/>Easy to modify graphs<br/>Debugging seamlessly fits workflow | Harder to optimize without full graph<br/>Possible slowdowns from graph building during execution<br/>Can require more memory |

### Data Pipeline Tools

Computational graphs can only be as good as the data they learn from and work on. Therefore, feeding training data efficiently is crucial for optimizing deep neural network performance, though it is often overlooked as one of the core functionalities. Many modern AI frameworks provide specialized pipelines to ingest, process, and augment datasets for model training.

#### Data Loaders

These pipelines' cores are data loaders, which handle reading examples from storage formats like CSV files or image folders. Reading training examples from sources like files, databases, object storage, etc., is the job of the data loaders. Deep learning models require diverse data formats depending on the application. Among the popular formats is

* CSV, a versatile, simple format often used for tabular data.

* TFRecord: TensorFlow's proprietary format, optimized for performance.

* Parquet: Columnar storage, offering efficient data compression and retrieval.

* JPEG/PNG: Commonly used for image data.

* WAV/MP3: Prevalent formats for audio data.

For instance, `tf.data` is TensorFlows's dataloading pipeline: <https://www.tensorflow.org/guide/data>.

Data loaders batch examples to leverage vectorization support in hardware. Batching refers to grouping multiple data points for simultaneous processing, leveraging the vectorized computation capabilities of hardware like GPUs. While typical batch sizes range from 32 to 512 examples, the optimal size often depends on the data's memory footprint and the specific hardware constraints. Advanced loaders can stream virtually unlimited datasets from disk and cloud storage. They stream large datasets from disks or networks instead of fully loading them into memory, enabling unlimited dataset sizes.

Data loaders can also shuffle data across epochs for randomization and preprocess features in parallel with model training to expedite the training process. Randomly shuffling the order of examples between training epochs reduces bias and improves generalization.

Data loaders also support caching and prefetching strategies to optimize data delivery for fast, smooth model training. Caching preprocessed batches in memory allows them to be reused efficiently during multiple training steps and eliminates redundant processing. Prefetching, conversely, involves preloading subsequent batches, ensuring that the model never idles waiting for data.

### Data Augmentation

Besides loading, data augmentation expands datasets synthetically. Augmentations apply random transformations for images like flipping, cropping, rotating, altering color, adding noise, etc. For audio, common augmentations involve mixing clips with background noise or modulating speed/pitch/volume.

Augmentations increase variation in the training data. Frameworks like TensorFlow and PyTorch simplify applying random augmentations each epoch by integrating them into the data pipeline. By programmatically increasing variation in the training data distribution, augmentations reduce Overfitting and improve model generalization.

Many frameworks simplify integrating augmentations into the data pipeline, applying them on the fly each epoch. Together, performant data loaders and extensive augmentations enable practitioners to feed massive, varied datasets to neural networks efficiently. Hands-off data pipelines represent a significant improvement in usability and productivity. They allow developers to focus more on model architecture and less on data wrangling when training deep learning models.

### Optimization Algorithms

Training a neural network is fundamentally an iterative process that seeks to minimize a loss function. The goal is to fine-tune the model weights and parameters to produce predictions close to the true target labels. Machine learning frameworks have greatly streamlined this process by offering extensive support in three critical areas: loss functions, optimization algorithms, and regularization techniques.

Loss Functions are useful to quantify the difference between the model's predictions and the true values. Different datasets require a different loss function to perform properly, as the loss function tells the computer the "objective" for it to aim. Commonly used loss functions are Mean Squared Error (MSE) for regression tasks and Cross-Entropy Loss for classification tasks.

To demonstrate some of the loss functions, imagine you have a set of inputs and the corresponding outputs, $Y_n$, that denote the output of $n$'th value. The inputs are fed into the model, and the model outputs a prediction, which we can call $\hat{Y_n}$. With the predicted value and the real value, we can, for example, use the MSE to calculate the loss function:

$$MSE = \frac{1}{N}\sum_{n=1}^{N}(Y_n - \hat{Y_n})^2$$

If the problem is a classification problem, we do not want to use the MSE since the distance between the predicted value and the real value does not have significant meaning. For example, if one wants to recognize handwritten models, while 9 is further away from 2, it does not mean that the model is wrong in making the prediction. Therefore, we use the cross-entropy loss function, which is defined as:

$$Cross-Entropy = -\sum_{n=1}^{N}Y_n\log(\hat{Y_n})$$

Once a loss like the above is computed, we need methods to adjust the model's parameters to reduce this loss or error during the training process. To do so, current frameworks use a gradient-based approach, which computes how much changes tuning the weights in a certain way changes the value of the loss function. Knowing this gradient, the model moves in the direction that reduces the gradient. Many challenges are associated with this, primarily stemming from the fact that the optimization problem could not be more, making it very easy to solve. More details about this will come in the AI Training section. Modern frameworks come equipped with efficient implementations of several optimization algorithms, many of which are variants of gradient descent algorithms with stochastic methods and adaptive learning rates. More information with clear examples can be found in the AI Training section.

Lastly, overly complex models tend to overfit, meaning they perform well on the training data but must generalize to new, unseen data (see Overfitting). To counteract this, regularization methods are employed to penalize model complexity and encourage it to learn simpler patterns. Dropout randomly sets a fraction of input units to 0 at each update during training, which helps prevent Overfitting.

However, there are cases where the problem is more complex than the model can represent, which may result in underfitting. Therefore, choosing the right model architecture is also a critical step in the training process. Further heuristics and techniques are discussed in the AI Training section.

Frameworks also efficiently implement gradient descent, Adagrad, Adadelta, and Adam. Adding regularization, such as dropout and L1/L2 penalties, prevents Overfitting during training. Batch normalization accelerates training by normalizing inputs to layers.

### Model Training Support

A compilation step is required before training a defined neural network model. During this step, the neural network's high-level architecture is transformed into an optimized, executable format. This process comprises several steps. The first step is to construct the computational graph, which represents all the mathematical operations and data flow within the model. We discussed this earlier.

During training, the focus is on executing the computational graph. Every parameter within the graph, such as weights and biases, is assigned an initial value. Depending on the chosen initialization method, this value might be random or based on a predefined logic.

The next critical step is memory allocation. Essential memory is reserved for the model's operations on both CPUs and GPUs, ensuring efficient data processing. The model's operations are then mapped to the available hardware resources, particularly GPUs or TPUs, to expedite computation. Once the compilation is finalized, the model is prepared for training.

The training process employs various tools to enhance efficiency. Batch processing is commonly used to maximize computational throughput. Techniques like vectorization enable operations on entire data arrays rather than proceeding element-wise, which bolsters speed. Optimizations such as kernel fusion (refer to the Optimizations chapter) amalgamate multiple operations into a single action, minimizing computational overhead. Operations can also be segmented into phases, facilitating the concurrent processing of different mini-batches at various stages.

Frameworks consistently checkpoint the state, preserving intermediate model versions during training. This ensures that progress is recovered if an interruption occurs, and training can be recommenced from the last checkpoint. Additionally, the system vigilantly monitors the model's performance against a validation data set. Should the model begin to overfit (if its performance on the validation set declines), training is automatically halted, conserving computational resources and time.

ML frameworks incorporate a blend of model compilation, enhanced batch processing methods, and utilities such as checkpointing and early stopping. These resources manage the complex aspects of performance, enabling practitioners to zero in on model development and training. As a result, developers experience both speed and ease when utilizing neural networks' capabilities.

### Validation and Analysis

After training deep learning models, frameworks provide utilities to evaluate performance and gain insights into the models' workings. These tools enable disciplined experimentation and debugging.

#### Evaluation Metrics

Frameworks include implementations of common evaluation metrics for validation:

* Accuracy - Fraction of correct predictions overall. They are widely used for classification.

* Precision - Of positive predictions, how many were positive. Useful for imbalanced datasets.

* Recall - Of actual positives, how many did we predict correctly? Measures completeness.

* F1-score - Harmonic mean of precision and recall. Combines both metrics.

* AUC-ROC - Area under ROC curve. They are used for classification threshold analysis.

* MAP - Mean Average Precision. Evaluate ranked predictions in retrieval/detection.

* Confusion Matrix - Matrix that shows the true positives, true negatives, false positives, and false negatives. Provides a more detailed view of classification performance.

These metrics quantify model performance on validation data for comparison.

#### Visualization

Visualization tools provide insight into models:

* Loss curves - Plot training and validation loss over time to spot Overfitting.

* Activation grids - Illustrate features learned by convolutional filters.

* Projection - Reduce dimensionality for intuitive visualization.

* Precision-recall curves - Assess classification tradeoffs.

Tools like [TensorBoard](https://www.tensorflow.org/tensorboard/scalars_and_keras) for TensorFlow and [TensorWatch](https://github.com/microsoft/tensorwatch) for PyTorch enable real-time metrics and visualization during training.

### Differentiable programming

Machine learning training methods such as backpropagation rely on the change in the loss function with respect to the change in weights (which essentially is the definition of derivatives). Thus, the ability to quickly and efficiently train large machine learning models relies on the computer's ability to take derivatives. This makes differentiable programming one of the most important elements of a machine learning framework.

We can use four primary methods to make computers take derivatives. First, we can manually figure out the derivatives by hand and input them into the computer. This would quickly become a nightmare with many layers of neural networks if we had to compute all the derivatives in the backpropagation steps by hand. Another method is symbolic differentiation using computer algebra systems such as Mathematica, which can introduce a layer of inefficiency, as there needs to be a level of abstraction to take derivatives. Numerical derivatives, the practice of approximating gradients using finite difference methods, suffer from many problems, including high computational costs and larger grid sizes, leading to many errors. This leads to automatic differentiation, which exploits the primitive functions that computers use to represent operations to obtain an exact derivative. With automatic differentiation, the computational complexity of computing the gradient is proportional to computing the function itself. Intricacies of automatic differentiation are not dealt with by end users now, but resources to learn more can be found widely, such as from [here](https://www.cs.toronto.edu/~rgrosse/courses/csc321_2018/slides/lec10.pdf). Today's automatic differentiation and differentiable programming are ubiquitous and are done efficiently and automatically by modern machine learning frameworks.

### Hardware Acceleration

The trend to continuously train and deploy larger machine-learning models has made hardware acceleration support necessary for machine-learning platforms. @fig-hardware-accelerator shows the large number of companies that are offering hardware accelerators in different domains, such as "Very Low Power" and "Embedded" machine learning. Deep layers of neural networks require many matrix multiplications, which attract hardware that can compute matrix operations quickly and in parallel. In this landscape, two hardware architectures, the [GPU and TPU](https://cloud.google.com/tpu/docs/intro-to-tpu), have emerged as leading choices for training machine learning models.

The use of hardware accelerators began with [AlexNet](https://proceedings.neurips.cc/paper_files/paper/2012/file/c399862d3b9d6b76c8436e924a68c45b-Paper.pdf), which paved the way for future works to utilize GPUs as hardware accelerators for training computer vision models. GPUs, or Graphics Processing Units, excel in handling many computations at once, making them ideal for the matrix operations central to neural network training. Their architecture, designed for rendering graphics, is perfect for the mathematical operations required in machine learning. While they are very useful for machine learning tasks and have been implemented in many hardware platforms, GPUs are still general purpose in that they can be used for other applications.

On the other hand, [Tensor Processing Units](https://cloud.google.com/tpu/docs/intro-to-tpu) (TPU) are hardware units designed specifically for neural networks. They focus on the multiply and accumulate (MAC) operation, and their hardware consists of a large hardware matrix that contains elements that efficiently compute the MAC operation. This concept, called the [systolic array architecture](https://www.eecs.harvard.edu/~htk/publication/1982-kung-why-systolic-architecture.pdf), was pioneered by @kung1979systolic, but has proven to be a useful structure to efficiently compute matrix products and other operations within neural networks (such as convolutions).

While TPUs can drastically reduce training times, they also have disadvantages. For example, many operations within the machine learning frameworks (primarily TensorFlow here since the TPU directly integrates with it) are not supported by TPUs. They cannot also support custom operations from the machine learning frameworks, and the network design must closely align with the hardware capabilities.

Today, NVIDIA GPUs dominate training, aided by software libraries like [CUDA](https://developer.nvidia.com/cuda-toolkit), [cuDNN](https://developer.nvidia.com/cudnn), and [TensorRT.](https://developer.nvidia.com/tensorrt#:~:text=NVIDIA) TensorRT-LLM is an,knowledge of C++ or CUDA.) Frameworks also include optimizations to maximize performance on these hardware types, like pruning unimportant connections and fusing layers. Combining these techniques with hardware acceleration provides greater efficiency. For inference, hardware is increasingly moving towards optimized ASICs and SoCs. Google's TPUs accelerate models in data centers. Apple, Qualcomm, and others now produce AI-focused mobile chips. The NVIDIA Jetson family targets autonomous robots.

![Companies offering ML hardware accelerators. Source: [Gradient Flow.](https://gradientflow.com/one-simple-chart-companies-that-offer-deep-neural-network-accelerators/)](images/png/hardware_accelerator.png){#fig-hardware-accelerator}

## Advanced Features {#sec-ai_frameworks-advanced}

### Distributed training

As machine learning models have become larger over the years, it has become essential for large models to utilize multiple computing nodes in the training process. This process, distributed learning, has allowed for higher training capabilities but has also imposed challenges in implementation.

We can consider three different ways to spread the work of training machine learning models to multiple computing nodes. Input data partitioning (or data parallelism) refers to multiple processors running the same model on different input partitions. This is the easiest implementation and is available for many machine learning frameworks. The more challenging distribution of work comes with model parallelism, which refers to multiple computing nodes working on different parts of the model, and pipelined model parallelism, which refers to multiple computing nodes working on different layers of the model on the same input. The latter two mentioned here are active research areas.

ML frameworks that support distributed learning include TensorFlow (through its [tf.distribute](https://www.tensorflow.org/api_docs/python/tf/distribute) module), PyTorch (through its [torch.nn.DataParallel](https://pytorch.org/docs/stable/generated/torch.nn.DataParallel.html) and [torch.nn.DistributedDataParallel](https://pytorch.org/docs/stable/generated/torch.nn.parallel.DistributedDataParallel.html) modules), and MXNet (through its [gluon](https://mxnet.apache.org/versions/1.9.1/api/python/docs/api/gluon/index.html) API).

### Model Conversion

Machine learning models have various methods to be represented and used within different frameworks and for different device types. For example, a model can be converted to be compatible with inference frameworks within the mobile device. The default format for TensorFlow models is checkpoint files containing weights and architectures, which are needed to retrain the models. However, models are typically converted to TensorFlow Lite format for mobile deployment. TensorFlow Lite uses a compact flat buffer representation and optimizations for fast inference on mobile hardware, discarding all the unnecessary baggage associated with training metadata, such as checkpoint file structures.

Model optimizations like quantization (see [Optimizations](../optimizations/optimizations.qmd) chapter) can further optimize models for target architectures like mobile. This reduces the precision of weights and activations to `uint8` or `int8` for a smaller footprint and faster execution with supported hardware accelerators. For post-training quantization, TensorFlow's converter handles analysis and conversion automatically.

Frameworks like TensorFlow simplify deploying trained models to mobile and embedded IoT devices through easy conversion APIs for TFLite format and quantization. Ready-to-use conversion enables high-performance inference on mobile without a manual optimization burden. Besides TFLite, other common targets include TensorFlow.js for web deployment, TensorFlow Serving for cloud services, and TensorFlow Hub for transfer learning. TensorFlow's conversion utilities handle these scenarios to streamline end-to-end workflows.

More information about model conversion in TensorFlow is linked [here](https://www.tensorflow.org/lite/models/convert).

### AutoML, No-Code/Low-Code ML

In many cases, machine learning can have a relatively high barrier of entry compared to other fields. To successfully train and deploy models, one needs to have a critical understanding of a variety of disciplines, from data science (data processing, data cleaning), model structures (hyperparameter tuning, neural network architecture), hardware (acceleration, parallel processing), and more depending on the problem at hand. The complexity of these problems has led to the introduction of frameworks such as AutoML, which aims to make "Machine learning available for non-Machine Learning exports" and to "automate research in machine learning." They have constructed AutoWEKA, which aids in the complex process of hyperparameter selection, and Auto-sklearn and Auto-pytorch, an extension of AutoWEKA into the popular sklearn and PyTorch Libraries.

While these efforts to automate parts of machine learning tasks are underway, others have focused on making machine learning models easier by deploying no-code/low-code machine learning, utilizing a drag-and-drop interface with an easy-to-navigate user interface. Companies such as Apple, Google, and Amazon have already created these easy-to-use platforms to allow users to construct machine learning models that can integrate into their ecosystem.

These steps to remove barriers to entry continue to democratize machine learning, make it easier for beginners to access, and simplify workflow for experts.

### Advanced Learning Methods

#### Transfer Learning

Transfer learning is the practice of using knowledge gained from a pre-trained model to train and improve the performance of a model for a different task. For example, datasets trained on ImageNet datasets such as MobileNet and ResNet can help classify other image datasets. To do so, one may freeze the pre-trained model, utilizing it as a feature extractor to train a much smaller model built on top of the feature extraction. One can also fine-tune the entire model to fit the new task.

Transfer learning has challenges, such as the modified model's inability to conduct its original tasks after transfer learning. Papers such as ["Learning without Forgetting"](https://browse.arxiv.org/pdf/1606.09282.pdf) by @li2017learning aims to address these challenges and have been implemented in modern machine learning platforms.

#### Federated Learning

Consider the problem of labeling items in a photo from personal devices and moving the image data from the devices to a central server, where a single model will train Using the image data provided by the devices. However, this presents many potential challenges. First, with many devices, one needs a massive network infrastructure to move and store data from these devices to a central location. With the number of devices present today, this is often not feasible and very costly. Furthermore, privacy challenges like those of Photos central servers are associated with moving personal data.

Federated learning by @mcmahan2023communicationefficient is a form of distributed computing that resolves these issues by distributing the models into personal devices for them to be trained on devices (@fig-federated-learning). Initially, a base global model is trained on a central server to be distributed to all devices. Using this base model, the devices individually compute the gradients and send them back to the central hub. Intuitively, this transfers model parameters instead of the data itself. This innovative approach allows the model to be trained with many different datasets (in our example, the set of images on personal devices) without transferring a large amount of potentially sensitive data. However, federated learning also comes with a series of challenges.

Data collected from devices may come with something other than suitable labels in many real-world situations. Users compound this issue; the primary data source can often be unreliable. This unreliability means that even when data is labeled, its accuracy or relevance is not guaranteed. Furthermore, each user's data is unique, resulting in a significant variance in the data generated by different users. This non-IID nature of data, coupled with the unbalanced data production where some users generate more data than others, can adversely impact the performance of the global model. Researchers have worked to compensate for this by adding a proximal term to balance the local and global model and adding a frozen [global hypersphere classifier](https://arxiv.org/abs/2207.09413).

Additional challenges are associated with federated learning. The number of mobile device owners can far exceed the average number of training samples on each device, leading to substantial communication overhead. This issue is particularly pronounced in the context of mobile networks, which are often used for such communication and can be unstable. This instability can result in delayed or failed transmission of model updates, thereby affecting the overall training process.

The heterogeneity of device resources is another hurdle. Devices participating in Federated Learning can have varying computational powers and memory capacities. This diversity makes it challenging to design efficient algorithms across all devices. Privacy and security issues are not a guarantee for federated learning. Techniques such as inversion gradient attacks can extract information about the training data from the model parameters. Despite these challenges, the many potential benefits continue to make it a popular research area. Open source programs such as [Flower](https://flower.dev/) have been developed to simplify implementing federated learning with various machine learning frameworks.

@fig-federated-learning illustrates an example of federated learning. Consider a model used for medical predictions by diffrent hospitals. Given that medical data is extremely sensitive and must be kept private, it can't be transferred to a centralized server for training. Instead, each hospital would fine-tune/train the base model using its own private data, while only communicating non-sensitive information with the Federated Server, such as the learned parameters.

![A centralized-server approach to federated learning. Source: [NVIDIA.](https://blogs.nvidia.com/blog/what-is-federated-learning/)](images/png/federated_learning.png){#fig-federated-learning}

## Framework Specialization

Thus far, we have talked about ML frameworks generally. However, typically, frameworks are optimized based on the target environment's computational capabilities and application requirements, ranging from the cloud to the edge to tiny devices. Choosing the right framework is crucial based on the target environment for deployment. This section provides an overview of the major types of AI frameworks tailored for cloud, edge, and TinyML environments to help understand the similarities and differences between these ecosystems.

### Cloud

Cloud-based AI frameworks assume access to ample computational power, memory, and storage resources in the cloud. They generally support both training and inference. Cloud-based AI frameworks are suited for applications where data can be sent to the cloud for processing, such as cloud-based AI services, large-scale data analytics, and web applications. Popular cloud AI frameworks include the ones we mentioned earlier, such as TensorFlow, PyTorch, MXNet, Keras, etc. These frameworks utilize GPUs, TPUs, distributed training, and AutoML to deliver scalable AI. Concepts like model serving, MLOps, and AIOps relate to the operationalization of AI in the cloud. Cloud AI powers services like Google Cloud AI and enables transfer learning using pre-trained models.

### Edge

Edge AI frameworks are tailored to deploy AI models on IoT devices, smartphones, and edge servers. Edge AI frameworks are optimized for devices with moderate computational resources, balancing power and performance. Edge AI frameworks are ideal for applications requiring real-time or near-real-time processing, including robotics, autonomous vehicles, and smart devices. Key edge AI frameworks include TensorFlow Lite, PyTorch Mobile, CoreML, and others. They employ optimizations like model compression, quantization, and efficient neural network architectures. Hardware support includes CPUs, GPUs, NPUs, and accelerators like the Edge TPU. Edge AI enables use cases like mobile vision, speech recognition, and real-time anomaly detection.

### Embedded

TinyML frameworks are specialized for deploying AI models on extremely resource-constrained devices, specifically microcontrollers and sensors within the IoT ecosystem. TinyML frameworks are designed for devices with limited resources, emphasizing minimal memory and power consumption. TinyML frameworks are specialized for use cases on resource-constrained IoT devices for predictive maintenance, gesture recognition, and environmental monitoring applications. Major TinyML frameworks include TensorFlow Lite Micro, uTensor, and ARM NN. They optimize complex models to fit within kilobytes of memory through techniques like quantization-aware training and reduced precision. TinyML allows intelligent sensing across battery-powered devices, enabling collaborative learning via federated learning. The choice of framework involves balancing model performance and computational constraints of the target platform, whether cloud, edge, or TinyML. @tbl-ml_frameworks compares the major AI frameworks across cloud, edge, and TinyML environments:

+----------------+-------------------------------------------+--------------------------------------------------------------------------------+---------------------------------------------------------------------+
| Framework Type | Examples                                  | Key Technologies                                                               | Use Cases                                                           |
+:===============+:==========================================+:===============================================================================+:====================================================================+
| Cloud AI       | TensorFlow, PyTorch, MXNet, Keras         | GPUs, TPUs, distributed training, AutoML, MLOps                                | Cloud services, web apps, big data analytics                        |
+----------------+-------------------------------------------+--------------------------------------------------------------------------------+---------------------------------------------------------------------+
| Edge AI        | TensorFlow Lite, PyTorch Mobile, Core ML  | Model optimization, compression, quantization, efficient NN architectures      | Mobile apps, autonomous systems, real-time processing               |
+----------------+-------------------------------------------+--------------------------------------------------------------------------------+---------------------------------------------------------------------+
| TinyML         | TensorFlow Lite Micro, uTensor, ARM NN    | Quantization-aware training, reduced precision, neural architecture search     | IoT sensors, wearables, predictive maintenance, gesture recognition |
+----------------+-------------------------------------------+--------------------------------------------------------------------------------+---------------------------------------------------------------------+

: Comparison of framework types for Cloud AI, Edge AI, and TinyML. {#tbl-ml_frameworks .striped .hover}

**Key differences:**

* Cloud AI leverages massive computational power for complex models using GPUs/TPUs and distributed training

* Edge AI optimizes models to run locally on resource-constrained edge devices.

* TinyML fits models into extremely low memory and computes environments like microcontrollers

## Embedded AI Frameworks {#sec-ai_frameworks_embedded}

### Resource Constraints

Embedded systems face severe resource constraints that pose unique challenges when deploying machine learning models compared to traditional computing platforms. For example, microcontroller units (MCUs) commonly used in IoT devices often have:

* **RAM** ranges from tens of kilobytes to a few megabytes. The popular [ESP8266 MCU](https://www.espressif.com/en/products/socs/esp8266) has around 80KB RAM available to developers. This contrasts with 8GB or more on typical laptops and desktops today.

* **Flash storage** ranges from hundreds of kilobytes to a few megabytes. The Arduino Uno microcontroller provides just 32KB of code storage. Standard computers today have disk storage in the order of terabytes.

* **Processing power** from just a few MHz to approximately 200MHz. The ESP8266 operates at 80MHz. This is several orders of magnitude slower than multi-GHz multi-core CPUs in servers and high-end laptops.

These tight constraints often make training machine learning models directly on microcontrollers infeasible. The limited RAM precludes handling large datasets for training. Energy usage for training would also quickly deplete battery-powered devices. Instead, models are trained on resource-rich systems and deployed on microcontrollers for optimized inference. But even inference poses challenges:

1. **Model Size:** AI models are too large to fit on embedded and IoT devices. This necessitates model compression techniques, such as quantization, pruning, and knowledge distillation. Additionally, as we will see, many of the frameworks used by developers for AI development have large amounts of overhead and built-in libraries that embedded systems can't support.

2. **Complexity of Tasks:** With only tens of KBs to a few MBs of RAM, IoT devices and embedded systems are constrained in the complexity of tasks they can handle. Tasks that require large datasets or sophisticated algorithms—for example, LLMs—that would run smoothly on traditional computing platforms might be infeasible on embedded systems without compression or other optimization techniques due to memory limitations.

3. **Data Storage and Processing:** Embedded systems often process data in real time and might only store small amounts locally. Conversely, traditional computing systems can hold and process large datasets in memory, enabling faster data operations analysis and real-time updates.

4. **Security and Privacy:** Limited memory also restricts the complexity of security algorithms and protocols, data encryption, reverse engineering protections, and more that can be implemented on the device. This could make some IoT devices more vulnerable to attacks.

Consequently, specialized software optimizations and ML frameworks tailored for microcontrollers must work within these tight resource bounds. Clever optimization techniques like quantization, pruning, and knowledge distillation compress models to fit within limited memory (see Optimizations section). Learnings from neural architecture search help guide model designs.

Hardware improvements like dedicated ML accelerators on microcontrollers also help alleviate constraints. For instance, [Qualcomm's Hexagon DSP](https://developer.qualcomm.com/software/hexagon-dsp-sdk/dsp-processor) accelerates TensorFlow Lite models on Snapdragon mobile chips. [Google's Edge TPU](https://cloud.google.com/edge-tpu) packs ML performance into a tiny ASIC for edge devices. [ARM Ethos-U55](https://www.arm.com/products/silicon-ip-cpu/ethos/ethos-u55) offers efficient inference on Cortex-M class microcontrollers. These customized ML chips unlock advanced capabilities for resource-constrained applications.

Due to limited processing power, it's almost always infeasible to train AI models on IoT or embedded systems. Instead, models are trained on powerful traditional computers (often with GPUs) and then deployed on the embedded device for inference. TinyML specifically deals with this, ensuring models are lightweight enough for real-time inference on these constrained devices.

### Frameworks & Libraries

Embedded AI frameworks are software tools and libraries designed to enable AI and ML capabilities on embedded systems. These frameworks are essential for bringing AI to IoT devices, robotics, and other edge computing platforms, and they are designed to work where computational resources, memory, and power consumption are limited.

### Challenges

While embedded systems present an enormous opportunity for deploying machine learning to enable intelligent capabilities at the edge, these resource-constrained environments pose significant challenges. Unlike typical cloud or desktop environments rich with computational resources, embedded devices introduce severe constraints around memory, processing power, energy efficiency, and specialized hardware. As a result, existing machine learning techniques and frameworks designed for server clusters with abundant resources do not directly translate to embedded systems. This section uncovers some of the challenges and opportunities for embedded systems and ML frameworks.

#### Fragmented Ecosystem

The lack of a unified ML framework led to a highly fragmented ecosystem. Engineers at companies like [STMicroelectronics](https://www.st.com/), [NXP Semiconductors](https://www.nxp.com/), and [Renesas](https://www.renesas.com/) had to develop custom solutions tailored to their specific microcontroller and DSP architectures. These ad-hoc frameworks required extensive manual optimization for each low-level hardware platform. This made porting models extremely difficult, requiring redevelopment for new Arm, RISC-V, or proprietary architectures.

#### Disparate Hardware Needs

Without a shared framework, there was no standard way to assess hardware's capabilities. Vendors like Intel, Qualcomm, and NVIDIA created integrated solutions, blending models and improving software and hardware. This made it hard to discern the sources of performance gains - whether new chip designs like Intel's low-power x86 cores or software optimizations were responsible. A standard framework was needed so vendors could evaluate their hardware's capabilities fairly and reproducibly.

#### Lack of Portability

With standardized tools, adapting models trained in common frameworks like TensorFlow or PyTorch to run efficiently on microcontrollers was easier. It required time-consuming manual translation of models to run on specialized DSPs from companies like CEVA or low-power Arm M-series cores. No turnkey tools were enabling portable deployment across different architectures.

#### Incomplete Infrastructure

The infrastructure to support key model development workflows needed to be improved. More support is needed for compression techniques to fit large models within constrained memory budgets. Tools for quantization to lower precision for faster inference were missing. Standardized APIs for integration into applications were incomplete. Essential functionality like on-device debugging, metrics, and performance profiling was absent. These gaps increased the cost and difficulty of embedded ML development.

#### No Standard Benchmark

Without unified benchmarks, there was no standard way to assess and compare the capabilities of different hardware platforms from vendors like NVIDIA, Arm, and Ambiq Micro. Existing evaluations relied on proprietary benchmarks tailored to showcase the strengths of particular chips. This made it impossible to measure hardware improvements objectively in a fair, neutral manner. The [Benchmarking AI](../benchmarking/benchmarking. cmd) chapter discusses this topic in more detail.

#### Minimal Real-World Testing

Much of the benchmarks relied on synthetic data. Rigorously testing models on real-world embedded applications was difficult without standardized datasets and benchmarks, raising questions about how performance claims would translate to real-world usage. More extensive testing was needed to validate chips in actual use cases.

The lack of shared frameworks and infrastructure slowed TinyML adoption, hampering the integration of ML into embedded products. Recent standardized frameworks have begun addressing these issues through improved portability, performance profiling, and benchmarking support. However, ongoing innovation is still needed to enable seamless, cost-effective deployment of AI to edge devices.

#### Summary

The absence of standardized frameworks, benchmarks, and infrastructure for embedded ML has traditionally hampered adoption. However, recent progress has been made in developing shared frameworks like TensorFlow Lite Micro and benchmark suites like MLPerf Tiny that aim to accelerate the proliferation of TinyML solutions. However, overcoming the fragmentation and difficulty of embedded deployment remains an ongoing process.

## Examples

Machine learning deployment on microcontrollers and other embedded devices often requires specially optimized software libraries and frameworks to work within tight memory, compute, and power constraints. Several options exist for performing inference on such resource-limited hardware, each with its approach to optimizing model execution. This section will explore the key characteristics and design principles behind TFLite Micro, TinyEngine, and CMSIS-NN, providing insight into how each framework tackles the complex problem of high-accuracy yet efficient neural network execution on microcontrollers. It will also showcase different approaches for implementing efficient TinyML frameworks.

@tbl-compare_frameworks summarizes the key differences and similarities between these three specialized machine-learning inference frameworks for embedded systems and microcontrollers.

+------------------------+----------------------------+------------------------------------------+------------------------------------------+
| Framework              | TensorFlow Lite Micro      | TinyEngine                               | CMSIS-NN                                 |
+:=======================+:===========================+:=========================================+:=========================================+
| Approach               | Interpreter-based          | Static compilation                       | Optimized neural network kernels         |
+------------------------+----------------------------+------------------------------------------+------------------------------------------+
| Hardware Focus         | General embedded devices   | Microcontrollers                         | ARM Cortex-M processors                  |
+------------------------+----------------------------+------------------------------------------+------------------------------------------+
| Arithmetic Support     | Floating point             | Floating point, fixed point              | Floating point, fixed point              |
+------------------------+----------------------------+------------------------------------------+------------------------------------------+
| Model Support          | General neural network     | Models co-designed with TinyNAS          | Common neural network layer types        |
|                        | models                     |                                          |                                          |
+------------------------+----------------------------+------------------------------------------+------------------------------------------+
| Code Footprint         | Larger due to inclusion    | Small, includes only ops needed for      | Lightweight by design                    |
|                        | of interpreter and ops     | model                                    |                                          |
+------------------------+----------------------------+------------------------------------------+------------------------------------------+
| Latency                | Higher due to              | Very low due to compiled model           | Low latency focus                        |
|                        | interpretation overhead    |                                          |                                          |
+------------------------+----------------------------+------------------------------------------+------------------------------------------+
| Memory Management      | Dynamically managed by     | Model-level optimization                 | Tools for efficient allocation           |
|                        | interpreter                |                                          |                                          |
+------------------------+----------------------------+------------------------------------------+------------------------------------------+
| Optimization Approach  | Some code generation       | Specialized kernels, operator fusion     | Architecture-specific assembly           |
|                        | features                   |                                          | optimizations                            |
+------------------------+----------------------------+------------------------------------------+------------------------------------------+
| Key Benefits           | Flexibility, portability,  | Maximizes performance, optimized         | Hardware acceleration, standardized      |
|                        | ease of updating models    | memory usage                             | API, portability                         |
+------------------------+----------------------------+------------------------------------------+------------------------------------------+

: Comparison of frameworks: TensorFlow Lite Micro, TinyEngine, and CMSIS-NN {#tbl-compare_frameworks .striped .hover}

We will understand each of these in greater detail in the following sections.

### Interpreter

[TensorFlow Lite Micro (TFLM)](https://www.tensorflow.org/lite/microcontrollers) is a machine learning inference framework designed for embedded devices with limited resources. It uses an interpreter to load and execute machine learning models, which provides flexibility and ease of updating models in the field [@david2021tensorflow].

Traditional interpreters often have significant branching overhead, which can reduce performance. However, machine learning model interpretation benefits from the efficiency of long-running kernels, where each kernel runtime is relatively large and helps mitigate interpreter overhead.

An alternative to an interpreter-based inference engine is to generate native code from a model during export. This can improve performance, but it sacrifices portability and flexibility, as the generated code needs recompilation for each target platform and must be replaced entirely to modify a model.

TFLM balances the simplicity of code compilation and the flexibility of an interpreter-based approach by incorporating certain code-generation features. For example, the library can be constructed solely from source files, offering much of the compilation simplicity associated with code generation while retaining the benefits of an interpreter-based model execution framework.

An interpreter-based approach offers several benefits over code generation for machine learning inference on embedded devices:

* **Flexibility:** Models can be updated in the field without recompiling the entire application.

* **Portability:** The interpreter can be used to execute models on different target platforms without porting the code.

* **Memory efficiency:** The interpreter can share code across multiple models, reducing memory usage.

* **Ease of development:** Interpreters are easier to develop and maintain than code generators.

TensorFlow Lite Micro is a powerful and flexible framework for machine learning inference on embedded devices. Its interpreter-based approach offers several benefits over code generation, including flexibility, portability, memory efficiency, and ease of development.

### Compiler-based

[TinyEngine](https://github.com/mit-han-lab/tinyengine) is an ML inference framework designed specifically for resource-constrained microcontrollers. It employs several optimizations to enable high-accuracy neural network execution within the tight constraints of memory, computing, and storage on microcontrollers [@lin2020mcunet].

While inference frameworks like TFLite Micro use interpreters to execute the neural network graph dynamically at runtime, this adds significant overhead regarding memory usage to store metadata, interpretation latency, and lack of optimizations. However, TFLite argues that the overhead is small. TinyEngine eliminates this overhead by employing a code generation approach. It analyzes the network graph during compilation and generates specialized code to execute just that model. This code is natively compiled into the application binary, avoiding runtime interpretation costs.

Conventional ML frameworks schedule memory per layer, trying to minimize usage for each layer separately. TinyEngine does model-level scheduling instead of analyzing memory usage across layers. It allocates a common buffer size based on the maximum memory needs of all layers. This buffer is then shared efficiently across layers to increase data reuse.

TinyEngine also specializes in the kernels for each layer through techniques like tiling, unrolling, and fusing operators. For example, it will generate unrolled compute kernels with the number of loops needed for a 3x3 or 5x5 convolution. These specialized kernels extract maximum performance from the microcontroller hardware. It uses optimized depthwise convolutions to minimize memory allocations by computing each channel's output in place over the input channel data. This technique exploits the channel-separable nature of depthwise convolutions to reduce peak memory size.

Like TFLite Micro, the compiled TinyEngine binary only includes ops needed for a specific model rather than all possible operations. This results in a very small binary footprint, keeping code size low for memory-constrained devices.

One difference between TFLite Micro and TinyEngine is that the latter is co-designed with "TinyNAS," an architecture search method for microcontroller models similar to differential NAS for microcontrollers. TinyEngine's efficiency allows for exploring larger and more accurate models through NAS. It also provides feedback to TinyNAS on which models can fit within the hardware constraints.

Through various custom techniques, such as static compilation, model-based scheduling, specialized kernels, and co-design with NAS, TinyEngine enables high-accuracy deep learning inference within microcontrollers' tight resource constraints.

### Library

[CMSIS-NN](https://www.keil.com/pack/doc/CMSIS/NN/html/index.html), standing for Cortex Microcontroller Software Interface Standard for Neural Networks, is a software library devised by ARM. It offers a standardized interface for deploying neural network inference on microcontrollers and embedded systems, focusing on optimization for ARM Cortex-M processors [@lai2018cmsis].

**Neural Network Kernels:** CMSIS-NN has highly efficient kernels that handle fundamental neural network operations such as convolution, pooling, fully connected layers, and activation functions. It caters to a broad range of neural network models by supporting floating and fixed-point arithmetic. The latter is especially beneficial for resource-constrained devices as it curtails memory and computational requirements (Quantization).

**Hardware Acceleration:** CMSIS-NN harnesses the power of Single Instruction, Multiple Data (SIMD) instructions available on many Cortex-M processors. This allows for parallel processing of multiple data elements within a single instruction, thereby boosting computational efficiency. Certain Cortex-M processors feature Digital Signal Processing (DSP) extensions that CMSIS-NN can exploit for accelerated neural network execution. The library also incorporates assembly-level optimizations tailored to specific microcontroller architectures to enhance performance further.

**Standardized API:** CMSIS-NN offers a consistent and abstracted API that protects developers from the complexities of low-level hardware details. This makes the integration of neural network models into applications simpler. It may also encompass tools or utilities for converting popular neural network model formats into a format that is compatible with CMSIS-NN.

**Memory Management:** CMSIS-NN provides functions for efficient memory allocation and management, which is vital in embedded systems where memory resources are scarce. It ensures optimal memory usage during inference and, in some instances, allows in-place operations to decrease memory overhead.

**Portability:** CMSIS-NN is designed for portability across various Cortex-M processors. This enables developers to write code that can operate on different microcontrollers without significant modifications.

**Low Latency:** CMSIS-NN minimizes inference latency, making it an ideal choice for real-time applications where swift decision-making is paramount.

**Energy Efficiency:** The library is designed with a focus on energy efficiency, making it suitable for battery-powered and energy-constrained devices.

## Choosing the Right Framework

Choosing the right machine learning framework for a given application requires carefully evaluating models, hardware, and software considerations. By analyzing these three aspects—models, hardware, and software—ML engineers can select the optimal framework and customize it as needed for efficient and performant on-device ML applications. The goal is to balance model complexity, hardware limitations, and software integration to design a tailored ML pipeline for embedded and edge devices.

![TensorFlow Framework Comparison - General. Source: TensorFlow.](images/png/image4.png){#fig-tf-comparison width="100%" height="auto" align="center" caption="TensorFlow Framework Comparison - General"}

### Model

TensorFlow supports significantly more ops than TensorFlow Lite and TensorFlow Lite Micro as it is typically used for research or cloud deployment, which require a large number of and more flexibility with operators (see @fig-tf-comparison). TensorFlow Lite supports select ops for on-device training, whereas TensorFlow Micro does not. TensorFlow Lite also supports dynamic shapes and quantization-aware training, but TensorFlow Micro does not. In contrast, TensorFlow Lite and TensorFlow Micro offer native quantization tooling and support, where quantization refers to transforming an ML program into an approximated representation with available lower precision operations.

### Software

![TensorFlow Framework Comparison - Software. Source: TensorFlow.](images/png/image5.png){#fig-tf-sw-comparison width="100%" height="auto" align="center" caption="TensorFlow Framework Comparison - Model"}

TensorFlow Lite Micro does not have OS support, while TensorFlow and TensorFlow Lite do, to reduce memory overhead, make startup times faster, and consume less energy (see @fig-tf-sw-comparison). TensorFlow Lite Micro can be used in conjunction with real-time operating systems (RTOS) like FreeRTOS, Zephyr, and Mbed OS. TensorFlow Lite and TensorFlow Lite Micro support model memory mapping, allowing models to be directly accessed from flash storage rather than loaded into RAM, whereas TensorFlow does not. TensorFlow and TensorFlow Lite support accelerator delegation to schedule code to different accelerators, whereas TensorFlow Lite Micro does not, as embedded systems tend to have a limited array of specialized accelerators.

### Hardware

![TensorFlow Framework Comparison - Hardware. Source: TensorFlow.](images/png/image3.png){#fig-tf-hw-comparison width="100%" height="auto" align="center" caption="TensorFlow Framework Comparison - Hardware"}

TensorFlow Lite and TensorFlow Lite Micro have significantly smaller base binary sizes and memory footprints than TensorFlow (see @fig-tf-hw-comparison). For example, a typical TensorFlow Lite Micro binary is less than 200KB, whereas TensorFlow is much larger. This is due to the resource-constrained environments of embedded systems. TensorFlow supports x86, TPUs, and GPUs like NVIDIA, AMD, and Intel. TensorFlow Lite supports Arm Cortex-A and x86 processors commonly used on mobile phones and tablets. The latter is stripped of all the unnecessary training logic for on-device deployment. TensorFlow Lite Micro provides support for microcontroller-focused Arm Cortex M cores like M0, M3, M4, and M7, as well as DSPs like Hexagon and SHARC and MCUs like STM32, NXP Kinetis, Microchip AVR.

Selecting the appropriate AI framework is essential to ensure that embedded systems can efficiently execute AI models. Key factors to consider when choosing a machine learning framework are ease of use, community support, performance, scalability, integration with data engineering tools, and integration with model optimization tools. By understanding these factors, you can make informed decisions and maximize the potential of your machine-learning initiatives.

### Other Factors

Several other key factors beyond models, hardware, and software should be considered when evaluating AI frameworks for embedded systems.

#### Performance

Performance is critical in embedded systems where computational resources are limited. Evaluate the framework's ability to optimize model inference for embedded hardware. Model quantization and hardware acceleration support are crucial in achieving efficient inference.

#### Scalability

Scalability is essential when considering the potential growth of an embedded AI project. The framework should support the deployment of models on various embedded devices, from microcontrollers to more powerful processors. It should also seamlessly handle both small-scale and large-scale deployments.

#### Integration with Data Engineering Tools

Data engineering tools are essential for data preprocessing and pipeline management. An ideal AI framework for embedded systems should seamlessly integrate with these tools, allowing for efficient data ingestion, transformation, and model training.

#### Integration with Model Optimization Tools

Model optimization ensures that AI models are well-suited for embedded deployment. Evaluate whether the framework integrates with model optimization tools like TensorFlow Lite Converter or ONNX Runtime to facilitate model quantization and size reduction.

#### Ease of Use

The ease of use of an AI framework significantly impacts development efficiency. A framework with a user-friendly interface and clear documentation reduces developers' learning curve. Consideration should be given to whether the framework supports high-level APIs, allowing developers to focus on model design rather than low-level implementation details. This factor is incredibly important for embedded systems, which have fewer features than typical developers might be accustomed to.

#### Community Support

Community support plays another essential factor. Frameworks with active and engaged communities often have well-maintained codebases, receive regular updates, and provide valuable forums for problem-solving. As a result, community support also plays into Ease of Use because it ensures that developers have access to a wealth of resources, including tutorials and example projects. Community support provides some assurance that the framework will continue to be supported for future updates. There are only a few frameworks that cater to TinyML needs. TensorFlow Lite Micro is the most popular and has the most community support.

## Future Trends in ML Frameworks

### Decomposition

Currently, the ML system stack consists of four abstractions as shown in @fig-mlsys-stack, namely (1) computational graphs, (2) tensor programs, (3) libraries and runtimes, and (4) hardware primitives.

![Four abstractions in current ML system stacks. Source: [TVM.](https://tvm.apache.org/2021/12/15/tvm-unity)](images/png/image8.png){#fig-mlsys-stack align="center" caption="Four Abstractions in Current ML System Stack"}

This has led to vertical (i.e., between abstraction levels) and horizontal (i.e., library-driven vs. compilation-driven approaches to tensor computation) boundaries, which hinder innovation for ML. Future work in ML frameworks can look toward breaking these boundaries. In December 2021, [Apache TVM](https://tvm.apache.org/2021/12/15/tvm-unity) Unity was proposed, which aimed to facilitate interactions between the different abstraction levels (as well as the people behind them, such as ML scientists, ML engineers, and hardware engineers) and co-optimize decisions in all four abstraction levels.

### High-Performance Compilers & Libraries

As ML frameworks further develop, high-performance compilers and libraries will continue to emerge. Some current examples include [TensorFlow XLA](https://www.tensorflow.org/xla/architecture) and Nvidia's [CUTLASS](https://developer.nvidia.com/blog/cutlass-linear-algebra-cuda/), which accelerate linear algebra operations in computational graphs, and Nvidia's [TensorRT](https://developer.nvidia.com/tensorrt), which accelerates and optimizes inference.

### ML for ML Frameworks

We can also use ML to improve ML frameworks in the future. Some current uses of ML for ML frameworks include:

* hyperparameter optimization using techniques such as Bayesian optimization, random search, and grid search

* neural architecture search (NAS) to automatically search for optimal network architectures

* AutoML, which as described in @sec-ai_frameworks-advanced, automates the ML pipeline.

## Conclusion

In summary, selecting the optimal framework requires thoroughly evaluating options against criteria like usability, community support, performance, hardware compatibility, and model conversion abilities. There is no universal best solution, as the right framework depends on the specific constraints and use case.

TensorFlow Lite Micro currently provides a strong starting point for extremely resource-constrained microcontroller-based platforms. Its comprehensive optimization tooling, such as quantization mapping and kernel optimizations, enables high performance on devices like Arm Cortex-M and RISC-V processors. The active developer community ensures accessible technical support. Seamless integration with TensorFlow for training and converting models makes the workflow cohesive.

For platforms with more capable CPUs like Cortex-A, TensorFlow Lite for Microcontrollers expands possibilities. It provides greater flexibility for custom and advanced models beyond the core operators in TFLite Micro. However, this comes at the cost of a larger memory footprint. These frameworks are ideal for automotive systems, drones, and more powerful edge devices that can benefit from greater model sophistication.

Frameworks specifically built for specialized hardware like CMSIS-NN on Cortex-M processors can further maximize performance but sacrifice portability. Integrated frameworks from processor vendors tailor the stack to their architectures, unlocking the full potential of their chips but locking you into their ecosystem.

Ultimately, choosing the right framework involves finding the best match between its capabilities and the requirements of the target platform. This requires balancing tradeoffs between performance needs, hardware constraints, model complexity, and other factors. Thoroughly assessing intended models and use cases and evaluating options against key metrics will guide developers in picking the ideal framework for their embedded ML application.

## Resources {#sec-ai-frameworks-resource}

Here is a curated list of resources to support students and instructors in their learning and teaching journeys. We are continuously working on expanding this collection and will add new exercises soon.

:::{.callout-note collapse="false"}

#### Slides

These slides are a valuable tool for instructors to deliver lectures and for students to review the material at their own pace. We encourage students and instructors to leverage these slides to enhance their understanding and facilitate effective knowledge transfer.

* [Frameworks overview.](https://docs.google.com/presentation/d/1zbnsihiO68oIUE04TVJEcDQ_Kyec4mhdQkIG6xoR0DY/edit#slide=id.g1ff94734162_0_0)

* [Embedded systems software.](https://docs.google.com/presentation/d/1BK2M2krnI24jSWO0r8tXegl1wgflGZTJyMkjfGolURI/edit#slide=id.g202a6885eb3_0_0)

* [Inference engines: TF vs. TFLite.](https://docs.google.com/presentation/d/1Jr7HzdZ7YaKO6KY9HBGbOG0BrTnKhbboQtf9d6xy3Ls/edit?usp=drive_link)

* [TF flavors: TF vs. TFLite vs. TFLite Micro.](https://docs.google.com/presentation/d/1_DwBbas8wAVWnJ0tbOorqotf9Gns1qNc3JJ6tw8bce0/edit?usp=drive_link)

* TFLite Micro:
  * [TFLite Micro Big Picture.](https://docs.google.com/presentation/d/1XdwcZS0pz6kyuk6Vx90kE11hwUMAtS1cMoFQHZAxS20/edit?usp=drive_link)

  * [TFLite Micro Interpreter.](https://docs.google.com/presentation/d/10llaugp6EroGekFzB1pAH1OJ1dpJ4d7yxKglK1BsqlI/edit?usp=drive_link&resourcekey=0-C6_PHSaI6u4x0Mv2KxWKbg)

  * [TFLite Micro Model Format.](https://docs.google.com/presentation/d/123kdwjRXvbukyaOBvdp0PJpIs2JSxQ7GoDjB8y0FgIE/edit?usp=drive_link)

  * [TFLite Micro Memory Allocation.](https://docs.google.com/presentation/d/1_sHuWa3DDTCB9mBzKA4ElPWaUFA8oOelqHCBOHmsvC4/edit?usp=drive_link)

  * [TFLite Micro NN Operations.](https://docs.google.com/presentation/d/1ZwLOLvYbKodNmyuKKGb_gD83NskrvNmnFC0rvGugJlY/edit?usp=drive_link)
:::

:::{.callout-important collapse="false"}

#### Videos

* _Coming soon._
:::

:::{.callout-caution collapse="false"}

#### Exercises

To reinforce the concepts covered in this chapter, we have curated a set of exercises that challenge students to apply their knowledge and deepen their understanding.

* @exr-tfc

* @exr-tfl

* @exr-k
:::

:::{.callout-warning collapse="false"}

#### Labs

In addition to exercises, we offer a series of hands-on labs allowing students to gain practical experience with embedded AI technologies. These labs provide step-by-step guidance, enabling students to develop their skills in a structured and supportive environment. We are excited to announce that new labs will be available soon, further enriching the learning experience.

* _Coming soon._
:::


<|MERGE_RESOLUTION|>--- conflicted
+++ resolved
@@ -116,11 +116,7 @@
 
 The Parameter Server (PS) architecture is a popular design for distributing the training of machine learning models, especially deep neural networks, across multiple machines. The fundamental idea is to separate the storage and management of model parameters from the computation used to update these parameters. Typically, parameter servers handle the storage and management of model parameters, partitioning them across multiple servers. Worker processes perform the computational tasks, including data processing and computation of gradients, which are then sent back to the parameter servers for updating.
 
-<<<<<<< HEAD
 **Storage:** The stateful parameter server processes handled the storage and management of model parameters. Given the large scale of models and the system's distributed nature, these parameters were shared across multiple parameter servers. Each server maintained a portion of the model parameters, making it \"stateful\" as it had to maintain and manage this state across the training process.
-=======
-**Storage:** The stateful parameter server processes handled the storage and management of model parameters. Given the large scale of models and the system's distributed nature, these parameters were sharded across multiple parameter servers. Each server maintained a portion of the model parameters, making it "stateful" as it had to maintain and manage this state across the training process.
->>>>>>> 4fd9aba5
 
 **Computation:** The worker processes, which could be run in parallel, were stateless and purely computational. They processed data and computed gradients without maintaining any state or long-term memory [@li2014communication]. Workers did not retain information between different tasks. Instead, they periodically communicated with the parameter servers to retrieve the latest parameters and send back computed gradients.
 
@@ -196,28 +192,19 @@
 
 @tbl-pytorch_vs_tf provides a comparative analysis:
 
-<<<<<<< HEAD
-| Feature/Aspect              | PyTorch                                                                                   | TensorFlow                                                                                      |
-|-----------------------------|------------------------------------------------------------------------------------------|-------------------------------------------------------------------------------------------------|
-| Design Philosophy           | Dynamic computational graph (eager execution)                                             | Static computational graph (early versions); Eager execution in TensorFlow 2.0                  |
-| Deployment                  | Traditionally challenging; Improved with TorchScript & TorchServe                         | Scalable, especially on embedded platforms with TensorFlow Lite                                 |
-| Performance & Optimization  | Efficient GPU acceleration                                                                | Robust optimization with XLA compiler                                                           |
-| Ecosystem                   | TorchServe, TorchVision, TorchText, TorchAudio                                            | TensorFlow Extended (TFX), TensorFlow Lite, TensorFlow Lite Micro, TensorFlow.js, TensorFlow Hub, TensorFlow Serving   |
-=======
-+-----------------------------+------------------------------------------------------------------------------------------+-------------------------------------------------------------------------------------------------+
-| Aspect                      | PyTorch                                                                                   | TensorFlow                                                                                     |
-+:============================+:=========================================================================================+:================================================================================================+
-| Design Philosophy           | Dynamic computational graph (eager execution)                                             | Static computational graph (early versions); Eager execution in TensorFlow 2.0                 |
-+-----------------------------+------------------------------------------------------------------------------------------+-------------------------------------------------------------------------------------------------+
-| Deployment                  | Traditionally challenging; Improved with TorchScript & TorchServe                         | Scalable, especially on embedded platforms with TensorFlow Lite                                |
-+-----------------------------+------------------------------------------------------------------------------------------+-------------------------------------------------------------------------------------------------+
-| Performance & Optimization  | Efficient GPU acceleration                                                                | Robust optimization with XLA compiler                                                          |
-+-----------------------------+------------------------------------------------------------------------------------------+-------------------------------------------------------------------------------------------------+
-| Ecosystem                   | TorchServe, TorchVision, TorchText, TorchAudio                                            | TensorFlow Extended (TFX), TensorFlow Lite, TensorFlow.js, TensorFlow Hub, TensorFlow Serving  |
-+-----------------------------+------------------------------------------------------------------------------------------+-------------------------------------------------------------------------------------------------+
->>>>>>> 4fd9aba5
-| Ease of Use                 | Preferred for its Pythonic approach and rapid prototyping                                 | Initially steep learning curve; Simplified with Keras in TensorFlow 2.0                        |
-+-----------------------------+------------------------------------------------------------------------------------------+-------------------------------------------------------------------------------------------------+
++-------------------------------+--------------------------------------------------------------------+---------------------------------------------------------------------------------------------------------------------+
+| Aspect                        | Pytorch                                                            | TensorFlow                                                                                                          |
++:==============================+:===================================================================+:====================================================================================================================+
+| Design Philosophy             | Dynamic computational graph (eager execution)                      | Static computational graph (early versions); Eager execution in TensorFlow 2.0                                      |
++-------------------------------+--------------------------------------------------------------------+---------------------------------------------------------------------------------------------------------------------+
+| Deployment                    | Traditionally challenging; Improved with TorchScript & TorchServe  | Scalable, especially on embedded platforms with TensorFlow Lite                                                     |
++-------------------------------+--------------------------------------------------------------------+---------------------------------------------------------------------------------------------------------------------+
+| Performance & Optimization    | Efficient GPU acceleration                                         | Robust optimization with XLA compiler                                                                               |
++-------------------------------+--------------------------------------------------------------------+---------------------------------------------------------------------------------------------------------------------+
+| Ecosystem                     | TorchServe, TorchVision, TorchText, TorchAudio                     | TensorFlow Extended (TFX), TensorFlow Lite, TensorFlow Lite Micro TensorFlow.js, TensorFlow Hub, TensorFlow Serving |
++-------------------------------+--------------------------------------------------------------------+---------------------------------------------------------------------------------------------------------------------+
+| Ease of Use                   | Preferred for its Pythonic approach and rapid prototyping          | Initially steep learning curve; Simplified with Keras in TensorFlow 2.0                                             |
++-------------------------------+--------------------------------------------------------------------+---------------------------------------------------------------------------------------------------------------------+
 
 : Comparison of PyTorch and TensorFlow. {#tbl-pytorch_vs_tf .striped .hover}
 
