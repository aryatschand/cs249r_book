# AI Frameworks

![_DALL·E 3 Prompt: Illustration in a rectangular format, designed for a professional textbook, where the content spans the entire width. The vibrant chart represents training and inference frameworks for ML. Icons for TensorFlow, Keras, PyTorch, ONNX, and TensorRT are spread out, filling the entire horizontal space, and aligned vertically. Each icon is accompanied by brief annotations detailing their features. The lively colors like blues, greens, and oranges highlight the icons and sections against a soft gradient background. The distinction between training and inference frameworks is accentuated through color-coded sections, with clean lines and modern typography maintaining clarity and focus._](./images/cover_ml_frameworks.png)

In this chapter, we explore the landscape of AI frameworks that serve as the foundation for developing machine learning systems. AI frameworks provide the essential tools, libraries, and environments necessary to design, train, and deploy machine learning models. We delve into the evolutionary trajectory of these frameworks, dissect the workings of TensorFlow, and provide insights into the core components and advanced features that define these frameworks.

Furthermore, we investigate the specialization of frameworks tailored to specific needs, the emergence of frameworks specifically designed for embedded AI, and the criteria for selecting the most suitable framework for your project. This exploration will be rounded off by a glimpse into the future trends that are expected to shape the landscape of ML frameworks in the coming years.

::: {.callout-tip}

## Learning Objectives

* Understand the evolution and capabilities of major machine learning frameworks. This includes graph execution models, programming paradigms, hardware acceleration support, and how they have expanded over time.

* Learn the core components and functionality of frameworks like computational graphs, data pipelines, optimization algorithms, training loops, etc. that enable efficient model building.

* Compare frameworks across different environments like cloud, edge, and tinyML. Learn how frameworks specialize based on computational constraints and hardware.

* Dive deeper into embedded and tinyML focused frameworks like TensorFlow Lite Micro, CMSIS-NN, TinyEngine etc. and how they optimize for microcontrollers.

* Explore model conversion and deployment considerations when choosing a framework, including aspects like latency, memory usage, and hardware support.

* Evaluate key factors in selecting the right framework like performance, hardware compatibility, community support, ease of use, etc. based on the specific project needs and constraints.

* Understand the limitations of current frameworks and potential future trends like using ML to improve frameworks, decomposed ML systems, and high performance compilers.

:::

## Introduction

Machine learning frameworks provide the tools and infrastructure to efficiently build, train, and deploy machine learning models. In this chapter, we will explore the evolution and key capabilities of major frameworks like [TensorFlow (TF)](https://www.tensorflow.org/), [PyTorch](https://pytorch.org/), and specialized frameworks for embedded devices. We will dive into the components like computational graphs, optimization algorithms, hardware acceleration, and more that enable developers to quickly construct performant models. Understanding these frameworks is essential to leverage the power of deep learning across the spectrum from cloud to edge devices.

ML frameworks handle much of the complexity of model development through high-level APIs and domain-specific languages that allow practitioners to quickly construct models by combining pre-made components and abstractions. For example, frameworks like TensorFlow and PyTorch provide Python APIs to define neural network architectures using layers, optimizers, datasets, and more. This enables rapid iteration compared to coding every model detail from scratch.

A key capability offered by frameworks is distributed training engines that can scale model training across clusters of GPUs and TPUs. This makes it feasible to train state-of-the-art models with billions or trillions of parameters on vast datasets. Frameworks also integrate with specialized hardware like NVIDIA GPUs to further accelerate training via optimizations like parallelization and efficient matrix operations.

In addition, frameworks simplify deploying finished models into production through tools like [TensorFlow Serving](https://www.tensorflow.org/tfx/guide/serving) for scalable model serving and [TensorFlow Lite](https://www.tensorflow.org/lite) for optimization on mobile and edge devices. Other valuable capabilities include visualization, model optimization techniques like quantization and pruning, and monitoring metrics during training.

Leading open source frameworks like TensorFlow, PyTorch, and [MXNet](https://mxnet.apache.org/versions/1.9.1/) power much of AI research and development today. Commercial offerings like [Amazon SageMaker](https://aws.amazon.com/pm/sagemaker/?trk¶c2fafb-22b1-4a97-a2f7-7e4ab2c7aa28&sc_channel=ps&ef_id=CjwKCAjws9ipBhB1EiwAccEi1JpbBz6j4t7sRUoAiKFDc0mi59faZYge5MuFecAU6zGDQYTFz9NnaBoCV-wQAvD_BwE:G:s&s_kwcid=AL!4422!3!651751060692!e!!g!!amazon sagemaker!19852662230!145019225977) and [Microsoft Azure Machine Learning](https://azure.microsoft.com/en-us/free/machine-learning/search/?ef_id=_k_CjwKCAjws9ipBhB1EiwAccEi1JVOThls797Sj3Li96_GYjoJQDx_EWaXNsDaEWeFbIaRkESUCkq64xoCSmwQAvD_BwE_k_&OCID=AIDcmm5edswduu_SEM__k_CjwKCAjws9ipBhB1EiwAccEi1JVOThls797Sj3Li96_GYjoJQDx_EWaXNsDaEWeFbIaRkESUCkq64xoCSmwQAvD_BwE_k_&gad=1&gclid=CjwKCAjws9ipBhB1EiwAccEi1JVOThls797Sj3Li96_GYjoJQDx_EWaXNsDaEWeFbIaRkESUCkq64xoCSmwQAvD_BwE) integrate these open source frameworks with proprietary capabilities and enterprise tools.

Machine learning engineers and practitioners leverage these robust frameworks to focus on high-value tasks like model architecture, feature engineering, and hyperparameter tuning instead of infrastructure. The goal is to efficiently build and deploy performant models that solve real-world problems.

In this chapter, we will explore today\'s leading cloud frameworks and how they have adapted models and tools specifically for embedded and edge deployment. We will compare programming models, supported hardware, optimization capabilities, and more to fully understand how frameworks enable scalable machine learning from the cloud to the edge.

## Framework Evolution

Machine learning frameworks have evolved significantly over time to meet the diverse needs of machine learning practitioners and advancements in AI techniques. A few decades ago, building and training machine learning models required extensive low-level coding and infrastructure. Machine learning frameworks have evolved considerably over the past decade to meet the expanding needs of practitioners and rapid advances in deep learning techniques. Early neural network research was constrained by insufficient data and compute power. Building and training machine learning models required extensive low-level coding and infrastructure. But the release of large datasets like [ImageNet](https://www.image-net.org/) [@deng2009imagenet] and advancements in parallel GPU computing unlocked the potential for far deeper neural networks.

The first ML frameworks, [Theano](https://pypi.org/project/Theano/#:~:text=Theano is a Python library,a similar interface to NumPy's.) by @al2016theano and [Caffe](https://caffe.berkeleyvision.org/) by @jia2014caffe, were developed by academic institutions (Montreal Institute for Learning Algorithms, Berkeley Vision and Learning Center). Amid a growing interest in deep learning due to state-of-the-art performance of AlexNet @krizhevsky2012imagenet on the ImageNet dataset, private companies and individuals began developing ML frameworks, resulting in frameworks such as [Keras](https://keras.io/) by @chollet2018keras, [Chainer](https://chainer.org/) by @tokui2015chainer, TensorFlow from Google [@abadi2016tensorflow], [CNTK](https://learn.microsoft.com/en-us/cognitive-toolkit/) by Microsoft [@seide2016cntk], and PyTorch by Facebook [@paszke2019pytorch].

Many of these ML frameworks can be divided into categories, namely high-level vs. low-level frameworks and static vs. dynamic computational graph frameworks. High-level frameworks provide a higher level of abstraction than low-level frameworks. That is, high-level frameworks have pre-built functions and modules for common ML tasks, such as creating, training, and evaluating common ML models as well as preprocessing data, engineering features, and visualizing data, which low-level frameworks do not have. Thus, high-level frameworks may be easier to use, but are not as customizable as low-level frameworks (i.e. users of low-level frameworks can define custom layers, loss functions, optimization algorithms, etc.). Examples of high-level frameworks include TensorFlow/Keras and PyTorch. Examples of low-level ML frameworks include TensorFlow with low-level APIs, Theano, Caffe, Chainer, and CNTK.

Frameworks like Theano and Caffe used static computational graphs which required rigidly defining the full model architecture upfront. Static graphs require upfront declaration and limit flexibility. Dynamic graphs construct on-the-fly for more iterative development. But around 2016, frameworks began adopting dynamic graphs like PyTorch and TensorFlow 2.0 which can construct graphs on-the-fly. This provides greater flexibility for model development. We will discuss these concepts and details later on in the AI Training section.

The development of these frameworks facilitated an explosion in model size and complexity over time---from early multilayer perceptrons and convolutional networks to modern transformers with billions or trillions of parameters. In 2016, ResNet models by @he2016deep achieved record ImageNet accuracy with over 150 layers and 25 million parameters. Then in 2020, the GPT-3 language model from OpenAI [@brown2020language] pushed parameters to an astonishing 175 billion using model parallelism in frameworks to train across thousands of GPUs and TPUs.

Each generation of frameworks unlocked new capabilities that powered advancement:

* Theano and TensorFlow (2015) introduced computational graphs and automatic differentiation to simplify model building.

* CNTK (2016) pioneered efficient distributed training by combining model and data parallelism.

* PyTorch (2016) provided imperative programming and dynamic graphs for flexible experimentation.

* TensorFlow 2.0 (2019) made eager execution default for intuitiveness and debugging.

* TensorFlow Graphics (2020) added 3D data structures to handle point clouds and meshes.

In recent years, there has been a convergence on the frameworks. @fig-ml-framework shows that TensorFlow and PyTorch have become the overwhelmingly dominant ML frameworks, representing more than 95% of ML frameworks used in research and production. Keras was integrated into TensorFlow in 2019; Preferred Networks transitioned Chainer to PyTorch in 2019; and Microsoft stopped actively developing CNTK in 2022 in favor of supporting PyTorch on Windows.

<<<<<<< HEAD
![Popularity of ML frameworks in the United States as measured by Google web searches](images_ml_frameworks/image6.png){#fig-ml-framework}
=======
![Popularity of ML frameworks in the United States as measured by Google web searches](images_ml_frameworks/image6.png)
>>>>>>> 247b51c1

However, a one-size-fits-all approach does not work well across the spectrum from cloud to tiny edge devices. Different frameworks represent various philosophies around graph execution, declarative versus imperative APIs, and more. Declarative defines what the program should do while imperative focuses on how it should do it step-by-step. For instance, TensorFlow uses graph execution and declarative-style modeling while PyTorch adopts eager execution and imperative modeling for more Pythonic flexibility. Each approach carries tradeoffs that we will discuss later in the Basic Components section.

Today\'s advanced frameworks enable practitioners to develop and deploy increasingly complex models - a key driver of innovation in the AI field. But they continue to evolve and expand their capabilities for the next generation of machine learning. To understand how these systems continue to evolve, we will dive deeper into TensorFlow as an example of how the framework grew in complexity over time.

## DeepDive into TensorFlow

TensorFlow was developed by the Google Brain team and was released as an open-source software library on November 9, 2015. It was designed for numerical computation using data flow graphs and has since become popular for a wide range of machine learning and deep learning applications.

TensorFlow is both a training and inference framework and provides built-in functionality to handle everything from model creation and training, to deployment (@fig-tensorflow-architecture). Since its initial development, the TensorFlow ecosystem has grown to include many different "varieties" of TensorFlow that are each intended to allow users to support ML on different platforms. In this section, we will mainly discuss only the core package.

### TF Ecosystem

1. [TensorFlow Core](https://www.tensorflow.org/tutorials): primary package that most developers engage with. It provides a comprehensive, flexible platform for defining, training, and deploying machine learning models. It includes tf.keras as its high-level API.

2. [TensorFlow Lite](https://www.tensorflow.org/lite): designed for deploying lightweight models on mobile, embedded, and edge devices. It offers tools to convert TensorFlow models to a more compact format suitable for limited-resource devices and provides optimized pre-trained models for mobile.

3. [TensorFlow.js](https://www.tensorflow.org/js): JavaScript library that allows training and deployment of machine learning models directly in the browser or on Node.js. It also provides tools for porting pre-trained TensorFlow models to the browser-friendly format.

4. [TensorFlow on Edge Devices (Coral)](https://developers.googleblog.com/2019/03/introducing-coral-our-platform-for.html): platform of hardware components and software tools from Google that allows the execution of TensorFlow models on edge devices, leveraging Edge TPUs for acceleration.

5. [TensorFlow Federated (TFF)](https://www.tensorflow.org/federated): framework for machine learning and other computations on decentralized data. TFF facilitates federated learning, allowing model training across many devices without centralizing the data.

6. [TensorFlow Graphics](https://www.tensorflow.org/graphics): library for using TensorFlow to carry out graphics-related tasks, including 3D shapes and point clouds processing, using deep learning.

7. [TensorFlow Hub](https://www.tensorflow.org/hub): repository of reusable machine learning model components to allow developers to reuse pre-trained model components, facilitating transfer learning and model composition

8. [TensorFlow Serving](https://www.tensorflow.org/tfx/guide/serving): framework designed for serving and deploying machine learning models for inference in production environments. It provides tools for versioning and dynamically updating deployed models without service interruption.

9. [TensorFlow Extended (TFX)](https://www.tensorflow.org/tfx): end-to-end platform designed to deploy and manage machine learning pipelines in production settings. TFX encompasses components for data validation, preprocessing, model training, validation, and serving.

![Architecture overview of TensorFlow 2.0 (Source: [Tensorflow](https://blog.tensorflow.org/2019/01/whats-coming-in-tensorflow-2-0.html))](images_ml_frameworks/tensorflow.png){#fig-tensorflow-architecture}

TensorFlow was developed to address the limitations of DistBelief [@abadi2016tensorflow]---the framework in use at Google from 2011 to 2015---by providing flexibility along three axes: 1) defining new layers, 2) refining training algorithms, and 3) defining new training algorithms. To understand what limitations in DistBelief led to the development of TensorFlow, we will first give a brief overview of the Parameter Server Architecture that DistBelief employed [@dean2012large].

The Parameter Server (PS) architecture is a popular design for distributing the training of machine learning models, especially deep neural networks, across multiple machines. The fundamental idea is to separate the storage and management of model parameters from the computation used to update these parameters:

**Storage**: The storage and management of model parameters were handled by the stateful parameter server processes. Given the large scale of models and the distributed nature of the system, these parameters were sharded across multiple parameter servers. Each server maintained a portion of the model parameters, making it \"stateful\" as it had to maintain and manage this state across the training process.

**Computation**: The worker processes, which could be run in parallel, were stateless and purely computational, processing data and computing gradients without maintaining any state or long-term memory [@li2014communication].

DistBelief and its architecture defined above were crucial in enabling distributed deep learning at Google but also introduced limitations that motivated the development of TensorFlow:

### Static Computation Graph

In the parameter server architecture, model parameters are distributed across various parameter servers. Since DistBelief was primarily designed for the neural network paradigm, parameters corresponded to a fixed structure of the neural network. If the computation graph were dynamic, the distribution and coordination of parameters would become significantly more complicated. For example, a change in the graph might require the initialization of new parameters or the removal of existing ones, complicating the management and synchronization tasks of the parameter servers. This made it harder to implement models outside the neural framework or models that required dynamic computation graphs.

TensorFlow was designed to be a more general computation framework where the computation is expressed as a data flow graph. This allows for a wider variety of machine learning models and algorithms outside of just neural networks, and provides flexibility in refining models.

### Usability & Deployment

The parameter server model involves a clear delineation of roles (worker nodes and parameter servers), and is optimized for data center deployments which might not be optimal for all use cases. For instance, on edge devices or in other non-data center environments, this division introduces overheads or complexities.

TensorFlow was built to run on multiple platforms, from mobile devices and edge devices, to cloud infrastructure. It also aimed to provide ease of use between local and distributed training, and to be more lightweight, and developer friendly.

### Architecture Design

Rather than using the parameter server architecture, TensorFlow instead deploys tasks across a cluster. These tasks are named processes that can communicate over a network, and each can execute TensorFlow\'s core construct: the dataflow graph, and interface with various computing devices (like CPUs or GPUs). This graph is a directed representation where nodes symbolize computational operations, and edges depict the tensors (data) flowing between these operations.

Despite the absence of traditional parameter servers, some tasks, called "PS tasks", still perform the role of storing and managing parameters, reminiscent of parameter servers in other systems. The remaining tasks, which usually handle computation, data processing, and gradient calculations, are referred to as \"worker tasks.\" TensorFlow\'s PS tasks can execute any computation representable by the dataflow graph, meaning they aren\'t just limited to parameter storage, and the computation can be distributed. This capability makes them significantly more versatile and gives users the power to program the PS tasks using the standard TensorFlow interface, the same one they\'d use to define their models. As mentioned above, dataflow graphs' structure also makes it inherently good for parallelism allowing for processing of large datasets.


### Built-in Functionality & Keras

TensorFlow includes libraries to help users develop and deploy more use-case specific models, and since this framework is open-source, this list continues to grow. These libraries address the entire ML development life-cycle: data preparation, model building, deployment, as well as responsible AI.

Additionally, one of TensorFlow's biggest advantages is its integration with Keras, though as we will cover in the next section, Pytorch recently also added a Keras integration. Keras is another ML framework that was built to be extremely user-friendly and as a result has a high level of abstraction. We will cover Keras in more depth later in this chapter, but when discussing its integration with TensorFlow, the most important thing to note is that it was originally built to be backend agnostic. This means users could abstract away these complexities, offering a cleaner, more intuitive way to define and train models without worrying about compatibility issues with different backends. TensorFlow users had some complaints about the usability and readability of TensorFlow's API, so as TF gained prominence it integrated Keras as its high-level API. This integration offered major benefits to TensorFlow users since it introduced more intuitive readability, and portability of models while still taking advantage of powerful backend features, Google support, and infrastructure to deploy models on various platforms.

### Limitations and Challenges

TensorFlow is one of the most popular deep learning frameworks but does have criticisms and weaknesses-- mostly focusing on usability, and resource usage. The rapid pace of updates through its support from Google, while advantageous, has sometimes led to issues of backward compatibility, deprecated functions, and shifting documentation. Additionally, even with the Keras implementation, the syntax and learning curve of TensorFlow can be difficult for new users. One major critique of TensorFlow is its high overhead and memory consumption due to the range of built in libraries and support. Some of these concerns can be addressed by using pared down versions, but can still be limiting in resource-constrained environments.

### PyTorch vs. TensorFlow

PyTorch and TensorFlow have established themselves as frontrunners in the industry. Both frameworks offer robust functionalities, but they differ in terms of their design philosophies, ease of use, ecosystem, and deployment capabilities.

**Design Philosophy and Programming Paradigm:** PyTorch uses a dynamic computational graph, termed as eager execution. This makes it intuitive and facilitates debugging since operations are executed immediately and can be inspected on-the-fly. In comparison, earlier versions of TensorFlow were centered around a static computational graph, which required the graph\'s complete definition before execution. However, TensorFlow 2.0 introduced eager execution by default, making it more aligned with PyTorch in this regard. PyTorch\'s dynamic nature and Python based approach has enabled its simplicity and flexibility, particularly for rapid prototyping. TensorFlow\'s static graph approach in its earlier versions had a steeper learning curve; the introduction of TensorFlow 2.0, with its Keras integration as the high-level API, has significantly simplified the development process.

**Deployment:** PyTorch is heavily favored in research environments, deploying PyTorch models in production settings was traditionally challenging. However, with the introduction of TorchScript and the TorchServe tool, deployment has become more feasible. One of TensorFlow\'s strengths lies in its scalability and deployment capabilities, especially on embedded and mobile platforms with TensorFlow Lite. TensorFlow Serving and TensorFlow.js further facilitate deployment in various environments, thus giving it a broader reach in the ecosystem.

**Performance:** Both frameworks offer efficient hardware acceleration for their operations. However, TensorFlow has a slightly more robust optimization workflow, such as the XLA (Accelerated Linear Algebra) compiler, which can further boost performance. Its static computational graph, in the early versions, was also advantageous for certain optimizations.

**Ecosystem:** PyTorch has a growing ecosystem with tools like TorchServe for serving models and libraries like TorchVision, TorchText, and TorchAudio for specific domains. As we mentioned earlier, TensorFlow has a broad and mature ecosystem. TensorFlow Extended (TFX) provides an end-to-end platform for deploying production machine learning pipelines. Other tools and libraries include TensorFlow Lite, TensorFlow.js, TensorFlow Hub, and TensorFlow Serving.

Here's a summarizing comparative analysis:

| Feature/Aspect              | PyTorch                                                                                   | TensorFlow                                                                                      |
|-----------------------------|------------------------------------------------------------------------------------------|-------------------------------------------------------------------------------------------------|
| Design Philosophy           | Dynamic computational graph (eager execution)                                             | Static computational graph (early versions); Eager execution in TensorFlow 2.0                  |
| Deployment                  | Traditionally challenging; Improved with TorchScript & TorchServe                         | Scalable, especially on embedded platforms with TensorFlow Lite                                 |
| Performance & Optimization  | Efficient GPU acceleration                                                                | Robust optimization with XLA compiler                                                           |
| Ecosystem                   | TorchServe, TorchVision, TorchText, TorchAudio                                            | TensorFlow Extended (TFX), TensorFlow Lite, TensorFlow.js, TensorFlow Hub, TensorFlow Serving   |
| Ease of Use                 | Preferred for its Pythonic approach and rapid prototyping                                 | Initially steep learning curve; Simplified with Keras in TensorFlow 2.0                        |

## Basic Framework Components

### Tensor data structures

To understand tensors, let us start from the familiar concepts in linear algebra. As demonstrated in @fig-tensor-data-structure, vectors can be represented as a stack of numbers in a 1-dimensional array. Matrices follow the same idea, and one can think of them as many vectors being stacked on each other, making it 2 dimensional. Higher dimensional tensors work the same way. A 3-dimensional tensor is simply a set of matrices stacked on top of each other in another direction. Therefore, vectors and matrices can be considered special cases of tensors, with 1D and 2D dimensions respectively.

<<<<<<< HEAD
![Visualization of Tensor Data Structure](images_ml_frameworks/image2.png){#fig-tensor-data-structure}
=======
![Visualization of Tensor Data Structure](images_ml_frameworks/image2.png)
>>>>>>> 247b51c1

Defining formally, in machine learning, tensors are a multi-dimensional array of numbers. The number of dimensions defines the rank of the tensor. As a generalization of linear algebra, the study of tensors is called multilinear algebra. There are noticeable similarities between matrices and higher ranked tensors. First, it is possible to extend the definitions given in linear algebra to tensors, such as with eigenvalues, eigenvectors, and rank (in the linear algebra sense) . Furthermore, with the way that we have defined tensors, it is possible to turn higher dimensional tensors into matrices. This turns out to be very critical in practice, as multiplication of abstract representations of higher dimensional tensors are often completed by first converting them into matrices for multiplication.

Tensors offer a flexible data structure with its ability to represent data in higher dimensions. For example, to represent color image data, for each of the pixel values (in 2 dimensions), one needs the color values for red, green and blue. With tensors, it is easy to contain image data in a single 3-dimensional tensor with each of the numbers within it representing a certain color value in the certain location of the image. Extending even further, if we wanted to store a series of images, we can simply extend the dimensions such that the new dimension (to create a 4-dimensional tensor) represents the different images that we have. This is exactly what the famous [MNIST](https://www.tensorflow.org/datasets/catalog/mnist) dataset does, loading a single 4-dimensional tensor when one calls to load the dataset, allowing a compact representation of all the data in one place.

### Computational graphs

#### Graph Definition

Computational graphs are a key component of deep learning frameworks like TensorFlow and PyTorch. They allow us to express complex neural network architectures in a way that can be efficiently executed and differentiated. A computational graph consists of a directed acyclic graph (DAG) where each node represents an operation or variable, and edges represent data dependencies between them.

For example, a node might represent a matrix multiplication operation, taking two input matrices (or tensors) and producing an output matrix (or tensor). To visualize this, consider the simple example in @fig-computational-graph. The directed acyclic graph above computes $z = x \times y$, where each of the variables are just numbers.

<<<<<<< HEAD
![Basic Example of Computational Graph](images_ml_frameworks/image1.png){#fig-computational-graph width="50%" height="auto" align="center"}
=======
![Basic Example of Computational Graph](images_ml_frameworks/image1.png){fig-align="center" width=50%}
>>>>>>> 247b51c1

Underneath the hood, the computational graphs represent abstractions for common layers like convolutional, pooling, recurrent, and dense layers, with data including activations, weights, biases, are represented in tensors. Convolutional layers form the backbone of CNN models for computer vision. They detect spatial patterns in input data through learned filters. Recurrent layers like LSTMs and GRUs enable processing sequential data for tasks like language translation. Attention layers are used in transformers to draw global context from the entire input.

Broadly speaking, layers are higher level abstractions that define computations on top of those tensors. For example, a Dense layer performs a matrix multiplication and addition between input/weight/bias tensors. Note that a layer operates on tensors as inputs and outputs and the layer itself is not a tensor. Some key differences:

* Layers contain states like weights and biases. Tensors are stateless, just holding data.

* Layers can modify internal state during training. Tensors are immutable/read-only.

* Layers are higher level abstractions. Tensors are lower level, directly representing data and math operations.

* Layers define fixed computation patterns. Tensors flow between layers during execution.

* Layers are used indirectly when building models. Tensors flow between layers during execution.

So while tensors are a core data structure that layers consume and produce, layers have additional functionality for defining parameterized operations and training. While a layer configures tensor operations under the hood, the layer itself remains distinct from the tensor objects. The layer abstraction makes building and training neural networks much more intuitive. This sort of abstraction enables developers to build models by stacking these layers together, without having to implement the layer logic themselves. For example, calling `tf.keras.layers.Conv2D` in TensorFlow creates a convolutional layer. The framework handles computing the convolutions, managing parameters, etc. This simplifies model development, allowing developers to focus on architecture rather than low-level implementations. Layer abstractions utilize highly optimized implementations for performance. They also enable portability, as the same architecture can run on different hardware backends like GPUs and TPUs.

In addition, computational graphs include activation functions like ReLU, sigmoid, and tanh that are essential to neural networks and many frameworks provide these as standard abstractions. These functions introduce non-linearities that enable models to approximate complex functions. Frameworks provide these as simple, pre-defined operations that can be used when constructing models. For example, tf.nn.relu in TensorFlow. This abstraction enables flexibility, as developers can easily swap activation functions for tuning performance. Pre-defined activations are also optimized by the framework for faster execution.

In recent years, models like ResNets and MobileNets have emerged as popular architectures, with current frameworks pre-packaging these as computational graphs. Rather than worrying about the fine details, developers can utilize them as a starting point, customizing as needed by substituting layers. This simplifies and speeds up model development, avoiding reinventing architectures from scratch. Pre-defined models include well-tested, optimized implementations that ensure good performance. Their modular design also enables transferring learned features to new tasks via transfer learning. In essence, these pre-defined architectures provide high-performance building blocks to quickly create robust models.

These layer abstractions, activation functions, and predefined architectures provided by the frameworks are what constitute a computational graph. When a user defines a layer in a framework (e.g. tf.keras.layers.Dense()), the framework is configuring computational graph nodes and edges to represent that layer. The layer parameters like weights and biases become variables in the graph. The layer computations become operation nodes (such as the x and y in the figure above). When you call an activation function like tf.nn.relu(), the framework adds a ReLU operation node to the graph. Predefined architectures are just pre-configured subgraphs that can be inserted into your model\'s graph. Thus, model definition via high-level abstractions creates a computational graph. The layers, activations, and architectures we use become graph nodes and edges.

When we define a neural network architecture in a framework, we are implicitly constructing a computational graph. The framework uses this graph to determine operations to run during training and inference. Computational graphs bring several advantages over raw code and that's one of the core functionalities that is offered by a good ML framework:

* Explicit representation of data flow and operations

* Ability to optimize graph before execution

* Automatic differentiation for training

* Language agnosticism - graph can be translated to run on GPUs, TPUs, etc.

* Portability - graph can be serialized, saved, and restored later

Computational graphs are the fundamental building blocks of ML frameworks. Model definition via high-level abstractions creates a computational graph. The layers, activations, and architectures we use become graph nodes and edges. The framework compilers and optimizers operate on this graph to generate executable code. Essentially, the abstractions provide a developer-friendly API for building computational graphs. Under the hood, it\'s still graphs all the way down! So while you may not directly manipulate graphs as a framework user, they enable your high-level model specifications to be efficiently executed. The abstractions simplify model-building while computational graphs make it possible.

#### Static vs. Dynamic Graphs

Deep learning frameworks have traditionally followed one of two approaches for expressing computational graphs.

**Static graphs (declare-then-execute):** With this model, the entire computational graph must be defined upfront before it can be run. All operations and data dependencies must be specified during the declaration phase. TensorFlow originally followed this static approach - models were defined in a separate context, then a session was created to run them. The benefit of static graphs is they allow more aggressive optimization, since the framework can see the full graph. But it also tends to be less flexible for research and interactivity. Changes to the graph require re-declaring the full model.

For example:

```{.python}
x = tf.placeholder(tf.float32)
y = tf.matmul(x, weights) + biases
```

The model is defined separately from execution, like building a blueprint. For TensorFlow 1.x, this is done using tf.Graph(). All ops and variables must be declared upfront. Subsequently, the graph is compiled and optimized before running. Execution is done later by feeding in tensor values.

**Dynamic graphs (define-by-run):** In contrast to declare (all) first and then execute, the graph is built dynamically as execution happens. There is no separate declaration phase - operations execute immediately as they are defined. This style is more imperative and flexible, facilitating experimentation.

PyTorch uses dynamic graphs, building the graph on-the-fly as execution happens. For example, consider the following code snippet, where the graph is built as the execution is taking place:

```{.python}
x = torch.randn(4,784)
y = torch.matmul(x, weights) + biases
```

In the above example, there are no separate compile/build/run phases. Ops define and execute immediately. With dynamic graphs, definition is intertwined with execution. This provides a more intuitive, interactive workflow. But the downside is less potential for optimizations, since the framework only sees the graph as it is built.

Recently, however, the distinction has blurred as frameworks adopt both modes. TensorFlow 2.0 defaults to dynamic graph mode, while still letting users work with static graphs when needed. Dynamic declaration makes frameworks easier to use, while static models provide optimization benefits. The ideal framework offers both options.

Static graph declaration provides optimization opportunities but less interactivity. While dynamic execution offers flexibility and ease of use, it may have performance overhead. Here is a table comparing the pros and cons of static vs dynamic execution graphs:

| Execution Graph | Pros | Cons |
| --- | --- | --- |
| Static (Declare-then-execute) | Enable graph optimizations by seeing full model ahead of time<br>Can export and deploy frozen graphs<br>Graph is packaged independently of code | Less flexible for research and iteration<br>Changes require rebuilding graph<br>Execution has separate compile and run phases |
| Dynamic (Define-by-run) | Intuitive imperative style like Python code<br>Interleave graph build with execution<br>Easy to modify graphs<br>Debugging seamlessly fits workflow | Harder to optimize without full graph<br>Possible slowdowns from graph building during execution<br>Can require more memory |

### Data Pipeline Tools

Computational graphs can only be as good as the data they learn from and work on. Therefore, feeding training data efficiently is crucial for optimizing deep neural networks performance, though it is often overlooked as one of the core functionalities. Many modern AI frameworks provide specialized pipelines to ingest, process, and augment datasets for model training.

#### Data Loaders

At the core of these pipelines are data loaders, which handle reading examples from storage formats like CSV files or image folders. Reading training examples from sources like files, databases, object storage, etc. is the job of the data loaders. Deep learning models require diverse data formats depending on the application. Among the popular formats are CSV: A versatile, simple format often used for tabular data. TFRecord: TensorFlow\'s proprietary format, optimized for performance. Parquet: Columnar storage, offering efficient data compression and retrieval. JPEG/PNG: Commonly used for image data. WAV/MP3: Prevalent formats for audio data. For instance, `tf.data` is TensorFlows's dataloading pipeline: <https://www.tensorflow.org/guide/data>.

Data loaders batch examples to leverage vectorization support in hardware. Batching refers to grouping multiple data points for simultaneous processing, leveraging the vectorized computation capabilities of hardware like GPUs. While typical batch sizes range from 32-512 examples, the optimal size often depends on the memory footprint of the data and the specific hardware constraints. Advanced loaders can stream virtually unlimited datasets from disk and cloud storage. Streaming large datasets from disk or networks instead of loading fully into memory. This enables virtually unlimited dataset sizes.

Data loaders can also shuffle data across epochs for randomization, and preprocess features in parallel with model training to expedite the training process. Randomly shuffling the order of examples between training epochs reduces bias and improves generalization.

Data loaders also support caching and prefetching strategies to optimize data delivery for fast, smooth model training. Caching preprocessed batches in memory so they can be reused efficiently during multiple training steps. Caching these batches in memory eliminates redundant processing. Prefetching, on the other hand, involves preloading subsequent batches, ensuring that the model never idles waiting for data.

### Data Augmentation

Besides loading, data augmentation expands datasets synthetically. Augmentations apply random transformations like flipping, cropping, rotating, altering color, adding noise etc. for images. For audio, common augmentations involve mixing clips with background noise, or modulating speed/pitch/volume.

Augmentations increase variation in the training data. Frameworks like TensorFlow and PyTorch simplify applying random augmentations each epoch by integrating into the data pipeline.By programmatically increasing variation in the training data distribution, augmentations reduce overfitting and improve model generalization.

Many frameworks make it easy to integrate augmentations into the data pipeline so they are applied on-the-fly each epoch. Together, performant data loaders and extensive augmentations enable practitioners to feed massive, varied datasets to neural networks efficiently. Hands-off data pipelines represent a significant improvement in usability and productivity. They allow developers to focus more on model architecture and less on data wrangling when training deep learning models.

### Optimization Algorithms

Training a neural network is fundamentally an iterative process that seeks to minimize a loss function. At its core, the goal is to fine-tune the model weights and parameters to produce predictions as close as possible to the true target labels. Machine learning frameworks have greatly streamlined this process by offering extensive support in three critical areas: loss functions, optimization algorithms, and regularization techniques.

Loss Functions are useful to quantify the difference between the model\'s predictions and the true values. Different datasets require a different loss function to perform properly, as the loss function tells the computer the "objective" for it to aim to. Commonly used loss functions are Mean Squared Error (MSE) for regression tasks and Cross-Entropy Loss for classification tasks.

To demonstrate some of the loss functions, imagine that you have a set of inputs and the corresponding outputs, $Y_n$ that denotes the output of $n$'th value. The inputs are fed into the model, and the model outputs a prediction, which we can call $\hat{Y_n}$. With the predicted value and the real value, we can for example use the MSE to calculate the loss function:

$$MSE = \frac{1}{N}\sum_{n=1}^{N}(Y_n - \hat{Y_n})^2$$

If the problem is a classification problem, we do not want to use the MSE, since the distance between the predicted value and the real value does not have significant meaning. For example, if one wants to recognize handwritten models, while 9 is further away from 2, it does not mean that the model is more wrong by making the prediction. Therefore, we use the cross-entropy loss function, which is defined as:

$$Cross-Entropy = -\sum_{n=1}^{N}Y_n\log(\hat{Y_n})$$

Once the loss like above is computed, we need methods to adjust the model\'s parameters to reduce this loss or error during the training process. To do so, current frameworks use a gradient based approach, where it computes how much changes tuning the weights in a certain way changes the value of the loss function. Knowing this gradient, the model moves in the direction that reduces the gradient. There are many challenges associated with this, however, primarily stemming from the fact that the optimization problem is not convex, making it very easy to solve, and more details about this will come in the AI Training section. Modern frameworks come equipped with efficient implementations of several optimization algorithms, many of which are variants of gradient descent algorithms with stochastic methods and adaptive learning rates. More information with clear examples can be found in the AI Training section.

Last but not least, overly complex models tend to overfit, meaning they perform well on the training data but fail to generalize to new, unseen data (see Overfitting). To counteract this, regularization methods are employed to penalize model complexity and encourage it to learn simpler patterns. Dropout for instance randomly sets a fraction of input units to 0 at each update during training, which helps prevent overfitting.

However, there are cases where the problem is more complex than what the model can represent, and this may result in underfitting. Therefore, choosing the right model architecture is also a critical step in the training process. Further heuristics and techniques are discussed in the AI Training section.

Frameworks also provide efficient implementations of gradient descent, Adagrad, Adadelta, and Adam. Adding regularization like dropout and L1/L2 penalties prevents overfitting during training. Batch normalization accelerates training by normalizing inputs to layers.

### Model Training Support

Before training a defined neural network model, a compilation step is required. During this step, the high-level architecture of the neural network is transformed into an optimized, executable format. This process comprises several steps. The construction of the computational graph is the first step. It represents all the mathematical operations and data flow within the model. We discussed this earlier.

During training, the focus is on executing the computational graph. Every parameter within the graph, such as weights and biases, is assigned an initial value. This value might be random or based on a predefined logic, depending on the chosen initialization method.

The next critical step is memory allocation. Essential memory is reserved for the model\'s operations on both CPUs and GPUs, ensuring efficient data processing. The model\'s operations are then mapped to the available hardware resources, particularly GPUs or TPUs, to expedite computation. Once compilation is finalized, the model is prepared for training.

The training process employs various tools to enhance efficiency. Batch processing is commonly used to maximize computational throughput. Techniques like vectorization enable operations on entire data arrays, rather than proceeding element-wise, which bolsters speed. Optimizations such as kernel fusion (refer to the Optimizations chapter) amalgamate multiple operations into a single action, minimizing computational overhead. Operations can also be segmented into phases, facilitating the concurrent processing of different mini-batches at various stages.

Frameworks consistently checkpoint the state, preserving intermediate model versions during training. This ensures that if an interruption occurs, the progress isn\'t wholly lost, and training can recommence from the last checkpoint. Additionally, the system vigilantly monitors the model\'s performance against a validation data set. Should the model begin to overfit (that is, if its performance on the validation set declines), training is automatically halted, conserving computational resources and time.

ML frameworks incorporate a blend of model compilation, enhanced batch processing methods, and utilities such as checkpointing and early stopping. These resources manage the complex aspects of performance, enabling practitioners to zero in on model development and training. As a result, developers experience both speed and ease when utilizing the capabilities of neural networks.

### Validation and Analysis

After training deep learning models, frameworks provide utilities to evaluate performance and gain insights into the models\' workings. These tools enable disciplined experimentation and debugging.

#### Evaluation Metrics

Frameworks include implementations of common evaluation metrics for validation:

* Accuracy - Fraction of correct predictions overall. Widely used for classification.

* Precision - Of positive predictions, how many were actually positive. Useful for imbalanced datasets.

* Recall - Of actual positives, how many did we predict correctly. Measures completeness.

* F1-score - Harmonic mean of precision and recall. Combines both metrics.

* AUC-ROC - Area under ROC curve. Used for classification threshold analysis.

* MAP - Mean Average Precision. Evaluates ranked predictions in retrieval/detection.

* Confusion Matrix - Matrix that shows the true positives, true negatives, false positives, and false negatives. Provides a more detailed view of classification performance.

These metrics quantify model performance on validation data for comparison.

#### Visualization

Visualization tools provide insight into models:

* Loss curves - Plot training and validation loss over time to spot overfitting.

* Activation grids - Illustrate features learned by convolutional filters.

* Projection - Reduce dimensionality for intuitive visualization.

* Precision-recall curves - Assess classification tradeoffs.

Tools like [TensorBoard](https://www.tensorflow.org/tensorboard/scalars_and_keras) for TensorFlow and [TensorWatch](https://github.com/microsoft/tensorwatch) for PyTorch enable real-time metrics and visualization during training.

### Differentiable programming

With the machine learning training methods such as backpropagation relying on the change in the loss function with respect to the change in weights (which essentially is the definition of derivatives), the ability to quickly and efficiently train large machine learning models rely on the computer's ability to take derivatives. This makes differentiable programming one of the most important elements of a machine learning framework.

There are primarily four methods that we can use to make computers take derivatives. First, we can manually figure out the derivatives by hand and input them to the computer. One can see that this would quickly become a nightmare with many layers of neural networks, if we had to compute all the derivatives in the backpropagation steps by hand. Another method is symbolic differentiation using computer algebra systems such as Mathematica, but this can introduce a layer of inefficiency, as there needs to be a level of abstraction to take derivatives. Numerical derivatives, the practice of approximating gradients using finite difference methods, suffer from many problems including high computational costs, and larger grid size can lead to a significant amount of errors. This leads to automatic differentiation, which exploits the primitive functions that computers use to represent operations to obtain an exact derivative. With automatic differentiation, computational complexity of computing the gradient is proportional to computing the function itself. Intricacies of automatic differentiation are not dealt with by end users now, but resources to learn more can be found widely, such as from [here](https://www.cs.toronto.edu/~rgrosse/courses/csc321_2018/slides/lec10.pdf). Automatic differentiation and differentiable programming today is ubiquitous and is done efficiently and automatically by modern machine learning frameworks.

### Hardware Acceleration

The trend to continuously train and deploy larger machine learning models has essentially made hardware acceleration support a necessity for machine learning platforms (@fig-hardware-accelerator). Deep layers of neural networks require many matrix multiplications, which attracts hardware that can compute matrix operations fast and in parallel. In this landscape, two types of hardware architectures, the [GPU and TPU](https://cloud.google.com/tpu/docs/intro-to-tpu), have emerged as leading choices for training machine learning models.

The use of hardware accelerators began with [AlexNet](https://proceedings.neurips.cc/paper_files/paper/2012/file/c399862d3b9d6b76c8436e924a68c45b-Paper.pdf), which paved the way for future works to utilize GPUs as hardware accelerators for training computer vision models. GPUs, or Graphics Processing Units, excel in handling a large number of computations at once, making them ideal for the matrix operations that are central to neural network training. Their architecture, designed for rendering graphics, turns out to be perfect for the kind of mathematical operations required in machine learning. While they are very useful for machine learning tasks and have been implemented in many hardware platforms, GPU's are still general purpose in that they can be used for other applications.

On the other hand, [Tensor Processing Units](https://cloud.google.com/tpu/docs/intro-to-tpu) (TPU) are hardware units designed specifically for neural networks. They focus on the multiply and accumulate (MAC) operation, and their hardware essentially consists of a large hardware matrix that contains elements efficiently computing the MAC operation. This concept called the [systolic array architecture](https://ieeexplore.ieee.org/stamp/stamp.jsp?tp=&arnumber53825), was pioneered by @kung1979systolic, but has proven to be a useful structure to efficiently compute matrix products and other operations within neural networks (such as convolutions).

While TPU's can drastically reduce training times, it also has disadvantages. For example, many operations within the machine learning frameworks (primarily TensorFlow here since the TPU directly integrates with it) are not supported with the TPU's. It also cannot support custom custom operations from the machine learning frameworks, and the network design must closely align to the hardware capabilities.

Today, NVIDIA GPUs dominate training, aided by software libraries like [CUDA](https://developer.nvidia.com/cuda-toolkit), [cuDNN](https://developer.nvidia.com/cudnn), and [TensorRT.](https://developer.nvidia.com/tensorrt#:~:text=NVIDIA TensorRT-LLM is an,knowledge of C++ or CUDA.) Frameworks also tend to include optimizations to maximize performance on these hardware types, like pruning unimportant connections and fusing layers. Combining these techniques with hardware acceleration provides greater efficiency. For inference, hardware is increasingly moving towards optimized ASICs and SoCs. Google\'s TPUs accelerate models in data centers. Apple, Qualcomm, and others now produce AI-focused mobile chips. The NVIDIA Jetson family targets autonomous robots.

![Examples of machine learning hardware accelerators (Source: [365](https://www.info-assas-in.top/ProductDetail.aspx?iid=148457818&pr=40.88))](images_ml_frameworks/hardware_accelerator.png){#fig-hardware-accelerator}

## Advanced Features {#sec-ai_frameworks-advanced}

### Distributed training

As machine learning models have become larger over the years, it has become essential for large models to utilize multiple computing nodes in the training process. This process, called distributed learning, has allowed for higher training capabilities, but has also imposed challenges in implementation.

We can consider three different ways to spread the work of training machine learning models to multiple computing nodes. Input data partitioning, referring to multiple processors running the same model on different input partitions. This is the easiest to implement that is available for many machine learning frameworks. The more challenging distribution of work comes with model parallelism, which refers to multiple computing nodes working on different parts of the model, and pipelined model parallelism, which refers to multiple computing nodes working on different layers of the model on the same input. The latter two mentioned here are active research areas.

ML frameworks that support distributed learning include TensorFlow (through its [tf.distribute](https://www.tensorflow.org/api_docs/python/tf/distribute) module), PyTorch (through its [torch.nn.DataParallel](https://pytorch.org/docs/stable/generated/torch.nn.DataParallel.html) and [torch.nn.DistributedDataParallel](https://pytorch.org/docs/stable/generated/torch.nn.parallel.DistributedDataParallel.html) modules), and MXNet (through its [gluon](https://mxnet.apache.org/versions/1.9.1/api/python/docs/api/gluon/index.html) API).

### Model Conversion

Machine learning models have various methods to be represented in order to be used within different frameworks and for different device types. For example, a model can be converted to be compatible with inference frameworks within the mobile device. The default format for TensorFlow models is checkpoint files containing weights and architectures, which are needed in case we have to retrain the models. But for mobile deployment, models are typically converted to TensorFlow Lite format. TensorFlow Lite uses a compact flatbuffer representation and optimizations for fast inference on mobile hardware, discarding all the unnecessary baggage associated with training metadata such as checkpoint file structures.

The default format for TensorFlow models is checkpoint files containing weights and architectures. For mobile deployment, models are typically converted to TensorFlow Lite format. TensorFlow Lite uses a compact flatbuffer representation and optimizations for fast inference on mobile hardware.

Model optimizations like quantization (see [Optimizations](./optimizations.qmd) chapter) can further optimize models for target architectures like mobile. This reduces precision of weights and activations to `uint8` or `int8` for a smaller footprint and faster execution with supported hardware accelerators. For post-training quantization, TensorFlow\'s converter handles analysis and conversion automatically.

Frameworks like TensorFlow simplify deploying trained models to mobile and embedded IoT devices through easy conversion APIs for TFLite format and quantization. Ready-to-use conversion enables high performance inference on mobile without manual optimization burden. Besides TFLite, other common targets include TensorFlow.js for web deployment, TensorFlow Serving for cloud services, and TensorFlow Hub for transfer learning. TensorFlow\'s conversion utilities handle these scenarios to streamline end-to-end workflows.

More information about model conversion in TensorFlow is linked [here](https://www.tensorflow.org/lite/models/convert).

### AutoML, No-Code/Low-Code ML

In many cases, machine learning can have a relatively high barrier of entry compared to other fields. To successfully train and deploy models, one needs to have a critical understanding of a variety of disciplines, from data science (data processing, data cleaning), model structures (hyperparameter tuning, neural network architecture), hardware (acceleration, parallel processing), and more depending on the problem at hand. The complexity of these problems have led to the introduction to frameworks such as AutoML, which aims to make "Machine learning available for non-Machine Learning exports" and to "automate research in machine learning". They have constructed AutoWEKA, which aids in the complex process of hyperparameter selection, as well as Auto-sklearn and Auto-pytorch, an extension of AutoWEKA into the popular sklearn and PyTorch Libraries.

While these works of automating parts of machine learning tasks are underway, others have focused on constructing machine learning models easier by deploying no-code/low code machine learning, utilizing a drag and drop interface with an easy to navigate user interface. Companies such as Apple, Google, and Amazon have already created these easy to use platforms to allow users to construct machine learning models that can integrate to their ecosystem.

These steps to remove barrier to entry continue to democratize machine learning and make it easier to access for beginners and simplify workflow for experts.

### Advanced Learning Methods

#### Transfer Learning

Transfer learning is the practice of using knowledge gained from a pretrained model to train and improve performance of a model that is for a different task. For example, datasets that have been trained on ImageNet datasets such as MobileNet and ResNet can help classify other image datasets. To do so, one may freeze the pretrained model, utilizing it as a feature extractor to train a much smaller model that is built on top of the feature extraction. One can also fine tune the entire model to fit the new task.

Transfer learning has a series of challenges, in that the modified model may not be able to conduct its original tasks after transfer learning. Papers such as ["Learning without Forgetting"](https://browse.arxiv.org/pdf/1606.09282.pdf) by @li2017learning aims to address these challenges and have been implemented in modern machine learning platforms.

#### Federated Learning

Consider the problem of labeling items that are present in a photo from personal devices. One may consider moving the image data from the devices to a central server, where a single model will train Using these image data provided by the devices. However, this presents many potential challenges. First, with many devices one needs a massive network infrastructure to move and store data from these devices to a central location. With the number of devices that are present today this is often not feasible, and very costly. Furthermore, there are privacy challenges associated with moving personal data, such as Photos central servers.

Federated learning by @mcmahan2023communicationefficient is a form of distributed computing that resolves these issues by distributing the models into personal devices for them to be trained on device (@fig-federated-learning). At the beginning, a base global model is trained on a central server to be distributed to all devices. Using this base model, the devices individually compute the gradients and send them back to the central hub. Intuitively this is the transfer of model parameters instead of the data itself. This innovative approach allows the model to be trained with many different datasets (which, in our example, would be the set of images that are on personal devices), without the need to transfer a large amount of potentially sensitive data. However, federated learning also comes with a series of challenges.

In many real-world situations, data collected from devices may not come with suitable labels. This issue is compounded by the fact that users, who are often the primary source of data, can be unreliable. This unreliability means that even when data is labeled, there's no guarantee of its accuracy or relevance. Furthermore, each user's data is unique, resulting in a significant variance in the data generated by different users. This non-IID nature of data, coupled with the unbalanced data production where some users generate more data than others, can adversely impact the performance of the global model. Researchers have worked to compensate for this, such as by adding a proximal term to achieve a balance between the local and global model, and adding a frozen [global hypersphere classifier](https://arxiv.org/abs/2207.09413).

There are additional challenges associated with federated learning. The number of mobile device owners can far exceed the average number of training samples on each device, leading to substantial communication overhead. This issue is particularly pronounced in the context of mobile networks, which are often used for such communication and can be unstable. This instability can result in delayed or failed transmission of model updates, thereby affecting the overall training process.

The heterogeneity of device resources is another hurdle. Devices participating in Federated Learning can have varying computational powers and memory capacities. This diversity makes it challenging to design algorithms that are efficient across all devices. Privacy and security issues are not a guarantee for federated learning. Techniques such as inversion gradient attacks can be used to extract information about the training data from the model parameters. Despite these challenges, the large amount of potential benefits continue to make it a popular research area. Open source programs such as [Flower](https://flower.dev/) have been developed to make it simpler to implement federated learning with a variety of machine learning frameworks.

![A centralized-server approach to federated learning (Source: [NVIDIA](https://blogs.nvidia.com/blog/what-is-federated-learning/))](images_ml_frameworks/federated_learning.png){#fig-federated-learning}

## Framework Specialization

Thus far, we have talked about ML frameworks generally. However, typically frameworks are optimized based on the target environment\'s computational capabilities and application requirements, ranging from the cloud to the edge to tiny devices. Choosing the right framework is crucial based on the target environment for deployment. This section provides an overview of the major types of AI frameworks tailored for cloud, edge, and tinyML environments to help understand the similarities and differences between these different ecosystems.

### Cloud

Cloud-based AI frameworks assume access to ample computational power, memory, and storage resources in the cloud. They generally support both training and inference. Cloud-based AI frameworks are suited for applications where data can be sent to the cloud for processing, such as cloud-based AI services, large-scale data analytics, and web applications. Popular cloud AI frameworks include the ones we mentioned earlier such as TensorFlow, PyTorch, MXNet, Keras, and others. These frameworks utilize technologies like GPUs, TPUs, distributed training, and AutoML to deliver scalable AI. Concepts like model serving, MLOps, and AIOps relate to the operationalization of AI in the cloud. Cloud AI powers services like Google Cloud AI and enables transfer learning using pre-trained models.

### Edge

Edge AI frameworks are tailored for deploying AI models on edge devices, such as IoT devices, smartphones, and edge servers. Edge AI frameworks are optimized for devices with moderate computational resources, offering a balance between power and performance. Edge AI frameworks are ideal for applications requiring real-time or near-real-time processing, including robotics, autonomous vehicles, and smart devices. Key edge AI frameworks include TensorFlow Lite, PyTorch Mobile, CoreML, and others. They employ optimizations like model compression, quantization, and efficient neural network architectures. Hardware support includes CPUs, GPUs, NPUs and accelerators like the Edge TPU. Edge AI enables use cases like mobile vision, speech recognition, and real-time anomaly detection.

### Embedded

TinyML frameworks are specialized for deploying AI models on extremely resource-constrained devices, specifically microcontrollers and sensors within the IoT ecosystem. TinyML frameworks are designed for devices with severely limited resources, emphasizing minimal memory and power consumption. TinyML frameworks are specialized for use cases on resource-constrained IoT devices for applications such as predictive maintenance, gesture recognition, and environmental monitoring. Major tinyML frameworks include TensorFlow Lite Micro, uTensor, and ARM NN. They optimize complex models to fit within kilobytes of memory through techniques like quantization-aware training and reduced precision. TinyML allows intelligent sensing across battery-powered devices, enabling collaborative learning via federated learning. The choice of framework involves balancing model performance and computational constraints of the target platform, whether cloud, edge or tinyML. Here is a summary table comparing the major AI frameworks across cloud, edge, and tinyML environments:

| Framework Type | Examples                          | Key Technologies                                                         | Use Cases                                            |
|----------------|-----------------------------------|-------------------------------------------------------------------------|------------------------------------------------------|
| Cloud AI       | TensorFlow, PyTorch, MXNet, Keras | GPUs, TPUs, distributed training, AutoML, MLOps                         | Cloud services, web apps, big data analytics         |
| Edge AI        | TensorFlow Lite, PyTorch Mobile, Core ML | Model optimization, compression, quantization, efficient NN architectures | Mobile apps, robots, autonomous systems, real-time processing |
| TinyML         | TensorFlow Lite Micro, uTensor, ARM NN | Quantization-aware training, reduced precision, neural architecture search | IoT sensors, wearables, predictive maintenance, gesture recognition |

**Key differences:**

* Cloud AI leverages massive computational power for complex models using GPUs/TPUs and distributed training

* Edge AI optimizes models to run locally on resource-constrained edge devices.

* TinyML fits models into extremely low memory and compute environments like microcontrollers

## Embedded AI Frameworks {#sec-ai_frameworks_embedded}

### Resource Constraints

Embedded systems face severe resource constraints that pose unique challenges for deploying machine learning models compared to traditional computing platforms. For example, microcontroller units (MCUs) commonly used in IoT devices often have:

* **RAM** in the range of tens of kilobytes to a few megabytes. The popular [ESP8266 MCU](https://www.espressif.com/en/products/socs/esp8266) has around 80KB RAM available to developers. This contrasts with 8GB or more on typical laptops and desktops today.

* **Flash storage** ranging from hundreds of kilobytes to a few megabytes. The Arduino Uno microcontroller provides just 32KB of storage for code. Standard computers today have disk storage in the order of terabytes.

* **Processing power** from just a few MHz to approximately 200MHz. The ESP8266 operates at 80MHz. This is several orders of magnitude slower than multi-GHz multi-core CPUs in servers and high-end laptops.

These tight constraints make training machine learning models directly on microcontrollers infeasible in most cases. The limited RAM precludes handling large datasets for training. Energy usage for training would also quickly deplete battery-powered devices. Instead, models are trained on resource-rich systems and deployed on microcontrollers for optimized inference. But even inference poses challenges:

1. **Model Size:** AI models are too large to fit on embedded and IoT devices. This necessitates the need for model compression techniques, such as quantization, pruning, and knowledge distillation. Additionally, as we will see, many of the frameworks used by developers for AI development have large amounts of overhead, and built in libraries that embedded systems can't support.

2. **Complexity of Tasks:** With only tens of KBs to a few MBs of RAM, IoT devices and embedded systems are constrained in the complexity of tasks they can handle. Tasks that require large datasets or sophisticated algorithms-- for example LLMs-- which would run smoothly on traditional computing platforms, might be infeasible on embedded systems without compression or other optimization techniques due to memory limitations.

3. **Data Storage and Processing:** Embedded systems often process data in real-time and might not store large amounts of data locally. Conversely, traditional computing systems can hold and process large datasets in memory, enabling faster data operations and analysis as well as real-time updates.

4. **Security and Privacy:** Limited memory also restricts the complexity of security algorithms and protocols, data encryption, reverse engineering protections, and more that can be implemented on the device. This can potentially make some IoT devices more vulnerable to attacks.

Consequently, specialized software optimizations and ML frameworks tailored for microcontrollers are necessary to work within these tight resource bounds. Clever optimization techniques like quantization, pruning and knowledge distillation compress models to fit within limited memory (see Optimizations section). Learnings from neural architecture search help guide model designs.

Hardware improvements like dedicated ML accelerators on microcontrollers also help alleviate constraints. For instance, [Qualcomm's Hexagon DSP](https://developer.qualcomm.com/software/hexagon-dsp-sdk/dsp-processor) provides acceleration for TensorFlow Lite models on Snapdragon mobile chips. [Google's Edge TPU](https://cloud.google.com/edge-tpu) packs ML performance into a tiny ASIC for edge devices. [ARM Ethos-U55](https://www.arm.com/products/silicon-ip-cpu/ethos/ethos-u55) offers efficient inference on Cortex-M class microcontrollers. These customized ML chips unlock advanced capabilities for resource-constrained applications.

Generally, due to the limited processing power, it's almost always infeasible to train AI models on IoT or embedded systems. Instead, models are trained on powerful traditional computers (often with GPUs) and then deployed on the embedded device for inference. TinyML specifically deals with this, ensuring models are lightweight enough for real-time inference on these constrained devices.

### Frameworks & Libraries

Embedded AI frameworks are software tools and libraries designed to enable AI and ML capabilities on embedded systems. These frameworks are essential for bringing AI to IoT devices, robotics, and other edge computing platforms and they are designed to work where computational resources, memory, and power consumption are limited.

### Challenges

While embedded systems present an enormous opportunity for deploying machine learning to enable intelligent capabilities at the edge, these resource-constrained environments also pose significant challenges. Unlike typical cloud or desktop environments rich with computational resources, embedded devices introduce severe constraints around memory, processing power, energy efficiency, and specialized hardware. As a result, existing machine learning techniques and frameworks designed for server clusters with abundant resources do not directly translate to embedded systems. This section uncovers some of the challenges and opportunities for embedded systems and ML frameworks.

**Fragmented Ecosystem**

The lack of a unified ML framework led to a highly fragmented ecosystem. Engineers at companies like [STMicroelectronics](https://www.st.com/), [NXP Semiconductors](https://www.nxp.com/), and [Renesas](https://www.renesas.com/) had to develop custom solutions tailored to their specific microcontroller and DSP architectures. These ad-hoc frameworks required extensive manual optimization for each low-level hardware platform. This made porting models extremely difficult, requiring redevelopment for new Arm, RISC-V or proprietary architectures.

**Disparate Hardware Needs**

Without a shared framework, there was no standard way to assess hardware's capabilities. Vendors like Intel, Qualcomm and NVIDIA created integrated solutions blending model, software and hardware improvements. This made it hard to discern the sources of performance gains - whether new chip designs like Intel's low-power x86 cores or software optimizations were responsible. A standard framework was needed so vendors could evaluate their hardware's capabilities in a fair, reproducible way.

**Lack of Portability**

Adapting models trained in common frameworks like TensorFlow or PyTorch to run efficiently on microcontrollers was very challenging without standardized tools. It required time-consuming manual translation of models to run on specialized DSPs from companies like CEVA or low-power Arm M-series cores. There were no turnkey tools enabling portable deployment across different architectures.

**Incomplete Infrastructure**

The infrastructure to support key model development workflows was lacking. There was minimal support for compression techniques to fit large models within constrained memory budgets. Tools for quantization to lower precision for faster inference were missing. Standardized APIs for integration into applications were incomplete. Essential functionality like on-device debugging, metrics, and performance profiling was absent. These gaps increased the cost and difficulty of embedded ML development.

**No Standard Benchmark**

Without unified benchmarks, there was no standard way to assess and compare the capabilities of different hardware platforms from vendors like NVIDIA, Arm and Ambiq Micro. Existing evaluations relied on proprietary benchmarks tailored to showcased strengths of particular chips. This made it impossible to objectively measure hardware improvements in a fair, neutral manner. This topic is discussed in more detail in the [Benchmarking AI](./benchmarking.qmd) chapter.

**Minimal Real-World Testing**

Much of the benchmarks relied on synthetic data. Rigorously testing models on real-world embedded applications was difficult without standardized datasets and benchmarks. This raised questions on how performance claims would translate to real-world usage. More extensive testing was needed to validate chips in actual use cases.

The lack of shared frameworks and infrastructure slowed TinyML adoption, hampering the integration of ML into embedded products. Recent standardized frameworks have begun addressing these issues through improved portability, performance profiling, and benchmarking support. But ongoing innovation is still needed to enable seamless, cost-effective deployment of AI to edge devices.

**Summary**

The absence of standardized frameworks, benchmarks, and infrastructure for embedded ML has traditionally hampered adoption. However, recent progress has been made in developing shared frameworks like TensorFlow Lite Micro and benchmark suites like MLPerf Tiny that aim to accelerate the proliferation of TinyML solutions. But overcoming the fragmentation and difficulty of embedded deployment remains an ongoing process.

## Examples

Machine learning deployment on microcontrollers and other embedded devices often requires specially optimized software libraries and frameworks to work within the tight constraints of memory, compute, and power. Several options exist for performing inference on such resource-limited hardware, each with their own approach to optimizing model execution. This section will explore the key characteristics and design principles behind TFLite Micro, TinyEngine, and CMSIS-NN, providing insight into how each framework tackles the complex problem of high-accuracy yet efficient neural network execution on microcontrollers. They showcase different approaches for implementing efficient TinyML frameworks.

The table summarizes the key differences and similarities between these three specialized machine learning inference frameworks for embedded systems and microcontrollers.

| Framework              | TensorFlow Lite Micro        | TinyEngine                             | CMSIS-NN                               |
|------------------------|:----------------------------:|:--------------------------------------:|:--------------------------------------:|
| **Approach**           | Interpreter-based            | Static compilation                     | Optimized neural network kernels       |
| **Hardware Focus**     | General embedded devices     | Microcontrollers                       | ARM Cortex-M processors                |
| **Arithmetic Support** | Floating point               | Floating point, fixed point            | Floating point, fixed point            |
| **Model Support**      | General neural network models| Models co-designed with TinyNAS        | Common neural network layer types      |
| **Code Footprint**     | Larger due to inclusion of interpreter and ops | Small, includes only ops needed for model | Lightweight by design                |
| **Latency**            | Higher due to interpretation overhead | Very low due to compiled model      | Low latency focus                      |
| **Memory Management**  | Dynamically managed by interpreter | Model-level optimization            | Tools for efficient allocation         |
| **Optimization Approach** | Some code generation features | Specialized kernels, operator fusion | Architecture-specific assembly optimizations |
| **Key Benefits**       | Flexibility, portability, ease of updating models | Maximizes performance, optimized memory usage | Hardware acceleration, standardized API, portability |

In the following sections, we will dive into understanding each of these in greater detail.

### Interpreter

[TensorFlow Lite Micro (TFLM)](https://www.tensorflow.org/lite/microcontrollers) is a machine learning inference framework designed for embedded devices with limited resources. It uses an interpreter to load and execute machine learning models, which provides flexibility and ease of updating models in the field [@david2021tensorflow].

Traditional interpreters often have significant branching overhead, which can reduce performance. However, machine learning model interpretation benefits from the efficiency of long-running kernels, where each kernel runtime is relatively large and helps mitigate interpreter overhead.

An alternative to an interpreter-based inference engine is to generate native code from a model during export. This can improve performance, but it sacrifices portability and flexibility, as the generated code needs recompilation for each target platform and must be replaced entirely to modify a model.

TFLM strikes a balance between the simplicity of code compilation and the flexibility of an interpreter-based approach by incorporating certain code-generation features. For example, the library can be constructed solely from source files, offering much of the compilation simplicity associated with code generation while retaining the benefits of an interpreter-based model execution framework.

An interpreter-based approach offers several benefits over code generation for machine learning inference on embedded devices:

* **Flexibility:** Models can be updated in the field without recompiling the entire application.

* **Portability:** The interpreter can be used to execute models on different target platforms without porting the code.

* **Memory efficiency:** The interpreter can share code across multiple models, reducing memory usage.

* **Ease of development:** Interpreters are easier to develop and maintain than code generators.

TensorFlow Lite Micro is a powerful and flexible framework for machine learning inference on embedded devices. Its interpreter-based approach offers several benefits over code generation, including flexibility, portability, memory efficiency, and ease of development.

### Compiler-based

[TinyEngine](https://github.com/mit-han-lab/tinyengine) by is an ML inference framework designed specifically for resource-constrained microcontrollers. It employs several optimizations to enable high-accuracy neural network execution within the tight constraints of memory, compute, and storage on microcontrollers [@lin2020mcunet].

While inference frameworks like TFLite Micro use interpreters to execute the neural network graph dynamically at runtime, this adds significant overhead in terms of memory usage to store metadata, interpretation latency, and lack of optimizations, although TFLite argues that the overhead is small. TinyEngine eliminates this overhead by employing a code generation approach. During compilation, it analyzes the network graph and generates specialized code to execute just that model. This code is natively compiled into the application binary, avoiding runtime interpretation costs.

Conventional ML frameworks schedule memory per layer, trying to minimize usage for each layer separately. TinyEngine does model-level scheduling instead, analyzing memory usage across layers. It allocates a common buffer size based on the max memory needs of all layers. This buffer is then shared efficiently across layers to increase data reuse.

TinyEngine also specializes the kernels for each layer through techniques like tiling, unrolling, and fusing operators. For example, it will generate unrolled compute kernels with the exact number of loops needed for a 3x3 or 5x5 convolution. These specialized kernels extract maximum performance from the microcontroller hardware. It uses depthwise convolutions that are optimized to minimize memory allocations by computing each channel\'s output in-place over the input channel data. This technique exploits the channel-separable nature of depthwise convolutions to reduce peak memory size.

Similar to TFLite Micro, the compiled TinyEngine binary only includes ops needed for a specific model rather than all possible operations. This results in a very small binary footprint, keeping code size low for memory-constrained devices.

One difference between TFLite Micro and TinyEngine is that the latter is co-designed with "TinyNAS," an architecture search method for microcontroller models, similar to differential NAS for microcontrollers. The efficiency of TinyEngine allows exploring larger and more accurate models through NAS. It also provides feedback to TinyNAS on which models can fit within the hardware constraints.

Through all these various custom techniques like static compilation, model-based scheduling, specialized kernels, and co-design with NAS, TinyEngine enables high-accuracy deep learning inference within the tight resource constraints of microcontrollers.

### Library

[CMSIS-NN](https://www.keil.com/pack/doc/CMSIS/NN/html/index.html), standing for Cortex Microcontroller Software Interface Standard for Neural Networks, is a software library devised by ARM. It offers a standardized interface for deploying neural network inference on microcontrollers and embedded systems, with a particular focus on optimization for ARM Cortex-M processors [@lai2018cmsis].

**Neural Network Kernels:** CMSIS-NN is equipped with highly efficient kernels that handle fundamental neural network operations such as convolution, pooling, fully connected layers, and activation functions. It caters to a broad range of neural network models by supporting both floating-point and fixed-point arithmetic. The latter is especially beneficial for resource-constrained devices as it curtails memory and computational requirements (Quantization).

**Hardware Acceleration:** CMSIS-NN harnesses the power of Single Instruction, Multiple Data (SIMD) instructions available on many Cortex-M processors. This allows for parallel processing of multiple data elements within a single instruction, thereby boosting computational efficiency. Certain Cortex-M processors feature Digital Signal Processing (DSP) extensions that CMSIS-NN can exploit for accelerated neural network execution. The library also incorporates assembly-level optimizations tailored to specific microcontroller architectures to further enhance performance.

**Standardized API:** CMSIS-NN offers a consistent and abstracted API that protects developers from the complexities of low-level hardware details. This makes the integration of neural network models into applications simpler. It may also encompass tools or utilities for converting popular neural network model formats into a format that is compatible with CMSIS-NN.

**Memory Management:** CMSIS-NN provides functions for efficient memory allocation and management, which is vital in embedded systems where memory resources are scarce. It ensures optimal memory usage during inference and in some instances, allows for in-place operations to further decrease memory overhead.

**Portability**: CMSIS-NN is designed with portability in mind across various Cortex-M processors. This enables developers to write code that can operate on different microcontrollers without significant modifications.

**Low Latency:** CMSIS-NN minimizes inference latency, making it an ideal choice for real-time applications where swift decision-making is paramount.

**Energy Efficiency:** The library is designed with a focus on energy efficiency, making it suitable for battery-powered and energy-constrained devices.

## Choosing the Right Framework

Choosing the right machine learning framework for a given application requires carefully evaluating models, hardware, and software considerations. By analyzing these three aspects - models, hardware, and software - ML engineers can select the optimal framework and customize as needed for efficient and performant on-device ML applications. The goal is to balance model complexity, hardware limitations, and software integration to design a tailored ML pipeline for embedded and edge devices.

<<<<<<< HEAD
![TensorFlow Framework Comparison - General](images_ml_frameworks/image4.png){#fig-tf-comparison width="100%" height="auto" align="center" caption="TensorFlow Framework Comparison - General"}
=======
![TensorFlow Framework Comparison - General](images_ml_frameworks/image4.png)
>>>>>>> 247b51c1

### Model

TensorFlow supports significantly more ops than TensorFlow Lite and TensorFlow Lite Micro as it is typically used for research or cloud deployment, which require a large number of and more flexibility with operators (ops) (@fig-tf-comparison). TensorFlow Lite supports select ops for on-device training, whereas TensorFlow Micro does not. TensorFlow Lite also supports dynamic shapes and quantization aware training, but TensorFlow Micro does not. In contrast, TensorFlow Lite and TensorFlow Micro offer native quantization tooling and support, where quantization refers to the process of transforming an ML program into an approximated representation with available lower precision operations.

### Software

<<<<<<< HEAD
![TensorFlow Framework Comparison - Software](images_ml_frameworks/image5.png){#fig-tf-sw-comparison width="100%" height="auto" align="center" caption="TensorFlow Framework Comparison - Model"}
=======
![TensorFlow Framework Comparison - Software](images_ml_frameworks/image5.png)
>>>>>>> 247b51c1

TensorFlow Lite Micro does not have OS support, while TensorFlow and TensorFlow Lite do, in order to reduce memory overhead, make startup times faster, and consume less energy (@fig-tf-sw-comparison). TensorFlow Lite Micro can be used in conjunction with real-time operating systems (RTOS) like FreeRTOS, Zephyr, and Mbed OS. TensorFlow Lite and TensorFlow Lite Micro support model memory mapping, allowing models to be directly accessed from flash storage rather than loaded into RAM, whereas TensorFlow does not. TensorFlow and TensorFlow Lite support accelerator delegation to schedule code to different accelerators, whereas TensorFlow Lite Micro does not, as embedded systems tend not to have a rich array of specialized accelerators.

### Hardware

<<<<<<< HEAD
![TensorFlow Framework Comparison - Hardware](images_ml_frameworks/image3.png){#fig-tf-hw-comparison width="100%" height="auto" align="center" caption="TensorFlow Framework Comparison - Hardware"}
=======
![TensorFlow Framework Comparison - Hardware](images_ml_frameworks/image3.png)
>>>>>>> 247b51c1

TensorFlow Lite and TensorFlow Lite Micro have significantly smaller base binary sizes and base memory footprints compared to TensorFlow (@fig-tf-hw-comparison). For example, a typical TensorFlow Lite Micro binary is less than 200KB, whereas TensorFlow is much larger. This is due to the resource-constrained environments of embedded systems. TensorFlow provides support for x86, TPUs, and GPUs like NVIDIA, AMD, and Intel. TensorFlow Lite provides support for Arm Cortex A and x86 processors commonly used in mobile and tablets. The latter is stripped out of all the training logic that is not necessary for ondevice deployment. TensorFlow Lite Micro provides support for microcontroller-focused Arm Cortex M cores like M0, M3, M4, and M7, as well as DSPs like Hexagon and SHARC and MCUs like STM32, NXP Kinetis, Microchip AVR.

Selecting the appropriate AI framework is essential to ensure that embedded systems can efficiently execute AI models. There are key factors to consider when choosing a machine learning framework, with a focus on ease of use, community support, performance, scalability, integration with data engineering tools, and integration with model optimization tools. By understanding these factors, you can make informed decisions and maximize the potential of your machine learning initiatives.

### Other Factors

When evaluating AI frameworks for embedded systems, several other key factors beyond models, hardware, and software should be considered.

#### Performance

Performance is critical in embedded systems where computational resources are limited. Evaluate the framework\'s ability to optimize model inference for embedded hardware. Factors such as model quantization and hardware acceleration support play a crucial role in achieving efficient inference.

#### Scalability

Scalability is essential when considering the potential growth of an embedded AI project. The framework should support the deployment of models on a variety of embedded devices, from microcontrollers to more powerful processors. It should also handle both small-scale and large-scale deployments seamlessly.

#### Integration with Data Engineering Tools

Data engineering tools are essential for data preprocessing and pipeline management. An ideal AI framework for embedded systems should seamlessly integrate with these tools, allowing for efficient data ingestion, transformation, and model training.

#### Integration with Model Optimization Tools

Model optimization is crucial to ensure that AI models are well-suited for embedded deployment. Evaluate whether the framework integrates with model optimization tools, such as TensorFlow Lite Converter or ONNX Runtime, to facilitate model quantization and size reduction.

#### Ease of Use

The ease of use of an AI framework significantly impacts development efficiency. A framework with a user-friendly interface and clear documentation reduces the learning curve for developers. Consideration should be given to whether the framework supports high-level APIs, allowing developers to focus on model design rather than low-level implementation details. This factor is incredibly important for embedded systems, which have less features that typical developers might be accustomed to.

#### Community Support

Community support plays another essential factor. Frameworks with active and engaged communities often have well-maintained codebases, receive regular updates, and provide valuable forums for problem-solving. As a result, community support plays into Ease of Use as well because it ensures that developers have access to a wealth of resources, including tutorials and example projects. Community support provides some assurance that the framework will continue to be supported for future updates. There are only a handful of frameworks that cater to TinyML needs. Of that, TensorFlow Lite Micro is the most popular and has the most community support.

## Future Trends in ML Frameworks

### Decomposition

Currently, the ML system stack consists of four abstractions (@fig-mlsys-stack), namely (1) computational graphs, (2) tensor programs, (3) libraries and runtimes, and (4) hardware primitives.

<<<<<<< HEAD
![Four Abstractions in Current ML System Stack](images_ml_frameworks/image8.png){#fig-mlsys-stack align="center" caption="Four Abstractions in Current ML System Stack"}
=======
![](images_ml_frameworks/image8.png){fig-align="center" width=50%}
>>>>>>> 247b51c1

This has led to vertical (i.e. between abstraction levels) and horizontal (i.e. library-driven vs. compilation-driven approaches to tensor computation) boundaries, which hinder innovation for ML. Future work in ML frameworks can look toward breaking these boundaries. In December 2021, [Apache TVM](https://tvm.apache.org/2021/12/15/tvm-unity) Unity was proposed, which aimed to facilitate interactions between the different abstraction levels (as well as the people behind them, such as ML scientists, ML engineers, and hardware engineers) and co-optimize decisions in all four abstraction levels.

### High-Performance Compilers & Libraries

As ML frameworks further develop, high-performance compilers and libraries will continue to emerge. Some current examples include [TensorFlow XLA](https://www.tensorflow.org/xla/architecture) and Nvidia's [CUTLASS](https://developer.nvidia.com/blog/cutlass-linear-algebra-cuda/), which accelerate linear algebra operations in computational graphs, and Nvidia's [TensorRT](https://developer.nvidia.com/tensorrt), which accelerates and optimizes inference.

### ML for ML Frameworks

We can also use ML to improve ML frameworks in the future. Some current uses of ML for ML frameworks include:

* hyperparameter optimization using techniques such as Bayesian optimization, random search, and grid search

* neural architecture search (NAS) to automatically search for optimal network architectures

* AutoML, which as described in @sec-ai_frameworks-advanced, automates the ML pipeline.

## Conclusion

In summary, selecting the optimal framework requires thoroughly evaluating options against criteria like usability, community support, performance, hardware compatibility, and model conversion abilities. There is no universal best solution, as the right framework depends on the specific constraints and use case.

For extremely resource constrained microcontroller-based platforms, TensorFlow Lite Micro currently provides a strong starting point. Its comprehensive optimization tooling like quantization mapping and kernel optimizations enables high performance on devices like Arm Cortex-M and RISC-V processors. The active developer community ensures accessible technical support. Seamless integration with TensorFlow for training and converting models makes the workflow cohesive.

For platforms with more capable CPUs like Cortex-A, TensorFlow Lite for Microcontrollers expand possibilities. They provide greater flexibility for custom and advanced models beyond the core operators in TFLite Micro. However, this comes at the cost of a larger memory footprint. These frameworks are ideal for automotive systems, drones, and more powerful edge devices that can benefit from greater model sophistication.

Frameworks specifically built for specialized hardware like CMSIS-NN on Cortex-M processors can further maximize performance, but sacrifice portability. Integrated frameworks from processor vendors tailor the stack to their architectures. This can unlock the full potential of their chips but lock you into their ecosystem.

Ultimately, choosing the right framework involves finding the best match between its capabilities and the requirements of the target platform. This requires balancing tradeoffs between performance needs, hardware constraints, model complexity, and other factors. Thoroughly assessing intended models, use cases, and evaluating options against key metrics will guide developers towards picking the ideal framework for their embedded ML application.<|MERGE_RESOLUTION|>--- conflicted
+++ resolved
@@ -68,11 +68,7 @@
 
 In recent years, there has been a convergence on the frameworks. @fig-ml-framework shows that TensorFlow and PyTorch have become the overwhelmingly dominant ML frameworks, representing more than 95% of ML frameworks used in research and production. Keras was integrated into TensorFlow in 2019; Preferred Networks transitioned Chainer to PyTorch in 2019; and Microsoft stopped actively developing CNTK in 2022 in favor of supporting PyTorch on Windows.
 
-<<<<<<< HEAD
 ![Popularity of ML frameworks in the United States as measured by Google web searches](images_ml_frameworks/image6.png){#fig-ml-framework}
-=======
-![Popularity of ML frameworks in the United States as measured by Google web searches](images_ml_frameworks/image6.png)
->>>>>>> 247b51c1
 
 However, a one-size-fits-all approach does not work well across the spectrum from cloud to tiny edge devices. Different frameworks represent various philosophies around graph execution, declarative versus imperative APIs, and more. Declarative defines what the program should do while imperative focuses on how it should do it step-by-step. For instance, TensorFlow uses graph execution and declarative-style modeling while PyTorch adopts eager execution and imperative modeling for more Pythonic flexibility. Each approach carries tradeoffs that we will discuss later in the Basic Components section.
 
@@ -173,11 +169,7 @@
 
 To understand tensors, let us start from the familiar concepts in linear algebra. As demonstrated in @fig-tensor-data-structure, vectors can be represented as a stack of numbers in a 1-dimensional array. Matrices follow the same idea, and one can think of them as many vectors being stacked on each other, making it 2 dimensional. Higher dimensional tensors work the same way. A 3-dimensional tensor is simply a set of matrices stacked on top of each other in another direction. Therefore, vectors and matrices can be considered special cases of tensors, with 1D and 2D dimensions respectively.
 
-<<<<<<< HEAD
 ![Visualization of Tensor Data Structure](images_ml_frameworks/image2.png){#fig-tensor-data-structure}
-=======
-![Visualization of Tensor Data Structure](images_ml_frameworks/image2.png)
->>>>>>> 247b51c1
 
 Defining formally, in machine learning, tensors are a multi-dimensional array of numbers. The number of dimensions defines the rank of the tensor. As a generalization of linear algebra, the study of tensors is called multilinear algebra. There are noticeable similarities between matrices and higher ranked tensors. First, it is possible to extend the definitions given in linear algebra to tensors, such as with eigenvalues, eigenvectors, and rank (in the linear algebra sense) . Furthermore, with the way that we have defined tensors, it is possible to turn higher dimensional tensors into matrices. This turns out to be very critical in practice, as multiplication of abstract representations of higher dimensional tensors are often completed by first converting them into matrices for multiplication.
 
@@ -191,11 +183,7 @@
 
 For example, a node might represent a matrix multiplication operation, taking two input matrices (or tensors) and producing an output matrix (or tensor). To visualize this, consider the simple example in @fig-computational-graph. The directed acyclic graph above computes $z = x \times y$, where each of the variables are just numbers.
 
-<<<<<<< HEAD
 ![Basic Example of Computational Graph](images_ml_frameworks/image1.png){#fig-computational-graph width="50%" height="auto" align="center"}
-=======
-![Basic Example of Computational Graph](images_ml_frameworks/image1.png){fig-align="center" width=50%}
->>>>>>> 247b51c1
 
 Underneath the hood, the computational graphs represent abstractions for common layers like convolutional, pooling, recurrent, and dense layers, with data including activations, weights, biases, are represented in tensors. Convolutional layers form the backbone of CNN models for computer vision. They detect spatial patterns in input data through learned filters. Recurrent layers like LSTMs and GRUs enable processing sequential data for tasks like language translation. Attention layers are used in transformers to draw global context from the entire input.
 
@@ -612,11 +600,7 @@
 
 Choosing the right machine learning framework for a given application requires carefully evaluating models, hardware, and software considerations. By analyzing these three aspects - models, hardware, and software - ML engineers can select the optimal framework and customize as needed for efficient and performant on-device ML applications. The goal is to balance model complexity, hardware limitations, and software integration to design a tailored ML pipeline for embedded and edge devices.
 
-<<<<<<< HEAD
 ![TensorFlow Framework Comparison - General](images_ml_frameworks/image4.png){#fig-tf-comparison width="100%" height="auto" align="center" caption="TensorFlow Framework Comparison - General"}
-=======
-![TensorFlow Framework Comparison - General](images_ml_frameworks/image4.png)
->>>>>>> 247b51c1
 
 ### Model
 
@@ -624,21 +608,13 @@
 
 ### Software
 
-<<<<<<< HEAD
 ![TensorFlow Framework Comparison - Software](images_ml_frameworks/image5.png){#fig-tf-sw-comparison width="100%" height="auto" align="center" caption="TensorFlow Framework Comparison - Model"}
-=======
-![TensorFlow Framework Comparison - Software](images_ml_frameworks/image5.png)
->>>>>>> 247b51c1
 
 TensorFlow Lite Micro does not have OS support, while TensorFlow and TensorFlow Lite do, in order to reduce memory overhead, make startup times faster, and consume less energy (@fig-tf-sw-comparison). TensorFlow Lite Micro can be used in conjunction with real-time operating systems (RTOS) like FreeRTOS, Zephyr, and Mbed OS. TensorFlow Lite and TensorFlow Lite Micro support model memory mapping, allowing models to be directly accessed from flash storage rather than loaded into RAM, whereas TensorFlow does not. TensorFlow and TensorFlow Lite support accelerator delegation to schedule code to different accelerators, whereas TensorFlow Lite Micro does not, as embedded systems tend not to have a rich array of specialized accelerators.
 
 ### Hardware
 
-<<<<<<< HEAD
 ![TensorFlow Framework Comparison - Hardware](images_ml_frameworks/image3.png){#fig-tf-hw-comparison width="100%" height="auto" align="center" caption="TensorFlow Framework Comparison - Hardware"}
-=======
-![TensorFlow Framework Comparison - Hardware](images_ml_frameworks/image3.png)
->>>>>>> 247b51c1
 
 TensorFlow Lite and TensorFlow Lite Micro have significantly smaller base binary sizes and base memory footprints compared to TensorFlow (@fig-tf-hw-comparison). For example, a typical TensorFlow Lite Micro binary is less than 200KB, whereas TensorFlow is much larger. This is due to the resource-constrained environments of embedded systems. TensorFlow provides support for x86, TPUs, and GPUs like NVIDIA, AMD, and Intel. TensorFlow Lite provides support for Arm Cortex A and x86 processors commonly used in mobile and tablets. The latter is stripped out of all the training logic that is not necessary for ondevice deployment. TensorFlow Lite Micro provides support for microcontroller-focused Arm Cortex M cores like M0, M3, M4, and M7, as well as DSPs like Hexagon and SHARC and MCUs like STM32, NXP Kinetis, Microchip AVR.
 
@@ -678,11 +654,7 @@
 
 Currently, the ML system stack consists of four abstractions (@fig-mlsys-stack), namely (1) computational graphs, (2) tensor programs, (3) libraries and runtimes, and (4) hardware primitives.
 
-<<<<<<< HEAD
 ![Four Abstractions in Current ML System Stack](images_ml_frameworks/image8.png){#fig-mlsys-stack align="center" caption="Four Abstractions in Current ML System Stack"}
-=======
-![](images_ml_frameworks/image8.png){fig-align="center" width=50%}
->>>>>>> 247b51c1
 
 This has led to vertical (i.e. between abstraction levels) and horizontal (i.e. library-driven vs. compilation-driven approaches to tensor computation) boundaries, which hinder innovation for ML. Future work in ML frameworks can look toward breaking these boundaries. In December 2021, [Apache TVM](https://tvm.apache.org/2021/12/15/tvm-unity) Unity was proposed, which aimed to facilitate interactions between the different abstraction levels (as well as the people behind them, such as ML scientists, ML engineers, and hardware engineers) and co-optimize decisions in all four abstraction levels.
 
