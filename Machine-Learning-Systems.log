<<<<<<< HEAD
This is pdfTeX, Version 3.141592653-2.6-1.40.26 (MiKTeX 24.4) (preloaded format=pdflatex 2024.12.26)  5 FEB 2025 13:42
=======
This is pdfTeX, Version 3.141592653-2.6-1.40.26 (MiKTeX 24.4) (preloaded format=pdflatex 2024.12.26)  4 FEB 2025 11:08
>>>>>>> 18c2aa33
entering extended mode
 restricted \write18 enabled.
 %&-line parsing enabled.
**d:/radovi5/upwork/2025/Vijay_Janapa_Reddi/Github/cs249r_book/Machine-Learning-Systems.tex
(d:/radovi5/upwork/2025/Vijay_Janapa_Reddi/Github/cs249r_book/Machine-Learning-Systems.tex
LaTeX2e <2024-11-01> patch level 1
L3 programming layer <2024-11-02>
(C:\Users\Zeljko\AppData\Local\Programs\MiKTeX\tex/latex/koma-script\scrbook.cls
Document Class: scrbook 2024/10/24 v3.43 KOMA-Script document class (book)
(C:\Users\Zeljko\AppData\Local\Programs\MiKTeX\tex/latex/koma-script\scrkbase.sty
Package: scrkbase 2024/10/24 v3.43 KOMA-Script package (KOMA-Script-dependent basics and keyval usage)
 (C:\Users\Zeljko\AppData\Local\Programs\MiKTeX\tex/latex/koma-script\scrbase.sty
Package: scrbase 2024/10/24 v3.43 KOMA-Script package (KOMA-Script-independent basics and keyval usage)
 (C:\Users\Zeljko\AppData\Local\Programs\MiKTeX\tex/latex/koma-script\scrlfile.sty
Package: scrlfile 2024/10/24 v3.43 KOMA-Script package (file load hooks)
 (C:\Users\Zeljko\AppData\Local\Programs\MiKTeX\tex/latex/koma-script\scrlfile-hook.sty
Package: scrlfile-hook 2024/10/24 v3.43 KOMA-Script package (using LaTeX hooks)
 (C:\Users\Zeljko\AppData\Local\Programs\MiKTeX\tex/latex/koma-script\scrlogo.sty
Package: scrlogo 2024/10/24 v3.43 KOMA-Script package (logo)
))) (C:\Users\Zeljko\AppData\Local\Programs\MiKTeX\tex/latex/graphics\keyval.sty
Package: keyval 2022/05/29 v1.15 key=value parser (DPC)
\KV@toks@=\toks17
)
Applying: [2021/05/01] Usage of raw or classic option list on input line 254.
Already applied: [0000/00/00] Usage of raw or classic option list on input line 370.
)) (C:\Users\Zeljko\AppData\Local\Programs\MiKTeX\tex/latex/koma-script\tocbasic.sty
Package: tocbasic 2024/10/24 v3.43 KOMA-Script package (handling toc-files)
\scr@dte@tocline@numberwidth=\skip49
\scr@dte@tocline@numbox=\box52
)
Package tocbasic Info: omitting babel extension for `toc'
(tocbasic)             because of feature `nobabel' available
(tocbasic)             for `toc' on input line 137.


Package scrbook Warning: You've used deprecated option `9pt'.
(scrbook)                Usage of this option indicates an old document
(scrbook)                and changes compatibility level using
(scrbook)                `fontsize=9pt,version=first,
(scrbook)                enabledeprecatedfontcommands' that may result
(scrbook)                in further warnings.
(scrbook)                If you don't want this, you should simply
(scrbook)                replace option `9pt' by `fontsize=9pt'.

Class scrbook Info: Switching compatibility level to `first'.

Class scrbook Warning: Switching back to an old KOMA-Script release does
(scrbook)              not mean, that KOMA-Script is fully compatible with
(scrbook)              the old release. If you need full compatibility
(scrbook)              to an old KOMA-Script release, you should use that
(scrbook)              old KOMA-Script release. However, in that case you
(scrbook)              could also need old releases of other packages and
(scrbook)              even of the LaTeX kernel.
(scrbook)              Please also note, that the KOMA-Script developers
(scrbook)              refuse support for documents using `version=first'.
(scrbook)              We recommend to eliminate all deprecated options
(scrbook)              and commands. We also recommend to not use option
(scrbook)              `version', i.e., with other values than `last'.


Class scrbook Warning: deprecated option `enabledeprecatedfontcommands'.
(scrbook)              Note, that this option was already depreacted when
(scrbook)              it has been defined. Support for old font commands
(scrbook)              has been removed from KOMA-Script more than one
(scrbook)              decade ago. It is not recommended to use them any
(scrbook)              longer. Therefore usage of this class option also
(scrbook)              is not recommended.

Class scrbook Info: File `size9.clo' used to setup font sizes on input line 2716.
(C:\Users\Zeljko\AppData\Local\Programs\MiKTeX\tex/latex/extsizes\size9.clo
File: size9.clo 1999/11/11 v1.4a NON-Standard LaTeX file (size option)
) (C:\Users\Zeljko\AppData\Local\Programs\MiKTeX\tex/latex/koma-script\typearea.sty
Package: typearea 2024/10/24 v3.43 KOMA-Script package (type area)
\ta@bcor=\skip50
\ta@div=\count196
Package typearea Info: You've used standard option `letterpaper'.
(typearea)             This is correct!
(typearea)             Internally I'm using `paper=letter'.
(typearea)             If you'd like to set the option with \KOMAoptions,
(typearea)             you'd have to use `paper=letter' there
(typearea)             instead of `letterpaper', too.
\ta@hblk=\skip51
\ta@vblk=\skip52
\ta@temp=\skip53
\footheight=\skip54


Package typearea Warning: DIV for 9.0pt and used papersize
(typearea)                not defined!
(typearea)                Using DIV=calc.


Package typearea Info: DIV calculation for classic typearea. on input line 1802.

Package typearea Info: These are the values describing the layout:
(typearea)             DIV  = 6
(typearea)             BCOR = 0.0pt
(typearea)             \paperwidth      = 614.295pt
(typearea)              \textwidth      = 307.14752pt
(typearea)              DIV departure   = 0%
(typearea)              \evensidemargin = 132.495pt
(typearea)              \oddsidemargin  = 30.1125pt
(typearea)             \paperheight     = 794.96999pt
(typearea)              \textheight     = 403.19989pt
(typearea)              \topmargin      = 30.11253pt
(typearea)              \headheight     = 13.68748pt
(typearea)              \headsep        = 16.42499pt
(typearea)              \topskip        = 9.0pt
(typearea)              \footskip       = 38.32497pt
(typearea)              \baselineskip   = 10.95pt
(typearea)              on input line 1802.
)
\c@part=\count197
\c@chapter=\count198
\c@section=\count199
\c@subsection=\count266
\c@subsubsection=\count267
\c@paragraph=\count268
\c@subparagraph=\count269
\scr@dte@chapter@maxnumwidth=\skip55
Class scrbook Info: using compatibility default `afterindent=bysign'
(scrbook)           for `\chapter on input line 6016.
\scr@dte@section@maxnumwidth=\skip56
Class scrbook Info: using compatibility default `runin=bysign'
(scrbook)           for `\section on input line 6027.
Class scrbook Info: using compatibility default `afterindent=bysign'
(scrbook)           for `\section on input line 6027.
\scr@dte@part@maxnumwidth=\skip57
Class scrbook Info: using compatibility default `afterindent=true'
(scrbook)           for `\part on input line 6036.
\scr@dte@subsection@maxnumwidth=\skip58
Class scrbook Info: using compatibility default `runin=bysign'
(scrbook)           for `\subsection on input line 6046.
Class scrbook Info: using compatibility default `afterindent=bysign'
(scrbook)           for `\subsection on input line 6046.
\scr@dte@subsubsection@maxnumwidth=\skip59
Class scrbook Info: using compatibility default `runin=bysign'
(scrbook)           for `\subsubsection on input line 6056.
Class scrbook Info: using compatibility default `afterindent=bysign'
(scrbook)           for `\subsubsection on input line 6056.
\scr@dte@paragraph@maxnumwidth=\skip60
Class scrbook Info: using compatibility default `runin=bysign'
(scrbook)           for `\paragraph on input line 6067.
Class scrbook Info: using compatibility default `afterindent=bysign'
(scrbook)           for `\paragraph on input line 6067.
\scr@dte@subparagraph@maxnumwidth=\skip61
Class scrbook Info: using compatibility default `runin=bysign'
(scrbook)           for `\subparagraph on input line 6077.
Class scrbook Info: using compatibility default `afterindent=bysign'
(scrbook)           for `\subparagraph on input line 6077.
\abovecaptionskip=\skip62
\belowcaptionskip=\skip63
\c@pti@nb@sid@b@x=\box53
Package tocbasic Info: omitting babel extension for `lof'
(tocbasic)             because of feature `nobabel' available
(tocbasic)             for `lof' on input line 7271.
\scr@dte@figure@maxnumwidth=\skip64
\c@figure=\count270
Package tocbasic Info: omitting babel extension for `lot'
(tocbasic)             because of feature `nobabel' available
(tocbasic)             for `lot' on input line 7288.
\scr@dte@table@maxnumwidth=\skip65
\c@table=\count271
Class scrbook Info: Using old \@makefntext due to compatibility level
(scrbook)           less than 3.22 on input line 7446.
Class scrbook Info: Redefining `\numberline' on input line 7459.
\bibindent=\dimen141
) (C:\Users\Zeljko\AppData\Local\Programs\MiKTeX\tex/latex/amsmath\amsmath.sty
Package: amsmath 2024/11/05 v2.17t AMS math features
\@mathmargin=\skip66

For additional information on amsmath, use the `?' option.
(C:\Users\Zeljko\AppData\Local\Programs\MiKTeX\tex/latex/amsmath\amstext.sty
Package: amstext 2021/08/26 v2.01 AMS text
 (C:\Users\Zeljko\AppData\Local\Programs\MiKTeX\tex/latex/amsmath\amsgen.sty
File: amsgen.sty 1999/11/30 v2.0 generic functions
\@emptytoks=\toks18
\ex@=\dimen142
)) (C:\Users\Zeljko\AppData\Local\Programs\MiKTeX\tex/latex/amsmath\amsbsy.sty
Package: amsbsy 1999/11/29 v1.2d Bold Symbols
\pmbraise@=\dimen143
) (C:\Users\Zeljko\AppData\Local\Programs\MiKTeX\tex/latex/amsmath\amsopn.sty
Package: amsopn 2022/04/08 v2.04 operator names
)
\inf@bad=\count272
LaTeX Info: Redefining \frac on input line 233.
\uproot@=\count273
\leftroot@=\count274
LaTeX Info: Redefining \overline on input line 398.
LaTeX Info: Redefining \colon on input line 409.
\classnum@=\count275
\DOTSCASE@=\count276
LaTeX Info: Redefining \ldots on input line 495.
LaTeX Info: Redefining \dots on input line 498.
LaTeX Info: Redefining \cdots on input line 619.
\Mathstrutbox@=\box54
\strutbox@=\box55
LaTeX Info: Redefining \big on input line 721.
LaTeX Info: Redefining \Big on input line 722.
LaTeX Info: Redefining \bigg on input line 723.
LaTeX Info: Redefining \Bigg on input line 724.
\big@size=\dimen144
LaTeX Font Info:    Redeclaring font encoding OML on input line 742.
LaTeX Font Info:    Redeclaring font encoding OMS on input line 743.
\macc@depth=\count277
LaTeX Info: Redefining \bmod on input line 904.
LaTeX Info: Redefining \pmod on input line 909.
LaTeX Info: Redefining \smash on input line 939.
LaTeX Info: Redefining \relbar on input line 969.
LaTeX Info: Redefining \Relbar on input line 970.
\c@MaxMatrixCols=\count278
\dotsspace@=\muskip17
\c@parentequation=\count279
\dspbrk@lvl=\count280
\tag@help=\toks19
\row@=\count281
\column@=\count282
\maxfields@=\count283
\andhelp@=\toks20
\eqnshift@=\dimen145
\alignsep@=\dimen146
\tagshift@=\dimen147
\tagwidth@=\dimen148
\totwidth@=\dimen149
\lineht@=\dimen150
\@envbody=\toks21
\multlinegap=\skip67
\multlinetaggap=\skip68
\mathdisplay@stack=\toks22
LaTeX Info: Redefining \[ on input line 2953.
LaTeX Info: Redefining \] on input line 2954.
) (C:\Users\Zeljko\AppData\Local\Programs\MiKTeX\tex/latex/amsfonts\amssymb.sty
Package: amssymb 2013/01/14 v3.01 AMS font symbols
 (C:\Users\Zeljko\AppData\Local\Programs\MiKTeX\tex/latex/amsfonts\amsfonts.sty
Package: amsfonts 2013/01/14 v3.01 Basic AMSFonts support
\symAMSa=\mathgroup4
\symAMSb=\mathgroup5
LaTeX Font Info:    Redeclaring math symbol \hbar on input line 98.
LaTeX Font Info:    Overwriting math alphabet `\mathfrak' in version `bold'
(Font)                  U/euf/m/n --> U/euf/b/n on input line 106.
)) (C:\Users\Zeljko\AppData\Local\Programs\MiKTeX\tex/generic/iftex\iftex.sty
Package: iftex 2024/12/12 v1.0g TeX engine tests
) (C:\Users\Zeljko\AppData\Local\Programs\MiKTeX\tex/latex/base\fontenc.sty
Package: fontenc 2021/04/29 v2.0v Standard LaTeX package
) (C:\Users\Zeljko\AppData\Local\Programs\MiKTeX\tex/latex/base\inputenc.sty
Package: inputenc 2024/02/08 v1.3d Input encoding file
\inpenc@prehook=\toks23
\inpenc@posthook=\toks24
) (C:\Users\Zeljko\AppData\Local\Programs\MiKTeX\tex/latex/base\textcomp.sty
Package: textcomp 2024/04/24 v2.1b Standard LaTeX package
) (C:\Users\Zeljko\AppData\Local\Programs\MiKTeX\tex/latex/lm\lmodern.sty
Package: lmodern 2015/05/01 v1.6.1 Latin Modern Fonts
LaTeX Font Info:    Overwriting symbol font `operators' in version `normal'
(Font)                  OT1/cmr/m/n --> OT1/lmr/m/n on input line 22.
LaTeX Font Info:    Overwriting symbol font `letters' in version `normal'
(Font)                  OML/cmm/m/it --> OML/lmm/m/it on input line 23.
LaTeX Font Info:    Overwriting symbol font `symbols' in version `normal'
(Font)                  OMS/cmsy/m/n --> OMS/lmsy/m/n on input line 24.
LaTeX Font Info:    Overwriting symbol font `largesymbols' in version `normal'
(Font)                  OMX/cmex/m/n --> OMX/lmex/m/n on input line 25.
LaTeX Font Info:    Overwriting symbol font `operators' in version `bold'
(Font)                  OT1/cmr/bx/n --> OT1/lmr/bx/n on input line 26.
LaTeX Font Info:    Overwriting symbol font `letters' in version `bold'
(Font)                  OML/cmm/b/it --> OML/lmm/b/it on input line 27.
LaTeX Font Info:    Overwriting symbol font `symbols' in version `bold'
(Font)                  OMS/cmsy/b/n --> OMS/lmsy/b/n on input line 28.
LaTeX Font Info:    Overwriting symbol font `largesymbols' in version `bold'
(Font)                  OMX/cmex/m/n --> OMX/lmex/m/n on input line 29.
LaTeX Font Info:    Overwriting math alphabet `\mathbf' in version `normal'
(Font)                  OT1/cmr/bx/n --> OT1/lmr/bx/n on input line 31.
LaTeX Font Info:    Overwriting math alphabet `\mathsf' in version `normal'
(Font)                  OT1/cmss/m/n --> OT1/lmss/m/n on input line 32.
LaTeX Font Info:    Overwriting math alphabet `\mathit' in version `normal'
(Font)                  OT1/cmr/m/it --> OT1/lmr/m/it on input line 33.
LaTeX Font Info:    Overwriting math alphabet `\mathtt' in version `normal'
(Font)                  OT1/cmtt/m/n --> OT1/lmtt/m/n on input line 34.
LaTeX Font Info:    Overwriting math alphabet `\mathbf' in version `bold'
(Font)                  OT1/cmr/bx/n --> OT1/lmr/bx/n on input line 35.
LaTeX Font Info:    Overwriting math alphabet `\mathsf' in version `bold'
(Font)                  OT1/cmss/bx/n --> OT1/lmss/bx/n on input line 36.
LaTeX Font Info:    Overwriting math alphabet `\mathit' in version `bold'
(Font)                  OT1/cmr/bx/it --> OT1/lmr/bx/it on input line 37.
LaTeX Font Info:    Overwriting math alphabet `\mathtt' in version `bold'
(Font)                  OT1/cmtt/m/n --> OT1/lmtt/m/n on input line 38.
) (C:\Users\Zeljko\AppData\Local\Programs\MiKTeX\tex/latex/upquote\upquote.sty
Package: upquote 2012/04/19 v1.3 upright-quote and grave-accent glyphs in verbatim
) (C:\Users\Zeljko\AppData\Local\Programs\MiKTeX\tex/latex/microtype\microtype.sty
Package: microtype 2024/12/12 v3.2 Micro-typographical refinements (RS)
 (C:\Users\Zeljko\AppData\Local\Programs\MiKTeX\tex/latex/etoolbox\etoolbox.sty
Package: etoolbox 2020/10/05 v2.5k e-TeX tools for LaTeX (JAW)
\etb@tempcnta=\count284
)
\MT@toks=\toks25
\MT@tempbox=\box56
\MT@count=\count285
LaTeX Info: Redefining \noprotrusionifhmode on input line 1075.
LaTeX Info: Redefining \leftprotrusion on input line 1076.
\MT@prot@toks=\toks26
LaTeX Info: Redefining \rightprotrusion on input line 1095.
LaTeX Info: Redefining \textls on input line 1437.
\MT@outer@kern=\dimen151
LaTeX Info: Redefining \microtypecontext on input line 2041.
LaTeX Info: Redefining \textmicrotypecontext on input line 2058.
\MT@listname@count=\count286
 (C:\Users\Zeljko\AppData\Local\Programs\MiKTeX\tex/latex/microtype\microtype-pdftex.def
File: microtype-pdftex.def 2024/12/12 v3.2 Definitions specific to pdftex (RS)
LaTeX Info: Redefining \lsstyle on input line 944.
LaTeX Info: Redefining \lslig on input line 944.
\MT@outer@space=\skip69
)
Package microtype Info: Loading configuration file microtype.cfg.
 (C:\Users\Zeljko\AppData\Local\Programs\MiKTeX\tex/latex/microtype\microtype.cfg
File: microtype.cfg 2024/12/12 v3.2 microtype main configuration file (RS)
)
LaTeX Info: Redefining \microtypesetup on input line 3053.
) (C:\Users\Zeljko\AppData\Local\Programs\MiKTeX\tex/latex/xcolor\xcolor.sty
Package: xcolor 2024/09/29 v3.02 LaTeX color extensions (UK)
 (C:\Users\Zeljko\AppData\Local\Programs\MiKTeX\tex/latex/graphics-cfg\color.cfg
File: color.cfg 2016/01/02 v1.6 sample color configuration
)
Package xcolor Info: Driver file: pdftex.def on input line 274.
 (C:\Users\Zeljko\AppData\Local\Programs\MiKTeX\tex/latex/graphics-def\pdftex.def
File: pdftex.def 2024/04/13 v1.2c Graphics/color driver for pdftex
) (C:\Users\Zeljko\AppData\Local\Programs\MiKTeX\tex/latex/graphics\mathcolor.ltx)
Package xcolor Info: Model `cmy' substituted by `cmy0' on input line 1349.
Package xcolor Info: Model `hsb' substituted by `rgb' on input line 1353.
Package xcolor Info: Model `RGB' extended on input line 1365.
Package xcolor Info: Model `HTML' substituted by `rgb' on input line 1367.
Package xcolor Info: Model `Hsb' substituted by `hsb' on input line 1368.
Package xcolor Info: Model `tHsb' substituted by `hsb' on input line 1369.
Package xcolor Info: Model `HSB' substituted by `hsb' on input line 1370.
Package xcolor Info: Model `Gray' substituted by `gray' on input line 1371.
Package xcolor Info: Model `wave' substituted by `hsb' on input line 1372.
) (C:\Users\Zeljko\AppData\Local\Programs\MiKTeX\tex/latex/graphics\dvipsnam.def
File: dvipsnam.def 2016/06/17 v3.0m Driver-dependent file (DPC,SPQR)
) (C:\Users\Zeljko\AppData\Local\Programs\MiKTeX\tex/latex/xcolor\svgnam.def
File: svgnam.def 2024/09/29 v3.02 Predefined colors according to SVG 1.1 (UK)
) (C:\Users\Zeljko\AppData\Local\Programs\MiKTeX\tex/latex/xcolor\x11nam.def
File: x11nam.def 2024/09/29 v3.02 Predefined colors according to Unix/X11 (UK)
) (C:\Users\Zeljko\AppData\Local\Programs\MiKTeX\tex/latex/geometry\geometry.sty
Package: geometry 2020/01/02 v5.9 Page Geometry
 (C:\Users\Zeljko\AppData\Local\Programs\MiKTeX\tex/generic/iftex\ifvtex.sty
Package: ifvtex 2019/10/25 v1.7 ifvtex legacy package. Use iftex instead.
)
\Gm@cnth=\count287
\Gm@cntv=\count288
\c@Gm@tempcnt=\count289
\Gm@bindingoffset=\dimen152
\Gm@wd@mp=\dimen153
\Gm@odd@mp=\dimen154
\Gm@even@mp=\dimen155
\Gm@layoutwidth=\dimen156
\Gm@layoutheight=\dimen157
\Gm@layouthoffset=\dimen158
\Gm@layoutvoffset=\dimen159
\Gm@dimlist=\toks27
 (C:\Users\Zeljko\AppData\Local\Programs\MiKTeX\tex/latex/geometry\geometry.cfg)) (C:\Users\Zeljko\AppData\Local\Programs\MiKTeX\tex/latex/tools\longtable.sty
Package: longtable 2024-10-27 v4.22 Multi-page Table package (DPC)
\LTleft=\skip70
\LTright=\skip71
\LTpre=\skip72
\LTpost=\skip73
\LTchunksize=\count290
\LTcapwidth=\dimen160
\LT@head=\box57
\LT@firsthead=\box58
\LT@foot=\box59
\LT@lastfoot=\box60
\LT@gbox=\box61
\LT@cols=\count291
\LT@rows=\count292
\c@LT@tables=\count293
\c@LT@chunks=\count294
\LT@p@ftn=\toks28
)
Class scrbook Info: longtable captions redefined on input line 63.
 (C:\Users\Zeljko\AppData\Local\Programs\MiKTeX\tex/latex/booktabs\booktabs.sty
Package: booktabs 2020/01/12 v1.61803398 Publication quality tables
\heavyrulewidth=\dimen161
\lightrulewidth=\dimen162
\cmidrulewidth=\dimen163
\belowrulesep=\dimen164
\belowbottomsep=\dimen165
\aboverulesep=\dimen166
\abovetopsep=\dimen167
\cmidrulesep=\dimen168
\cmidrulekern=\dimen169
\defaultaddspace=\dimen170
\@cmidla=\count295
\@cmidlb=\count296
\@aboverulesep=\dimen171
\@belowrulesep=\dimen172
\@thisruleclass=\count297
\@lastruleclass=\count298
\@thisrulewidth=\dimen173
) (C:\Users\Zeljko\AppData\Local\Programs\MiKTeX\tex/latex/tools\array.sty
Package: array 2024/10/17 v2.6g Tabular extension package (FMi)
\col@sep=\dimen174
\ar@mcellbox=\box62
\extrarowheight=\dimen175
\NC@list=\toks29
\extratabsurround=\skip74
\backup@length=\skip75
\ar@cellbox=\box63
) (C:\Users\Zeljko\AppData\Local\Programs\MiKTeX\tex/latex/tools\calc.sty
Package: calc 2023/07/08 v4.3 Infix arithmetic (KKT,FJ)
\calc@Acount=\count299
\calc@Bcount=\count300
\calc@Adimen=\dimen176
\calc@Bdimen=\dimen177
\calc@Askip=\skip76
\calc@Bskip=\skip77
LaTeX Info: Redefining \setlength on input line 80.
LaTeX Info: Redefining \addtolength on input line 81.
\calc@Ccount=\count301
\calc@Cskip=\skip78
) (C:\Users\Zeljko\AppData\Local\Programs\MiKTeX\tex/latex/footnotehyper\footnotehyper.sty
Package: footnotehyper 2021/08/13 v1.1e hyperref aware footnote.sty (JFB)
\FNH@notes=\box64
\FNH@width=\dimen178
\FNH@toks=\toks30
) (C:\Users\Zeljko\AppData\Local\Programs\MiKTeX\tex/latex/graphics\graphicx.sty
Package: graphicx 2021/09/16 v1.2d Enhanced LaTeX Graphics (DPC,SPQR)
 (C:\Users\Zeljko\AppData\Local\Programs\MiKTeX\tex/latex/graphics\graphics.sty
Package: graphics 2024/08/06 v1.4g Standard LaTeX Graphics (DPC,SPQR)
 (C:\Users\Zeljko\AppData\Local\Programs\MiKTeX\tex/latex/graphics\trig.sty
Package: trig 2023/12/02 v1.11 sin cos tan (DPC)
) (C:\Users\Zeljko\AppData\Local\Programs\MiKTeX\tex/latex/graphics-cfg\graphics.cfg
File: graphics.cfg 2016/06/04 v1.11 sample graphics configuration
)
Package graphics Info: Driver file: pdftex.def on input line 106.
)
\Gin@req@height=\dimen179
\Gin@req@width=\dimen180
)
\pandoc@box=\box65
\cslhangindent=\skip79
\csllabelwidth=\skip80
 (C:\Users\Zeljko\AppData\Local\Programs\MiKTeX\tex/generic/babel\babel.sty
Package: babel 2024/11/30 v24.14 The multilingual framework for pdfLaTeX, LuaLaTeX and XeLaTeX
\babel@savecnt=\count302
\U@D=\dimen181
\l@unhyphenated=\language79
 (C:\Users\Zeljko\AppData\Local\Programs\MiKTeX\tex/generic/babel\txtbabel.def)
\bbl@readstream=\read2
\bbl@dirlevel=\count303

*************************************
* Local config file bblopts.cfg used
*
(C:\Users\Zeljko\AppData\Local\Programs\MiKTeX\tex/latex/arabi\bblopts.cfg
File: bblopts.cfg 2005/09/08 v0.1 add Arabic and Farsi to "declared" options of babel
) (C:\Users\Zeljko\AppData\Local\Programs\MiKTeX\tex/latex/babel-english\english.ldf
Language: english 2017/06/06 v3.3r English support from the babel system
Package babel Info: Hyphen rules for 'canadian' set to \l@english
(babel)             (\language0). Reported on input line 102.
Package babel Info: Hyphen rules for 'australian' set to \l@ukenglish
(babel)             (\language73). Reported on input line 105.
Package babel Info: Hyphen rules for 'newzealand' set to \l@ukenglish
(babel)             (\language73). Reported on input line 108.
)) (C:\Users\Zeljko\AppData\Local\Programs\MiKTeX\tex/generic/babel/locale/en\babel-english.tex
Package babel Info: Importing font and identification data for english
(babel)             from babel-en.ini. Reported on input line 11.
) (C:\Users\Zeljko\AppData\Local\Programs\MiKTeX\tex/latex/sidecap\sidecap.sty
Package: sidecap 2023/01/24 v1.7a SideCap Package (RN/HjG)
 (C:\Users\Zeljko\AppData\Local\Programs\MiKTeX\tex/latex/base\ifthen.sty
Package: ifthen 2024/03/16 v1.1e Standard LaTeX ifthen package (DPC)
)
\SC@BOXWD=\dimen182
\SC@CAPWD=\dimen183
\SC@tempdima=\dimen184
\SC@tempdimb=\dimen185
\c@SC@C=\count304
\SC@BOX=\box66
) (C:\Users\Zeljko\AppData\Local\Programs\MiKTeX\tex/latex/adjustbox\adjustbox.sty
Package: adjustbox 2022/10/17 v1.3a Adjusting TeX boxes (trim, clip, ...)
 (C:\Users\Zeljko\AppData\Local\Programs\MiKTeX\tex/latex/xkeyval\xkeyval.sty
Package: xkeyval 2022/06/16 v2.9 package option processing (HA)
 (C:\Users\Zeljko\AppData\Local\Programs\MiKTeX\tex/generic/xkeyval\xkeyval.tex (C:\Users\Zeljko\AppData\Local\Programs\MiKTeX\tex/generic/xkeyval\xkvutils.tex
\XKV@toks=\toks31
\XKV@tempa@toks=\toks32
)
\XKV@depth=\count305
File: xkeyval.tex 2014/12/03 v2.7a key=value parser (HA)
)) (C:\Users\Zeljko\AppData\Local\Programs\MiKTeX\tex/latex/adjustbox\adjcalc.sty
Package: adjcalc 2012/05/16 v1.1 Provides advanced setlength with multiple back-ends (calc, etex, pgfmath)
) (C:\Users\Zeljko\AppData\Local\Programs\MiKTeX\tex/latex/adjustbox\trimclip.sty
Package: trimclip 2020/08/19 v1.2 Trim and clip general TeX material
 (C:\Users\Zeljko\AppData\Local\Programs\MiKTeX\tex/latex/collectbox\collectbox.sty
Package: collectbox 2022/10/17 v0.4c Collect macro arguments as boxes
\collectedbox=\box67
)
\tc@llx=\dimen186
\tc@lly=\dimen187
\tc@urx=\dimen188
\tc@ury=\dimen189
Package trimclip Info: Using driver 'tc-pdftex.def'.
 (C:\Users\Zeljko\AppData\Local\Programs\MiKTeX\tex/latex/adjustbox\tc-pdftex.def
File: tc-pdftex.def 2019/01/04 v2.2 Clipping driver for pdftex
))
\adjbox@Width=\dimen190
\adjbox@Height=\dimen191
\adjbox@Depth=\dimen192
\adjbox@Totalheight=\dimen193
\adjbox@pwidth=\dimen194
\adjbox@pheight=\dimen195
\adjbox@pdepth=\dimen196
\adjbox@ptotalheight=\dimen197
 (C:\Users\Zeljko\AppData\Local\Programs\MiKTeX\tex/latex/ifoddpage\ifoddpage.sty
Package: ifoddpage 2022/10/18 v1.2 Conditionals for odd/even page detection
\c@checkoddpage=\count306
) (C:\Users\Zeljko\AppData\Local\Programs\MiKTeX\tex/latex/varwidth\varwidth.sty
Package: varwidth 2009/03/30 ver 0.92;  Variable-width minipages
\@vwid@box=\box68
\sift@deathcycles=\count307
\@vwid@loff=\dimen198
\@vwid@roff=\dimen199
)) (C:\Users\Zeljko\AppData\Local\Programs\MiKTeX\tex/latex/tools\afterpage.sty
Package: afterpage 2023/07/04 v1.08 After-Page Package (DPC)
\AP@output=\toks33
\AP@partial=\box69
\AP@footins=\box70
) (C:\Users\Zeljko\AppData\Local\Programs\MiKTeX\tex/latex/base\atbegshi-ltx.sty
Package: atbegshi-ltx 2021/01/10 v1.0c Emulation of the original atbegshi
package with kernel methods
) (C:\Users\Zeljko\AppData\Local\Programs\MiKTeX\tex/latex/caption\caption.sty
Package: caption 2023/08/05 v3.6o Customizing captions (AR)
 (C:\Users\Zeljko\AppData\Local\Programs\MiKTeX\tex/latex/caption\caption3.sty
Package: caption3 2023/07/31 v2.4d caption3 kernel (AR)
\caption@tempdima=\dimen256
\captionmargin=\dimen257
\caption@leftmargin=\dimen258
\caption@rightmargin=\dimen259
\caption@width=\dimen260
\caption@indent=\dimen261
\caption@parindent=\dimen262
\caption@hangindent=\dimen263
Package caption Info: KOMA-Script document class detected.
 (C:\Users\Zeljko\AppData\Local\Programs\MiKTeX\tex/latex/caption\caption-koma.sto
File: caption-koma.sto 2023/09/08 v2.0e Adaption of the caption package to the KOMA-Script document classes (AR)
))
\c@caption@flags=\count308
\c@continuedfloat=\count309
Package caption Info: longtable package is loaded.
 (C:\Users\Zeljko\AppData\Local\Programs\MiKTeX\tex/latex/caption\ltcaption.sty
Package: ltcaption 2021/01/08 v1.4c longtable captions (AR)
)
Package caption Info: KOMA-Script scrextend package detected.
\caption@addmargin@hsize=\dimen264
\caption@addmargin@linewidth=\dimen265
Package caption Info: sidecap package is loaded.
)

Class scrbook Warning: Usage of package `fancyhdr' together
(scrbook)              with a KOMA-Script class is not recommended.
(scrbook)              I'd suggest to use 
(scrbook)              package `scrlayer' or `scrlayer-scrpage', because
(scrbook)              they support KOMA-Script classes.
(scrbook)              With `fancyhdr' several features of class `scrbook'
(scrbook)              like options `headsepline', `footsepline' or command
(scrbook)              `\MakeMarkcase' and the commands `\setkomafont' and
(scrbook)              `\addtokomafont' for the page style elements need
(scrbook)              explicite user intervention to work.
(scrbook)              Nevertheless, using requested
(scrbook)              package `fancyhdr' on input line 133.

(C:\Users\Zeljko\AppData\Local\Programs\MiKTeX\tex/latex/fancyhdr\fancyhdr.sty
Package: fancyhdr 2024/12/09 v4.5 Extensive control of page headers and footers
\f@nch@headwidth=\skip81
\f@nch@O@elh=\skip82
\f@nch@O@erh=\skip83
\f@nch@O@olh=\skip84
\f@nch@O@orh=\skip85
\f@nch@O@elf=\skip86
\f@nch@O@erf=\skip87
\f@nch@O@olf=\skip88
\f@nch@O@orf=\skip89
) (C:\Users\Zeljko\AppData\Local\Programs\MiKTeX\tex/latex/fontspec\fontspec.sty (C:\Users\Zeljko\AppData\Local\Programs\MiKTeX\tex/latex/l3packages/xparse\xparse.sty (C:\Users\Zeljko\AppData\Local\Programs\MiKTeX\tex/latex/l3kernel\expl3.sty
Package: expl3 2024-11-02 L3 programming layer (loader) 
 (C:\Users\Zeljko\AppData\Local\Programs\MiKTeX\tex/latex/l3backend\l3backend-pdftex.def
File: l3backend-pdftex.def 2024-05-08 L3 backend support: PDF output (pdfTeX)
\l__color_backend_stack_int=\count310
\l__pdf_internal_box=\box71
))
Package: xparse 2024-08-16 L3 Experimental document command parser
)
Package: fontspec 2024/05/11 v2.9e Font selection for XeLaTeX and LuaLaTeX


! Fatal Package fontspec Error: The fontspec package requires either XeTeX or
(fontspec)                      LuaTeX.
(fontspec)                      
(fontspec)                      You must change your typesetting engine to,
(fontspec)                      e.g., "xelatex" or "lualatex" instead of
(fontspec)                      "latex" or "pdflatex".

Type <return> to continue.
 ...                                              
                                                  
l.101 \msg_fatal:nn {fontspec} {cannot-use-pdftex}
                                                  

LaTeX does not know anything more about this error, sorry.

Try typing <return> to proceed.
If that doesn't work, type X <return> to quit.

This is a fatal error: LaTeX will abort.



! Emergency stop.
<read *> 
         
l.101 \msg_fatal:nn {fontspec} {cannot-use-pdftex}
                                                  
*** (cannot \read from terminal in nonstop modes)

 
Here is how much of TeX's memory you used:
 13525 strings out of 473650
 252458 string characters out of 5717452
 840946 words of memory out of 5000000
 36482 multiletter control sequences out of 15000+600000
 559133 words of font info for 38 fonts, out of 8000000 for 9000
 1141 hyphenation exceptions out of 8191
 108i,1n,117p,10980b,271s stack positions out of 10000i,1000n,20000p,200000b,200000s
!  ==> Fatal error occurred, no output PDF file produced!<|MERGE_RESOLUTION|>--- conflicted
+++ resolved
@@ -1,8 +1,4 @@
-<<<<<<< HEAD
-This is pdfTeX, Version 3.141592653-2.6-1.40.26 (MiKTeX 24.4) (preloaded format=pdflatex 2024.12.26)  5 FEB 2025 13:42
-=======
 This is pdfTeX, Version 3.141592653-2.6-1.40.26 (MiKTeX 24.4) (preloaded format=pdflatex 2024.12.26)  4 FEB 2025 11:08
->>>>>>> 18c2aa33
 entering extended mode
  restricted \write18 enabled.
  %&-line parsing enabled.
