project:
  type: book
  output-dir: _book
  preview:
    browser: true
    navigate: true
  render: 
    - "*.qmd"
    - "contents/*.qmd"
    - "contents/*/*.qmd"
    - "contents/*/*/*.qmd"
    - "contents/*/*/*/*.qmd"
    - "contents/*/*/*/*/*.qmd" # contents/labs/<vendor>/<board>/<exercises>/*.qmd

book:
  google-analytics:
    tracking-id: "G-M21L0CBCVN"
    anonymize-ip: true
    version: 4
    
  comments: 
    hypothesis:
      theme: clean
      openSidebar: true

  search:
    keyboard-shortcut: ["~", "/"]
    location: sidebar

  navbar:
    pinned: true
    collapse: false
    back-to-top-navigation: true
                
  favicon: favicon.png
  cover-image: cover-image-transparent.png
  cover-image-alt: "Cover image."

  bread-crumbs: true

  sidebar:
    collapse-level: 2
    border: true
    pinned: false
    search: true

  page-navigation: true
  title: "Machine Learning Systems"
  subtitle: "with tinyML"
  abstract: "{{< var title.long >}} offers readers an entry point to understand machine learning (ML) systems by grounding concepts in applied ML. As the demand for efficient and scalable ML solutions grows, the ability to construct robust ML pipelines becomes increasingly crucial. This book aims to demystify the process of developing complete ML systems suitable for deployment, spanning key phases like data collection, model design, optimization, acceleration, security hardening, and integration, all from a systems perspective. The text covers a wide range of concepts relevant to general ML engineering across industries and applications, using TinyML as a pedagogical tool due to its global accessibility. Readers will learn basic principles around designing ML model architectures, hardware-aware training strategies, performant inference optimization, and benchmarking methodologies. The book also explores crucial systems considerations in areas like reliability, privacy, responsible AI, and solution validation. Enjoy reading it!"

  repo-url: https://github.com/harvard-edge/cs249r_book
  repo-branch: dev
  repo-actions: [edit, issue, source]
  downloads: [pdf]
  sharing: [twitter, facebook]
  reader-mode: true
  page-footer:
    left: |
      Written, edited and curated by Prof. Vijay Janapa Reddi (Harvard University)
    right: |
      This book was built with <a href="https://quarto.org/">Quarto</a>.

  chapters:
    - text: "---"
    - part: FRONT MATTER
      chapters:
      - index.qmd
      - contents/dedication.qmd
      - contents/acknowledgements/acknowledgements.qmd
      - contents/contributors.qmd
      - contents/copyright.qmd
      - contents/about.qmd
    - text: "---"
    - part: MAIN
    - part: Fundamentals
      chapters:
      - contents/introduction/introduction.qmd
      - contents/ml_systems/ml_systems.qmd
      - contents/dl_primer/dl_primer.qmd
    - part: Workflow
      chapters:
      - contents/workflow/workflow.qmd
      - contents/data_engineering/data_engineering.qmd
      - contents/frameworks/frameworks.qmd
    - part: Training
      chapters:
      - contents/training/training.qmd
      - contents/efficient_ai/efficient_ai.qmd
      - contents/optimizations/optimizations.qmd
      - contents/hw_acceleration/hw_acceleration.qmd
    - part: Deployment
      chapters:
      - contents/benchmarking/benchmarking.qmd
      - contents/ondevice_learning/ondevice_learning.qmd
      - contents/ops/ops.qmd
    - part: Advanced Topics
      chapters:
      - contents/privacy_security/privacy_security.qmd
      - contents/responsible_ai/responsible_ai.qmd
      - contents/sustainable_ai/sustainable_ai.qmd
      - contents/robust_ai/robust_ai.qmd
      - contents/generative_ai/generative_ai.qmd
    - part: Social Impact
      chapters:
      - contents/ai_for_good/ai_for_good.qmd
    - part: Closing
      chapters:
      - contents/conclusion/conclusion.qmd
    - text: "---"  
    # LABS
    - part: LABS
    # getting started
<<<<<<< HEAD
    - part: contents/labs/labs.qmd
      chapters:
=======
      chapters:
      - contents/labs/labs.qmd
>>>>>>> 854416d7
      - contents/labs/getting_started.qmd
    # nicla vision
    - part: contents/labs/arduino/nicla_vision/nicla_vision.qmd
      chapters:
      - contents/labs/arduino/nicla_vision/setup/setup.qmd
      - contents/labs/arduino/nicla_vision/image_classification/image_classification.qmd
      - contents/labs/arduino/nicla_vision/object_detection/object_detection.qmd
      - contents/labs/arduino/nicla_vision/kws/kws.qmd
      - contents/labs/arduino/nicla_vision/motion_classification/motion_classification.qmd
    # xiao sense
    - part: contents/labs/seeed/xiao_esp32s3/xiao_esp32s3.qmd
      chapters:
      - contents/labs/seeed/xiao_esp32s3/setup/setup.qmd
      - contents/labs/seeed/xiao_esp32s3/image_classification/image_classification.qmd
      - contents/labs/seeed/xiao_esp32s3/object_detection/object_detection.qmd
      - contents/labs/seeed/xiao_esp32s3/kws/kws.qmd
      - contents/labs/seeed/xiao_esp32s3/motion_classification/motion_classification.qmd
    - part: contents/labs/shared/shared.qmd
      chapters:
      - contents/labs/shared/kws_feature_eng/kws_feature_eng.qmd
      - contents/labs/shared/dsp_spectral_features_block/dsp_spectral_features_block.qmd
    - text: "---"  
    # REFERENCES
    - part: REFERENCES
      chapters: 
        - references.qmd
    - text: "---"  
  appendices:
      - contents/tools.qmd
      - contents/zoo_datasets.qmd
      - contents/zoo_models.qmd
      - contents/learning_resources.qmd
      - contents/community.qmd
      - contents/case_studies.qmd

citation: true

license: CC-BY-NC-SA

filters:
  - custom_callout.lua

bibliography: 
  # main
  - contents/introduction/introduction.bib
  - contents/ai_for_good/ai_for_good.bib
  - contents/benchmarking/benchmarking.bib
  - contents/data_engineering/data_engineering.bib
  - contents/dl_primer/dl_primer.bib
  - contents/efficient_ai/efficient_ai.bib
  - contents/ml_systems/ml_systems.bib
  - contents/frameworks/frameworks.bib
  - contents/generative_ai/generative_ai.bib
  - contents/hw_acceleration/hw_acceleration.bib
  - contents/ondevice_learning/ondevice_learning.bib
  - contents/ops/ops.bib
  - contents/optimizations/optimizations.bib
  - contents/privacy_security/privacy_security.bib
  - contents/responsible_ai/responsible_ai.bib
  - contents/robust_ai/robust_ai.bib
  - contents/sustainable_ai/sustainable_ai.bib
  - contents/training/training.bib
  - contents/workflow/workflow.bib
  - contents/conclusion/conclusion.bib

comments:
  giscus:
    repo: harvard-edge/cs249r_book

format:
  html:
    reference-location: margin
    citation-location: margin

    theme: 
      light:
        - spacelab
        - style.scss
        - style-light.scss
      dark:
        - darkly
        - style.scss
        - style-dark.scss
    mainfont: Nunito
    fontsize: 1rem
    linkcolor: "#A51C30"
    urlcolor: "#A51C30"
    highlight-style: github
    code-link: true
    link-external-icon: false
    link-external-newwindow: true
    anchor-sections: true
    smooth-scroll: false
    citations-hover: false
    footnotes-hover: false
    fig-width: 8
    fig-height: 6
    number-depth: 3
    toc: true
    toc-depth: 4	
    include-in-header:
      text: | 
        <script src="/scripts/welcome/confetti.js" defer></script>
        <script async src="https://www.googletagmanager.com/gtag/js?id=G-M21L0CBCVN"></script>
        <script src="/scripts/ai_menu/dist/bundle.js" defer></script>
        <script src="/scripts/ai_menu/dist/142.bundle.js" defer></script>
        <script src="/scripts/ai_menu/dist/384.bundle.js" defer></script>
        <script src="/scripts/ai_menu/dist/761.bundle.js" defer></script>
        
    citeproc: true

  pdf:
    documentclass: scrbook
    classoption: [abstract]
    keep-tex: true
    toc: true  # Table of Contents
    toc-depth: 3  # Depth of headings to include in TOC
    number-sections: true
    latex-engine: xelatex  # or pdflatex, lualatex, etc.
    geometry: margin=1in
    fontsize: 11pt
    papersize: letter  # or a4, etc.
    fig_caption: true
    link-citations: true
    citation_package: natbib  # or biblatex
    fig-cap-location: bottom
    tbl-cap-location: top

    include-in-header:
      text: |
        \usepackage{fancyhdr}
        \usepackage{graphicx}
        \usepackage{mathptmx}
        \usepackage{fontspec}
        \usepackage{underscore}
        \usepackage[english]{babel}
        \usepackage{etoolbox}
        \usepackage{fontspec}
        \usepackage{newpxtext} % Palatino-like font
        \usepackage{hyperref} % For hyperlinks
        \usepackage{xcolor}
        \usepackage[format=plain,
            labelfont={bf,it},
            textfont=it, labelsep=space]{caption}

        \definecolor{crimson}{RGB}{165, 28, 48}

        \hypersetup{
          colorlinks=true, % Enable colored links
          linkcolor=crimson, % Color of internal links
          citecolor=crimson, % Color of citations
          urlcolor=crimson % Color of URLs
        }

        \patchcmd{\chapter}{\thispagestyle{plain}}{\thispagestyle{fancy}}{}{}

        %\newfontfamily\tocfont{Times New Roman}

        \let\endtitlepage\relax

        \AtBeginDocument{
          \begin{titlepage}
          \centering
          \vspace{-3em}
          \includegraphics[width=\textwidth]{cover-image-white.png} % Adjust the size and path to your image
          
          {{\Huge\bfseries Machine Learning Systems}\\[1em] \Large with TinyML\par}

          \vspace*{\fill}
            {\large Written, edited and curated by \\[.2cm] Prof. Vijay Janapa Reddi \\[.2cm] Harvard University \\[1em] \normalsize {\itshape With special thanks to the community for their contributions and support.} \\[1em] \pagebreak \vfill \scriptsize Last Modified: \today\par \vfill}
          \vspace*{\fill}

          \end{titlepage}
          
          %\addtocontents{toc}{\tocfont}
        }

        \let\endtitlepage\relax

        \pagestyle{fancy}
        \fancyhf{} % Clear all header and footer fields
        \fancyhead[LE,RO]{\thepage} % Page number on the left on even pages, right on odd pages
        \fancyhead[RE,LO]{\nouppercase{\leftmark}} % Chapter name on both sides
        \renewcommand{\headrulewidth}{0.4pt}
        \renewcommand{\footrulewidth}{0pt}
        
        \fancypagestyle{plain}{%
          \fancyhf{} % clear all header and footer fields
          \fancyhead[LE,RO]{\thepage} % Page number
          \renewcommand{\headrulewidth}{0.4pt}
          \renewcommand{\footrulewidth}{0pt}
        }

        \addtokomafont{disposition}{\rmfamily\color{crimson}}
        \addtokomafont{chapter}{\color{crimson}}
        \addtokomafont{section}{\color{crimson}}

        % Define the abstract environment
        \newenvironment{abstract}{%
            \chapter*{\abstractname}%
            \addcontentsline{toc}{chapter}{\abstractname}%
            \small
        }{%
            \clearpage
        }
        
crossref:
  appendix-title: "Appendix"
  appendix-delim: ":"

  custom:
    - kind: float
      reference-prefix: Lab
      key: labq
      latex-env: lab

    - kind: float
      reference-prefix: Exercise
      key: exr
      latex-env: exr

    - kind: float
      reference-prefix: Video
      key: vid
      latex-env: vid

editor:
  render-on-save: true<|MERGE_RESOLUTION|>--- conflicted
+++ resolved
@@ -111,13 +111,8 @@
     # LABS
     - part: LABS
     # getting started
-<<<<<<< HEAD
-    - part: contents/labs/labs.qmd
-      chapters:
-=======
       chapters:
       - contents/labs/labs.qmd
->>>>>>> 854416d7
       - contents/labs/getting_started.qmd
     # nicla vision
     - part: contents/labs/arduino/nicla_vision/nicla_vision.qmd
