project:
  type: book
  output-dir: _book
  preview:
    browser: true
    navigate: true
  render: 
    - "*.qmd"

title-prefix: ""

website:
<<<<<<< HEAD
  search:
    keyboard-shortcut: ["~", "/"]

=======
>>>>>>> 97c3b97c
  comments: 
    hypothesis:
      theme: clean
      openSidebar: true

  sidebar:
    collapse-level: 1
    
  cookie-consent:
    type: express
    style: headline
    palette: dark

  google-analytics:
    tracking-id: "G-M21L0CBCVN"
    anonymize-ip: true
    version: 4
    
    
book:
  search:
    keyboard-shortcut: ["~", "/"]
  navbar:
    pinned: false
    collapse: false
    back-to-top-navigation: true
    keyboard-shortcut: ["?", "/"]

  favicon: favicon.png
  cover-image: cover-image-transparent.png
  cover-image-alt: "Cover image."

  sidebar:
    collapse-level: 2
    border: true
    pinned: false

  page-navigation: true
  title: "Machine Learning Systems"
  subtitle: "with TinyML"
  abstract: "{{< var title.long >}} offers readers an entry point to understand comprehensive machine learning systems by grounding concepts in accessible TinyML applications. As resource-constrained edge computing sees rapid expansion, the ability to construct efficient ML pipelines grows crucial. This book aims to demystify the process of developing complete ML systems suitable for deployment - spanning key phases like data collection, model design, optimization, acceleration, security hardening, and integration. The text touches on the full breadth of concepts relevant to general ML engineering across industries and applications through the lens of TinyML. Readers will learn basic principles around designing ML model architectures, hardware-aware training strategies, performant inference optimization, benchmarking methodologies and more. Additionally, crucial systems considerations in areas like reliability, privacy, responsible AI, and solution validation are also explored in depth. In summary, the book strives to equip newcomers and professionals alike with integrated knowledge covering full stack ML system development, using easily accessible TinyML applications as the vehicle to impart universal concepts required to unlock production ML."

  # search: true
  repo-url: https://github.com/harvard-edge/cs249r_book
  repo-actions: [edit, issue, source]
  downloads: [pdf]
  sharing: [twitter, facebook]
  reader-mode: true
  page-footer:
    left: |
      Written, edited and curated by Prof. Vijay Janapa Reddi (Harvard University)
    right: |
      This book was built with <a href="https://quarto.org/">Quarto</a>.

  chapters:
    - text: "---"
    - part: FRONT MATTER
      chapters:
      - index.qmd
      - contents/dedication.qmd
      - contents/acknowledgements/acknowledgements.qmd
      - contents/contributors.qmd
      - contents/copyright.qmd
      - contents/about.qmd
    - text: "---"
    - part: MAIN
    - part: Fundamentals
      chapters:
      - contents/introduction/introduction.qmd
      - contents/ml_systems/ml_systems.qmd
      - contents/dl_primer/dl_primer.qmd
    - part: Workflow
      chapters:
      - contents/workflow/workflow.qmd
      - contents/data_engineering/data_engineering.qmd
      - contents/frameworks/frameworks.qmd
    - part: Training
      chapters:
      - contents/training/training.qmd
      - contents/efficient_ai/efficient_ai.qmd
      - contents/optimizations/optimizations.qmd
      - contents/hw_acceleration/hw_acceleration.qmd
    - part: Deployment
      chapters:
      - contents/benchmarking/benchmarking.qmd
      - contents/ondevice_learning/ondevice_learning.qmd
      - contents/ops/ops.qmd
    - part: Advanced Topics
      chapters:
      - contents/privacy_security/privacy_security.qmd
      - contents/responsible_ai/responsible_ai.qmd
      - contents/sustainable_ai/sustainable_ai.qmd
      - contents/robust_ai/robust_ai.qmd
      - contents/generative_ai/generative_ai.qmd
    - part: Social Impact
      chapters:
      - contents/ai_for_good/ai_for_good.qmd
    - part: Closing
      chapters:
      - contents/conclusion/conclusion.qmd
    - text: "---"  
    - part: REFERENCES
      chapters: 
        - references.qmd
    - text: "---"  
    - part: contents/labs.qmd
      chapters: 
        - contents/niclav_sys/niclav_sys.qmd
        - contents/image_classification/image_classification.qmd
        - contents/object_detection_fomo/object_detection_fomo.qmd
        - contents/kws_feature_eng/kws_feature_eng.qmd
        - contents/kws_nicla/kws_nicla.qmd
        - contents/dsp_spectral_features_block/dsp_spectral_features_block.qmd
        - contents/motion_classify_ad/motion_classify_ad.qmd
    - text: "---"

  appendices:
      - contents/tools.qmd
      - contents/zoo_datasets.qmd
      - contents/zoo_models.qmd
      - contents/learning_resources.qmd
      - contents/community.qmd
      - contents/case_studies.qmd

citation: true

license: CC-BY-NC-SA

filters:
  - custom_callout.lua

bibliography: 
  - contents/introduction/introduction.bib
  - contents/ai_for_good/ai_for_good.bib
  - contents/benchmarking/benchmarking.bib
  - contents/data_engineering/data_engineering.bib
  - contents/dl_primer/dl_primer.bib
  - contents/dsp_spectral_features_block/dsp_spectral_features_block.bib
  - contents/efficient_ai/efficient_ai.bib
  - contents/ml_systems/ml_systems.bib
  - contents/frameworks/frameworks.bib
  - contents/generative_ai/generative_ai.bib
  - contents/hw_acceleration/hw_acceleration.bib
  - contents/image_classification/image_classification.bib
  - contents/kws_feature_eng/kws_feature_eng.bib
  - contents/kws_nicla/kws_nicla.bib
  - contents/motion_classify_ad/motion_classify_ad.bib
  - contents/niclav_sys/niclav_sys.bib
  - contents/object_detection_fomo/object_detection_fomo.bib
  - contents/ondevice_learning/ondevice_learning.bib
  - contents/ops/ops.bib
  - contents/optimizations/optimizations.bib
  - contents/privacy_security/privacy_security.bib
  - contents/responsible_ai/responsible_ai.bib
  - contents/robust_ai/robust_ai.bib
  - contents/sustainable_ai/sustainable_ai.bib
  - contents/training/training.bib
  - contents/workflow/workflow.bib
  - contents/conclusion/conclusion.bib
  
format:
  html:
    reference-location: margin
    citation-location: margin

    theme: 
      light:
        - spacelab
        - style.scss
        - style-light.scss
      dark:
        - darkly
        - style.scss
        - style-dark.scss
    mainfont: Nunito
    fontsize: 1rem
    linkcolor: "#A51C30"
    urlcolor: "#A51C30"
    highlight-style: github
    code-link: true
    link-external-icon: false
    link-external-newwindow: true
    anchor-sections: true
    smooth-scroll: false
    citations-hover: false
    footnotes-hover: false
    fig-width: 8
    fig-height: 6
    number-depth: 3
    toc: true
    toc-depth: 4	
    include-in-header:
      text: | 
        <script src="/scripts/welcome/confetti.js" defer></script>
        <script async src="https://www.googletagmanager.com/gtag/js?id=G-M21L0CBCVN"></script>
        <script src="/scripts/ai_menu/dist/bundle.js" defer></script>
        <script src="/scripts/ai_menu/dist/142.bundle.js" defer></script>
        <script src="/scripts/ai_menu/dist/384.bundle.js" defer></script>
        <script src="/scripts/ai_menu/dist/761.bundle.js" defer></script>
        <script src="/scripts/ai_menu/dist/2225addae43ee43f8435.js" defer></script>
        <script src="/scripts/ai_menu/dist/e6c326dca20dcdeceea6.js" defer></script>


    citeproc: true

  pdf:
    documentclass: scrbook
    classoption: [abstract]
    keep-tex: true
    toc: true  # Table of Contents
    toc-depth: 3  # Depth of headings to include in TOC
    number-sections: true
    latex-engine: xelatex  # or pdflatex, lualatex, etc.
    geometry: margin=1in
    fontsize: 11pt
    papersize: letter  # or a4, etc.
    fig_caption: true
    link-citations: true
    citation_package: natbib  # or biblatex
        
    include-in-header:
      text: |
        \usepackage{fancyhdr}
        \usepackage{graphicx}
        \usepackage{mathptmx}
        \usepackage{fontspec}
        \usepackage{underscore}
        \usepackage[english]{babel}
        \usepackage{etoolbox}
        \usepackage{fontspec}
        \usepackage{newpxtext} % Palatino-like font
        \usepackage{hyperref} % For hyperlinks
        \usepackage{xcolor}
        \usepackage[format=plain,
            labelfont={bf,it},
            textfont=it, labelsep=space]{caption}

        \definecolor{crimson}{RGB}{165, 28, 48}

        \hypersetup{
          colorlinks=true, % Enable colored links
          linkcolor=crimson, % Color of internal links
          citecolor=crimson, % Color of citations
          urlcolor=crimson % Color of URLs
        }

        \patchcmd{\chapter}{\thispagestyle{plain}}{\thispagestyle{fancy}}{}{}

        %\newfontfamily\tocfont{Times New Roman}

        \let\endtitlepage\relax

        \AtBeginDocument{
          \begin{titlepage}
          \centering
          \vspace{-3em}
          \includegraphics[width=\textwidth]{cover-image-white.png} % Adjust the size and path to your image
          
          {{\Huge\bfseries Machine Learning Systems}\\[1em] \Large with TinyML\par}

          \vspace*{\fill}
            {\large Written, edited and curated by \\[.2cm] Prof. Vijay Janapa Reddi \\[.2cm] Harvard University \\[1em] \normalsize {\itshape With special thanks to the community for their contributions and support.} \\[1em] \pagebreak \vfill \scriptsize Last Modified: \today\par \vfill}
          \vspace*{\fill}

          \end{titlepage}
          
          %\addtocontents{toc}{\tocfont}
        }

        \let\endtitlepage\relax

        \pagestyle{fancy}
        \fancyhf{} % Clear all header and footer fields
        \fancyhead[LE,RO]{\thepage} % Page number on the left on even pages, right on odd pages
        \fancyhead[RE,LO]{\nouppercase{\leftmark}} % Chapter name on both sides
        \renewcommand{\headrulewidth}{0.4pt}
        \renewcommand{\footrulewidth}{0pt}
        
        \fancypagestyle{plain}{%
          \fancyhf{} % clear all header and footer fields
          \fancyhead[LE,RO]{\thepage} % Page number
          \renewcommand{\headrulewidth}{0.4pt}
          \renewcommand{\footrulewidth}{0pt}
        }

        \addtokomafont{disposition}{\rmfamily\color{crimson}}
        \addtokomafont{chapter}{\color{crimson}}
        \addtokomafont{section}{\color{crimson}}

        % Define the abstract environment
        \newenvironment{abstract}{%
            \chapter*{\abstractname}%
            \addcontentsline{toc}{chapter}{\abstractname}%
            \small
        }{%
            \clearpage
        }
        
crossref:
  appendix-title: "Appendix"
  appendix-delim: ":"

  custom:
    - kind: float
      reference-prefix: Lab
      key: lab
      latex-env: lab

    - kind: float
      reference-prefix: Exercise
      key: exr
      latex-env: exr

    - kind: float
      reference-prefix: Video
      key: vid
      latex-env: vid

editor:
  render-on-save: true<|MERGE_RESOLUTION|>--- conflicted
+++ resolved
@@ -10,12 +10,6 @@
 title-prefix: ""
 
 website:
-<<<<<<< HEAD
-  search:
-    keyboard-shortcut: ["~", "/"]
-
-=======
->>>>>>> 97c3b97c
   comments: 
     hypothesis:
       theme: clean
@@ -37,7 +31,7 @@
     
 book:
   search:
-    keyboard-shortcut: ["~", "/"]
+    keyboard-shortcut: ["~", "?"]
   navbar:
     pinned: false
     collapse: false
@@ -215,9 +209,6 @@
         <script src="/scripts/ai_menu/dist/142.bundle.js" defer></script>
         <script src="/scripts/ai_menu/dist/384.bundle.js" defer></script>
         <script src="/scripts/ai_menu/dist/761.bundle.js" defer></script>
-        <script src="/scripts/ai_menu/dist/2225addae43ee43f8435.js" defer></script>
-        <script src="/scripts/ai_menu/dist/e6c326dca20dcdeceea6.js" defer></script>
-
 
     citeproc: true
 
