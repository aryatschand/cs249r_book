# Model Optimizations

::: {.callout-tip}
## Learning Objectives

* coming soon.

:::

## Introduction

When machine learning models are deployed on systems, especially on resource-constrained embedded systems, the optimization of models is a necessity. While machine learning inherently often demands substantial computational resources, the systems are inherently limited in memory, processing power, and energy. This chapter will dive into the art and science of optimizing machine learning models to ensure they are lightweight, efficient, and effective when deployed in TinyML scenarios.

We have structured this chapter in three tiers. First, in @sec-model_ops_representation we examine the significance and methodologies of reducing the parameter complexity of models without compromising their inference capabilities. Techniques such as pruning and knowledge distillation are discussed, offering insights into how models can be compressed and simplified while maintaining, or even enhancing, their performance.

Going one level lower, in @sec-model_ops_numerics, we study the role of numerical precision in model computations and how altering it impacts model size, speed, and accuracy. We will examine the various numerical formats and how reduced-precision arithmetic can be leveraged to optimize models for embedded deployment.

Finally, as we go lower closer to the hardware, in @sec-model_ops_hw, we will navigate through the landscape of hardware-software co-design, exploring how models can be optimized by tailoring them to the specific characteristics and capabilities of the target hardware. We will discuss how models can be adapted to exploit the available hardware resources effectively.

![A visualization showing each of the three sections to be covered on the hardware-software gradient.](images/modeloptimization_structure.png){width=50%}

## Efficient Model Representation {#sec-model_ops_representation}

The first avenue of attack for model optimization starts in familiar territory for most ML practitioners: efficient model representation is often first tackled at the highest level of parametrization abstraction: the model's architecture itself.

Most traditional ML practitioners design models with a general high-level objective in mind, whether it be image classification, person detection, or keyword spotting as mentioned previously in this textbook. Their designs generally end up naturally fitting into some soft constraints due to limited compute resources during development, but generally these designs are not aware of later constraints, such as those required if the model is to be deployed on a more constrained device instead of the cloud.

In this section, we'll discuss how practitioners can harness principles of hardware-software co-design even at a model's high level architecture to make their models compatible with edge devices. From most to least hardware aware at this level of modification, we discuss several of the most common strategies for efficient model parametrization: pruning, model compression, and edge-friendly model architectures.

### Pruning {#sec-pruning}

#### Overview

Model pruning is a technique in machine learning that aims to reduce the size and complexity of a neural network model while maintaining its predictive capabilities as much as possible. The goal of model pruning is to remove redundant or non-essential components of the model, including connections between neurons, individual neurons, or even entire layers of the network.

This process typically involves analyzing the machine learning model to identify and remove weights, nodes, or layers that have little impact on the model's outputs. By selectively pruning a model in this way, the total number of parameters can be reduced significantly without substantial declines in model accuracy. The resulting compressed model requires less memory and computational resources to train and run while enabling faster inference times.

Model pruning is especially useful when deploying machine learning models to devices with limited compute resources, such as mobile phones or TinyML systems. The technique facilitates the deployment of larger, more complex models on these devices by reducing their resource demands. Additionally, smaller models require less data to generalize well and are less prone to overfitting. By providing an efficient way to simplify models, model pruning has become a vital technique for optimizing neural networks in machine learning.

There are several common pruning techniques used in machine learning, these include structured pruning, unstructured pruning, iterative pruning, bayesian pruning, and even random pruning. In addition to pruning the weights, one can also prune the activations. Activation pruning specifically targets neurons or filters that activate rarely or have overall low activation. There are numerous other methods, such as sensitivity and movement pruning. For a comprehensive list of methods, the reader is encouraged to read the following paper: ["A Survey on Deep Neural Network Pruning: Taxonomy, Comparison, Analysis, and Recommendations" (2023)](https://arxiv.org/pdf/2308.06767.pdf).

So how does one choose the type of pruning methods? Many variations of pruning techniques exist where each varies the heuristic of what should be kept and pruned from the model as well the number of times pruning occurs. Traditionally, pruning happens after the model is fully trained, where the pruned model may experience mild accuracy loss. However, as we will discuss further, recent discoveries have found that pruning can be used during training (i.e., iteratively) to identify more efficient and accurate model representations.

#### Structured Pruning

We start with structured pruning, a technique that reduces the size of a neural network by eliminating entire model-specific substructures while maintaining the overall model structure. It removes entire neurons/channels or layers based on importance criteria. For example, for a convolutional neural network (CNN), this could be certain filter instances or channels. For fully connected networks, this could be neurons themselves while maintaining full connectivity or even be elimination of entire model layers that are deemed to be insignificant. This type of pruning often leads to regular, structured sparse networks that are hardware friendly.

##### Components

Best practices have started to emerge on how to think about structured pruning. There are three main components:

1. Structures to target for pruning
2. Establishing a criteria for pruning
3. Selecting a pruning strategy

##### Structures to target for pruning

Given that there are different strategies, each of these structures (i.e., neurons, channels and layers) is pruned based on specific criteria and strategies, ensuring that the reduced model maintains as much of the predictive prowess of the original model as possible while gaining in computational efficiency and reduction in size.

The primary structures targeted for pruning include **neurons**, channels, and sometimes, entire layers, each having its unique implications and methodologies. When neurons are pruned, we are removing entire neurons along with their associated weights and biases, thereby reducing the width of the layer. This type of pruning is often utilized in fully connected layers.

With **channel** pruning, which is predominantly applied in convolutional neural networks (CNNs), it involves eliminating entire channels or filters, which in turn reduces the depth of the feature maps and impacts the network's ability to extract certain features from the input data. This is particularly crucial in image processing tasks where computational efficiency is paramount.

Finally, **layer** pruning takes a more aggressive approach by removing entire layers of the network. This significantly reduces the network's depth and thereby its capacity to model complex patterns and hierarchies in the data. This approach necessitates a careful balance to ensure that the model's predictive capability is not unduly compromised.

##### Establishing a criteria for pruning

Establishing well-defined criteria for determining which specific structures to prune from a neural network model is a crucial component of the model pruning process. The core goal here is to identify and remove components that contribute the least to the model's predictive capabilities, while retaining structures integral to preserving the model's accuracy.

A widely adopted and effective strategy for systematically pruning structures relies on computing importance scores for individual components like neurons, filters, channels or layers. These scores serve as quantitative metrics to gauge the significance of each structure and its effect on the model's output.

There are several techniques for assigning these importance scores:

- Weight magnitude-based pruning assigns scores based on the absolute values of the weights. Components with very small weights contribute minimally to activations and can be removed.
- Gradient-based pruning utilizes the gradients of the loss function with respect to each weight to determine sensitivity. Weights with low gradient magnitudes when altered have little effect on the loss and can be pruned.
- Activation-based pruning tracks activation values for neurons/filters over a validation dataset. Consistently low activation values suggest less relevance, warranting removal.
- Taylor expansion approximates the change in loss function from removing a given weight. Weights with negligible impact on loss are prime candidates for pruning.

The idea is to measure, either directly or indirectly, the contribution of each component to the model's output. Structures with minimal influence according to the defined criteria are pruned first. This enables selective, optimized pruning that maximally compresses models while preserving predictive capacity. In general, it is important to evaluate the impact of removing particular structures on the model's output.

##### Selecting a pruning strategy

The pruning strategy orchestrates how structures are removed and integrates with subsequent model fine-tuning to recover predictive performance. Two main structured pruning strategies exist: iterative pruning and one-shot pruning.

**Iterative pruning** gradually removes structures across multiple cycles of pruning followed by fine-tuning. In each cycle, a small set of structures are pruned based on importance criteria. The model is then fine-tuned, allowing it to adjust smoothly to the structural changes before the next pruning iteration. This gradual, cyclic approach prevents abrupt accuracy drops. It allows the model to slowly adapt as structures are reduced across iterations.

**One-shot pruning** takes a more aggressive approach by pruning a large portion of structures simultaneously in one shot based on predefined importance criteria. This is followed by extensive fine-tuning to recover model accuracy. While faster, this aggressive strategy can degrade accuracy if the model cannot recover during fine-tuning.

The choice between these strategies involves weighing factors like model size, target sparsity level, available compute and acceptable accuracy losses. One-shot pruning can rapidly compress models, but iterative pruning may enable better accuracy retention for a target level of pruning. In practice, the strategy is tailored based on use case constraints. The overarching aim is to generate an optimal strategy that removes redundancy, achieves efficiency gains through pruning, and finely tunes the model to stabilize accuracy at an acceptable level for deployment.

#### Advantages of Structured Pruning

Structured pruning brings forth a myriad of advantages that cater to various facets of model deployment and utilization, especially in environments where computational resources are constrained.

##### Computational Efficiency

By eliminating entire structures, such as neurons or channels, structured pruning significantly diminishes the computational load during both training and inference phases, thereby enabling faster model predictions and training convergence. Moreover, the removal of structures inherently reduces the model's memory footprint, ensuring that it demands less storage and memory during operation, which is particularly beneficial in memory-constrained environments like TinyML systems.

##### Hardware Efficiency

Structured pruning often results in models that are more amenable to deployment on specialized hardware, such as Field-Programmable Gate Arrays (FPGAs) or Application-Specific Integrated Circuits (ASICs), due to the regularity and simplicity of the pruned architecture. With reduced computational requirements, it translates to lower energy consumption, which is crucial for battery-powered devices and sustainable computing practices.

##### Maintenance and Deployment

The pruned model, while smaller, retains its original architectural form, which can simplify the deployment pipeline and ensure compatibility with existing systems and frameworks. Also, with fewer parameters and simpler structures, the pruned model becomes easier to manage and monitor in production environments, potentially reducing the overhead associated with model maintenance and updates. Later on, when we dive into [MLOps](./ops.qmd), this need will become apparent.

#### Unstructured Pruning

Unstructured pruning is, as its name suggests, pruning the model without regard to model-specific substructure. As mentioned above, it offers a greater aggression in pruning and can achieve higher model sparsities while maintaining accuracy given less constraints on what can and can't be pruned. Generally, post-training unstructured pruning consists of an importance criterion for individual model parameters/weights, pruning/removal of weights that fall below the criteria, and optional fine-tuning after to try and recover the accuracy lost during weight removal.

Unstructured pruning has some advantages over structured pruning: removing individual weights instead of entire model substructures often leads in practice to lower model accuracy decreases. Furthermore, generally determining the criterion of importance for an individual weight is much simpler than for an entire substructure of parameters in structured pruning, making the former preferable for cases where that overhead is hard or unclear to compute. Similarly, the actual process of structured pruning is generally less flexible, as removing individual weights is generally simpler than removing entire substructures and ensuring the model still works.

Unstructured pruning, while offering the potential for significant model size reduction and enhanced deployability, brings with it challenges related to managing sparse representations and ensuring computational efficiency. It is particularly useful in scenarios where achieving the highest possible model compression is paramount and where the deployment environment can handle sparse computations efficiently.

The following compact table provides a concise comparison between structured and unstructured pruning. In this table, aspects related to the nature and architecture of the pruned model (Definition, Model Regularity, and Compression Level) are grouped together, followed by aspects related to computational considerations (Computational Efficiency and Hardware Compatibility), and ending with aspects related to the implementation and adaptation of the pruned model (Implementation Complexity and Fine-Tuning Complexity). Both pruning strategies offer unique advantages and challenges, and the selection between them should be influenced by specific project and deployment requirements.

| **Aspect** | **Structured Pruning** | **Unstructured Pruning** |
|------------------------------|------------------------------------------------------------------------------------------------------------|------------------------------------------------------------------------------------------------------------------|
| **Definition** | Pruning entire structures (e.g., neurons, channels, layers) within the network. | Pruning individual weights or neurons, resulting in sparse matrices or non-regular network structures. |
| **Model Regularity** | Maintains a regular, structured network architecture. | Results in irregular, sparse network architectures. |
| **Compression Level** | May offer limited model compression compared to unstructured pruning. | Can achieve higher model compression due to fine-grained pruning. |
| **Computational Efficiency** | Typically more computationally efficient due to maintaining regular structures. | Can be computationally inefficient due to sparse weight matrices, unless specialized hardware/software is used. |
| **Hardware Compatibility** | Generally better compatible with various hardware due to regular structures. | May require hardware that efficiently handles sparse computations to realize benefits. |
| **Implementation Complexity**| Often simpler to implement and manage due to maintaining network structure. | Can be complex to manage and compute due to sparse representations. |
| **Fine-Tuning Complexity** | May require less complex fine-tuning strategies post-pruning. | Might necessitate more complex retraining or fine-tuning strategies post-pruning. |

![A visualization showing the differences and examples between unstructured and structured pruning. Observe that unstructured pruning can lead to models that no longer obey high-level structural guaruntees of their original unpruned counterparts: the left network is no longer a fully connected network after pruning. Structured pruning on the other hand maintains those invariants: in the middle, the fully connected network is pruned in a way that the pruned network is still fully connected; likewise, the CNN maintains its convolutional structure, albeit with fewer filters (@qi_efficient_2021).](images/modeloptimization_pruning_comparison.png)

#### Lottery Ticket Hypothesis

Pruning has evolved from a purely post-training technique that came at the cost of some accuracy, to a powerful meta-learning approach applied during training to reduce model complexity. This advancement in turn improves compute, memory, and latency efficiency at both training and inference.

A breakthrough finding that catalyzed this evolution was the [lottery ticket hypothesis](https://arxiv.org/abs/1803.03635) by @frankle_lottery_2019. They empirically discovered by Jonathan Frankle and Michael Carbin. Their work states that within dense neural networks, there exist sparse subnetworks, referred to as "winning tickets," that can match or even exceed the performance of the original model when trained in isolation. Specifically, these winning tickets, when initialized using the same weights as the original network, can achieve similarly high training convergence and accuracy on a given task. It is worthwhile pointing out that they empirically discovered the lottery ticket hypothesis, which was later formalized.

More formally, the lottery ticket hypothesis is a concept in deep learning that suggests that within a neural network, there exist sparse subnetworks (or "winning tickets") that, when initialized with the right weights, are capable of achieving high training convergence and inference performance on a given task. The intuition behind this hypothesis is that, during the training process of a neural network, many neurons and connections become redundant or unimportant, particularly with the inclusion of training techniques encouraging redundancy like dropout. Identifying, pruning out, and initializing these "winning tickets'' allows for faster training and more efficient models, as they contain the essential model decision information for the task. Furthermore, as generally known with the bias-variance tradeoff theory, these tickets suffer less from overparameterization and thus generalize better rather than overfitting to the task.

![An example experiment from the lottery ticket hypothesis showing pruning and training experiments on a fully connected LeNet over a variety of pruning ratios: note the first plot showing how pruning is able to reveal a subnetwork nearly one-fifth the size that trains to a higher test accuracy faster than the unpruned network. However, further note how in the second plot that further pruned models in models that both train slower and are not able to achieve that same maximal test accuracy due to the lower number of parameters.](images/modeloptimization_lottery_ticket_hypothesis.png)

#### Challenges & Limitations

There is no free lunch with pruning optimizations, with some choices coming with wboth improvements and costs to considers. Below we discuss some tradeoffs for practitioners to consider.

##### Quality vs. Size Reduction

A key challenge in both structured and unstructured pruning is balancing size reduction with maintaining or improving predictive performance. This trade-off becomes more complex with unstructured pruning, where individual weight removal can create sparse weight matrices. Ensuring the pruned model retains generalization capacity while becoming more computationally efficient is critical, often requiring extensive experimentation and validation.

##### Determining Pruning Criteria

Establishing a robust pruning criteria, whether for removing entire structures (structured pruning) or individual weights (unstructured pruning), is challenging. The criteria must accurately identify elements whose removal minimally impacts performance. For unstructured pruning, this might involve additional complexities due to the potential for generating sparse weight matrices, which can be computationally inefficient on certain hardware.

##### Fine-Tuning and Retraining

Post-pruning fine-tuning is imperative in both structured and unstructured pruning to recover lost performance and stabilize the model. The challenge encompasses determining the extent, duration, and nature of the fine-tuning process, which can be influenced by the pruning method and the degree of pruning applied.

##### Scalability of Pruning Strategies

Ensuring that pruning strategies, whether structured or unstructured, are scalable and applicable across various models and domains is challenging. Unstructured pruning might introduce additional challenges related to managing and deploying models with sparse weight matrices, especially in hardware that is not optimized for sparse computations.

##### Hardware Compatibility and Efficiency

Especially pertinent to unstructured pruning, hardware compatibility and efficiency become critical. Unstructured pruning often results in sparse weight matrices, which may not be efficiently handled by certain hardware, potentially negating the computational benefits of pruning. Ensuring that pruned models, particularly those resulting from unstructured pruning, are compatible and efficient on the target hardware is a significant consideration.

##### Complexity in Implementing Pruning Algorithms

Unstructured pruning might introduce additional complexity in implementing pruning algorithms due to the need to manage sparse representations of weights. Developing or adapting algorithms that can efficiently handle, store, and compute sparse weight matrices is an additional challenge and consideration in unstructured pruning.

##### Legal and Ethical Considerations

Last but not least, adherence to legal and ethical guidelines is paramount, especially in domains with significant consequences. Both pruning methods must undergo rigorous validation, testing, and potentially certification processes to ensure compliance with relevant regulations and standards. This is especially important in use cases like medical AI applications or autonomous driving where quality drops due to pruning like optimizationscan be life threatening.

### Model Compression

Model compression techniques are crucial for deploying deep learning models on resource-constrained devices. These techniques aim to create smaller, more efficient models that preserve the predictive performance of the original models.

#### Knowledge Distillation {#sec-kd}

One popular technique is knowledge distillation (KD), which transfers knowledge from a large, complex "teacher" model to a smaller "student" model. The key idea is to train the student model to mimic the teacher's outputs. The concept of KD was first popularized by @hinton2015distilling.

##### Overview and Benefits

At its core, KD strategically leverages the refined outputs of a pre-trained teacher model to transfer knowledge to a smaller student model. The key technique is using "soft targets" derived from the teacher's probabilistic predictions. Specifically, the teacher's outputs are passed through a temperature-scaled softmax function, yielding softened probability distributions over classes. This softening provides richer supervision signals for the student model compared to hard target labels.

The loss function is another critical component that typically amalgamates a distillation loss, which measures the divergence between the teacher and student outputs, and a classification loss, which ensures the student model adheres to the true data labels. The Kullback-Leibler (KL) divergence is commonly employed to quantify the distillation loss, providing a measure of the discrepancy between the probability distributions output by the teacher and student models.

Another core concept is "temperature scaling" in the softmax function. It plays the role in controlling the granularity of the information distilled from the teacher model. A higher temperature parameter produces softer, more informative distributions, thereby facilitating the transfer of more nuanced knowledge to the student model. However, it also introduces the challenge of effectively balancing the trade-off between the informativeness of the soft targets and the stability of the training process.

These components, when adeptly configured and harmonized, enable the student model to assimilate the teacher model's knowledge, crafting a pathway towards efficient and robust smaller models that retain the predictive prowess of their larger counterparts.

![A visualization of the training procedure of knowledge distillation. Note how the logits or soft labels of the teacher model are used to provide a distillation loss for the student model to learn from (@noauthor_knowledge_nodate).](images/modeloptimization_knowledge_distillation.png)

##### Challenges

However, KD has a unique set of challenges and considerations that researchers and practitioners must attentively address. One of the challenges is in the meticulous tuning of hyperparameters, such as the temperature parameter in the softmax function and the weighting between the distillation and classification loss in the objective function. Striking a balance that effectively leverages the softened outputs of the teacher model while maintaining fidelity to the true data labels is non-trivial and can significantly impact the student model's performance and generalization capabilities.

Furthermore, the architecture of the student model itself poses a considerable challenge. Designing a model that is compact to meet computational and memory constraints, while still being capable of assimilating the essential knowledge from the teacher model, demands a nuanced understanding of model capacity and the inherent trade-offs involved in compression. The student model must be carefully architected to navigate the dichotomy of size and performance, ensuring that the distilled knowledge is meaningfully captured and utilized. Moreover, the choice of teacher model, which inherently influences the quality and nature of the knowledge to be transferred, is important and it introduces an added layer of complexity to the KD process.

These challenges underscore the necessity for a thorough and nuanced approach to implementing KD, ensuring that the resultant student models are both efficient and effective in their operational contexts.

#### Low-rank Matrix Factorization

Similar in approximation theme, low-rank matrix factorization (LRMF) is a mathematical technique used in linear algebra and data analysis to approximate a given matrix by decomposing it into two or more lower-dimensional matrices. The fundamental idea is to express a high-dimensional matrix as a product of lower-rank matrices, which can help reduce the complexity of data while preserving its essential structure. Mathematically, given a matrix $A \in \mathbb{R}^{m \times n}$, LRMF seeks matrices $U \in \mathbb{R}^{m \times k}$ and $V \in \mathbb{R}^{k \times n}$ such that $A \approx UV$, where $k$ is the rank and is typically much smaller than $m$ and $n$.

##### Background and Benefits

One of the seminal works in the realm of matrix factorization, particularly in the context of recommendation systems, is the paper by Yehuda Koren, Robert Bell, and Chris Volinsky, ["Matrix Factorization Techniques for Recommender Systems" (2009)]([https://ieeexplore.ieee.org/document/5197422](https://ieeexplore.ieee.org/document/5197422)). The authors delve into various factorization models, providing insights into their efficacy in capturing the underlying patterns in the data and enhancing predictive accuracy in collaborative filtering. LRMF has been widely applied in recommendation systems (such as Netflix, Facebook, etc.), where the user-item interaction matrix is factorized to capture latent factors corresponding to user preferences and item attributes.

The main advantage of low-rank matrix factorization lies in its ability to reduce data dimensionality as shown in the image below where there are fewer parameters to store, making it computationally more efficient and reducing storage requirements at the cost of some additional compute. This can lead to faster computations and more compact data representations, which is especially valuable when dealing with large datasets. Additionally, it may aid in noise reduction and can reveal underlying patterns and relationships in the data.

![A visualization showing the decrease in parameterization enabled by low-rank matrix factorization. Observe how the matrix $M$ can be approximated by the product of matrices $L_k$ and $R_k^T$. For intuition, most fully connected layers in networks are stored as a projection matrix $M$, which requires $m \times n$ parameter to be loaded on computation. However, by decomposing and approximating it as the product of two lower rank matrices, we thus only need to store $m \times k + k\times n$ parameters in terms of storage while incurring an additional compute cost of the matrix multiplication. So long as $k < n/2$, this factorization has fewer parameters total to store while adding a computation of runtime $O(mkn)$ (@noauthor_deep_nodate).](images/modeloptimization_low_rank_matrix_factorization.png)

##### Challenges

But practitioners and researchers encounter a spectrum of challenges and considerations that necessitate careful attention and strategic approaches. As with any lossy compression technique, we may lose information during this approximation process: choosing the correct rank that balances the information lost and the computational costs is tricky as well and adds an additional hyper-parameter to tune for.

Low-rank matrix factorization is a valuable tool for dimensionality reduction and making compute fit onto edge devices but, like other techniques, needs to be carefully tuned to the model and task at hand. A key challenge resides in managing the computational complexity inherent to LRMF, especially when grappling with high-dimensional and large-scale data. The computational burden, particularly in the context of real-time applications and massive datasets, remains a significant hurdle for effectively using LRMF.

Moreover, the conundrum of choosing the optimal rank, \(k\), for the factorization introduces another layer of complexity. The selection of \(k\) inherently involves a trade-off between approximation accuracy and model simplicity, and identifying a rank that adeptly balances these conflicting objectives often demands a combination of domain expertise, empirical validation, and sometimes, heuristic approaches. The challenge is further amplified when the data encompasses noise or when the inherent low-rank structure is not pronounced, making the determination of a suitable \(k\) even more elusive.

Handling missing or sparse data, a common occurrence in applications like recommendation systems, poses another substantial challenge. Traditional matrix factorization techniques, such as Singular Value Decomposition (SVD), are not directly applicable to matrices with missing entries, necessitating the development and application of specialized algorithms that can factorize incomplete matrices while mitigating the risks of overfitting to the observed entries. This often involves incorporating regularization terms or constraining the factorization in specific ways, which in turn introduces additional hyperparameters that need to be judiciously selected.

Furthermore, in scenarios where data evolves or grows over time, developing LRMF models that can adapt to new data without necessitating a complete re-factorization is a critical yet challenging endeavor. Online and incremental matrix factorization algorithms seek to address this by enabling the update of factorized matrices as new data arrives, yet ensuring stability, accuracy, and computational efficiency in these dynamic settings remains an intricate task. This is particularly challenging in the space of TinyML, where edge redeployment for refreshed models can be quite challenging.

#### Tensor Decomposition

Similar to low-rank matrix factorization, more complex models may store weights in higher dimensions, such as tensors: tensor decomposition is the higher-dimensional analogue of matrix factorization, where a model tensor is decomposed into lower rank components, which again are easier to compute on and store but may suffer from the same issues as mentioned above of information loss and nuanced hyperparameter tuning. Mathematically, given a tensor $\mathcal{A}$, tensor decomposition seeks to represent $\mathcal{A}$ as a combination of simpler tensors, facilitating a compressed representation that approximates the original data while minimizing the loss of information.

The work of Tamara G. Kolda and Brett W. Bader, ["Tensor Decompositions and Applications"](https://epubs.siam.org/doi/abs/10.1137/07070111X) (2009), stands out as a seminal paper in the field of tensor decompositions. The authors provide a comprehensive overview of various tensor decomposition methods, exploring their mathematical underpinnings, algorithms, and a wide array of applications, ranging from signal processing to data mining. Of course, the reason we are discussing it is because it has huge potential for system performance improvements, particularly in the space of TinyML, where throughput and memory footprint savings are crucial to feasibility of deployments.

![A visualization showing the decrease in parameterization enabled by tensor decomposition. Observe how the shown three-dimensional tensor $y$ can be approximated by three matrices, all of lower rank, greatly reducing the number of parameters to be held in memory (@chen__inpainting_2022).](images/modeloptimization_tensor_decomposition.png)

### Edge-Aware Model Design

Finally, we reach the other end of the hardware-software gradient, where we specifically make model architecture decisions directly given knowledge of the edge devices we wish to deploy on.

As covered in previous sections, edge devices are constrained specifically with limitations on memory and parallelizable computations: as such, if there are critical inference speed requirements, computations must be flexible enough to satisfy hardware constraints, something that can be designed at the model architecture level. Furthermore, trying to cram SOTA large ML models onto edge devices even after pruning and compression is generally infeasible purely due to size: the model complexity itself must be chosen with more nuance as to more feasibly fit the device. Edge ML developers have approached this architectural challenge both through designing bespoke edge ML model architectures and through device-aware neural architecture search (NAS), which can more systematically generate feasible on-device model architectures.

#### Model Design Techniques

One edge friendly architecture design is depthwise separable convolutions. Commonly used in deep learning for image processing, it consists of two distinct steps: the first is the depthwise convolution, where each input channel is convolved independently with its own set of learnable filters. This step reduces computational complexity by a significant margin compared to standard convolutions, as it drastically reduces the number of parameters and computations involved. The second step is the pointwise convolution, which combines the output of the depthwise convolution channels through a 1x1 convolution, creating inter-channel interactions. This approach offers several advantages. Pros include reduced model size, faster inference times, and often better generalization due to fewer parameters, making it suitable for mobile and embedded applications. However, depthwise separable convolutions may not capture complex spatial interactions as effectively as standard convolutions and might require more depth (layers) to achieve the same level of representational power, potentially leading to longer training times. Nonetheless, their efficiency in terms of parameters and computation makes them a popular choice in modern convolutional neural network architectures.

![A visualization showing each of the individual operations behind a single depthwise separable convolution: first, we give the input image a convolution without modifying the depth. Once those convolutions are completed, we then do a pointwise 1-by-1 convolution to get to the desired number of channels. This reduces the number of parameters, making it a key TinyML technique (@noauthor_introduction_nodate).](images/modeloptimization_depthwise_separable_convolution.png)

#### Example Model Architectures

In this vein, a number of recent architectures have been, from inception, specifically designed for maximizing accuracy on an edge deployment, notably SqueezeNet, MobileNet, and EfficientNet.

* [SqueezeNet]([https://arxiv.org/abs/1602.07360](https://arxiv.org/abs/1602.07360)) by @iandola2016squeezenet for instance, utilizes a compact architecture with 1x1 convolutions and fire modules to minimize the number of parameters while maintaining strong accuracy. 

* [MobileNet]([https://arxiv.org/abs/1704.04861](https://arxiv.org/abs/1704.04861)) by @howard2017mobilenets, on the other hand, employs the aforementioned depthwise separable convolutions to reduce both computation and model size. 

* [EfficientNet]([https://arxiv.org/abs/1905.11946](https://arxiv.org/abs/1905.11946)) by @tan2020efficientnet takes a different approach by optimizing network scaling (i.e. varying the depth, width and resolution of a network) and compound scaling, a more nuanced variation network scaling, to achieve superior performance with fewer parameters. 
  
These models are essential in the context of edge computing where limited processing power and memory require lightweight yet effective models that can efficiently perform tasks such as image recognition, object detection, and more. Their design principles showcase the importance of intentionally tailored model architecture for edge computing, where performance and efficiency must fit within constraints.

#### Streamlining Model Architecture Search

Finally, systematized pipelines for searching for performant edge-compatible model architectures are possible through frameworks like [TinyNAS](https://arxiv.org/abs/2007.10319) by @lin2020mcunet and [MorphNet]([https://arxiv.org/abs/1711.06798](https://arxiv.org/abs/1711.06798)) by @gordon2018morphnet.

TinyNAS is an innovative neural architecture search framework introduced in the MCUNet paper, designed to efficiently discover lightweight neural network architectures for edge devices with limited computational resources. Leveraging reinforcement learning and a compact search space of micro neural modules, TinyNAS optimizes for both accuracy and latency, enabling the deployment of deep learning models on microcontrollers, IoT devices, and other resource-constrained platforms. Specifically, TinyNAS, in conjunction with a network optimizer TinyEngine, generates different search spaces by scaling the input resolution and the model width of a model, then collects the computation FLOPs distribution of satisfying networks within the search space to evaluate its priority. TinyNAS relies on the assumption that a search space that accommodates higher FLOPs under memory constraint can produce higher accuracy models, something that the authors verified in practice in their work. In empirical performance, TinyEngine reduced the peak memory usage of models by around 3.4 times and accelerated inference by 1.7 to 3.3 times compared to [TFLite]([https://www.tensorflow.org/lite](https://www.tensorflow.org/lite)) and [CMSIS-NN]([https://www.keil.com/pack/doc/CMSIS/NN/html/index.html](https://www.keil.com/pack/doc/CMSIS/NN/html/index.html))..

Similarly, MorphNet is a neural network optimization framework designed to automatically reshape and morph the architecture of deep neural networks, optimizing them for specific deployment requirements. It achieves this through two steps: first, it leverages a set of customizable network morphing operations, such as widening or deepening layers, to dynamically adjust the network's structure. These operations enable the network to adapt to various computational constraints, including model size, latency, and accuracy targets, which are extremely prevalent in edge computing usage. In the second step, MorphNet uses a reinforcement learning-based approach to search for the optimal permutation of morphing operations, effectively balancing the trade-off between model size and performance. This innovative method allows deep learning practitioners to automatically tailor neural network architectures to specific application and hardware requirements, ensuring efficient and effective deployment across various platforms.

TinyNAS and MorphNet represent a few of the many significant advancements in the field of systematic neural network optimization, allowing architectures to be systematically chosen and generated to fit perfectly within problem constraints.


## Efficient Numerics Representation {#sec-model_ops_numerics}

Numerics representation involves a myriad of considerations, including but not limited to, the precision of numbers, their encoding formats, and the arithmetic operations facilitated. It invariably involves a rich array of different trade-offs, where practitioners are tasked with navigating between numerical accuracy and computational efficiency. For instance, while lower-precision numerics may offer the allure of reduced memory usage and expedited computations, they concurrently present challenges pertaining to numerical stability and potential degradation of model accuracy.

#### Motivation

The imperative for efficient numerics representation arises, particularly as efficient model optimization alone falls short when adapting models for deployment on low-powered edge devices operating under stringent constraints.

Beyond minimizing memory demands, the tremendous potential of efficient numerics representation lies in but is not limited to these fundamental ways. By diminishing computational intensity, efficient numerics can thereby amplify computational speed, allowing more complex models to compute on low-powered devices. Reducing the bit precision of weights and activations on heavily over-parameterized models enables condensation of model size for edge devices without significantly harming the model's predictive accuracy. With the omnipresence of neural networks in models, efficient numerics has a unique advantage in leveraging the layered structure of NNs to vary numeric precision across layers, minimizing precision in resistant layers while preserving higher precision in sensitive layers.

In this section, we will dive into how practitioners can harness the principles of hardware-software co-design at the lowest levels of a model to facilitate compatibility with edge devices. Kicking off with an introduction to the numerics, we will examine its implications for device memory and computational complexity. Subsequently, we will embark on a discussion regarding the trade-offs entailed in adopting this strategy, followed by a deep dive into a paramount method of efficient numerics: quantization.

### The Basics

#### Types

Numerical data, the bedrock upon which machine learning models stand, manifest in two primary forms. These are integers and floating point numbers.

**Integers:** Whole numbers, devoid of fractional components, integers (e.g., -3, 0, 42) are key in scenarios demanding discrete values. For instance, in ML, class labels in a classification task might be represented as integers, where "cat", "dog", and "bird" could be encoded as 0, 1, and 2 respectively.

**Floating-Point Numbers:** Encompassing real numbers, floating-point numbers (e.g., -3.14, 0.01, 2.71828) afford the representation of values with fractional components. In ML model parameters, weights might be initialized with small floating-point values, such as 0.001 or -0.045, to commence the training process. Currently, there are 4 popular precision formats discussed below.

**Variable bit widths:** Beyond the standard widths, research is ongoing into extremely low bit-width numerics, even down to binary or ternary representations. Extremely low bit-width operations can offer significant speedups and reduce power consumption even further. While challenges remain in maintaining model accuracy with such drastic quantization, advances continue to be made in this area.

#### Precision

Precision, delineating the exactness with which a number is represented, bifurcates typically into single, double, half and in recent years there have been a number of other precisions that have emerged to better support machine learning tasks efficiently on the underlying hardware.

**Double Precision (Float64):** Allocating 64 bits, double precision (e.g., 3.141592653589793) provides heightened accuracy, albeit demanding augmented memory and computational resources. In scientific computations, where precision is paramount, variables like π might be represented with Float64.

**Single Precision (Float32)**: With 32 bits at its disposal, single precision (e.g., 3.1415927) strikes a balance between numerical accuracy and memory conservation. In ML, Float32 might be employed to store weights during training to maintain a reasonable level of precision.

**Half Precision (Float16):** Constrained to 16 bits, half precision (e.g., 3.14) curtails memory usage and can expedite computations, albeit sacrificing numerical accuracy and range. In ML, especially during inference on resource-constrained devices, Float16 might be utilized to reduce the model's memory footprint.

**Bfloat16:** Brain Floating-Point Format or Bfloat16, also employs 16 bits but allocates them differently compared to FP16: 1 bit for the sign, 8 bits for the exponent, and 7 bits for the fraction. This format, developed by Google, prioritizes a larger exponent range over precision, making it particularly useful in deep learning applications where the dynamic range is crucial.

![Three floating-point formats (@threefloat).](https://storage.googleapis.com/gweb-cloudblog-publish/images/Three_floating-point_formats.max-624x261.png)

**Integer:** Integer representations are made using 8, 4, and 2 bits. They are often used during the inference phase of neural networks, where the weights and activations of the model are quantized to these lower precisions. Integer representations are deterministic and offer significant speed and memory advantages over floating-point representations. For many inference tasks, especially on edge devices, the slight loss in accuracy due to quantization is often acceptable given the efficiency gains. An extreme form of integer numerics is for binary neural networks (BNNs), where weights and activations are constrained to one of two values: either +1 or -1.

<<<<<<< HEAD
| **Precision** | **Pros** | **Cons** |
|------------|--------------------------------------------------|--------------------------------------------------|
| **FP32** (Floating Point 32-bit) | - Standard precision used in most deep learning frameworks.<br /> - High accuracy due to ample representational capacity.<br /> - Well-suited for training. | - High memory usage.<br /> - Slower inference times compared to quantized models.<br /> - Higher energy consumption. |
| **FP16** (Floating Point 16-bit) | - Reduces memory usage compared to FP32.<br /> - Speeds up computations on hardware that supports FP16.<br /> - Often used in mixed-precision training to balance speed and accuracy. | - Lower representational capacity compared to FP32.<br /> - Risk of numerical instability in some models or layers. |
| **INT8** (8-bit Integer) | - Significantly reduced memory footprint compared to floating-point representations.<br /> - Faster inference if hardware supports INT8 computations.<br /> - Suitable for many post-training quantization scenarios. | - Quantization can lead to some accuracy loss.<br /> - Requires careful calibration during quantization to minimize accuracy degradation. |
| **INT4** (4-bit Integer) | - Even lower memory usage than INT8.<br /> - Further speed-up potential for inference. | - Higher risk of accuracy loss compared to INT8.<br /> - Calibration during quantization becomes more critical. |
| **Binary** | - Minimal memory footprint (only 1 bit per parameter).<br /> - Extremely fast inference due to bitwise operations.<br /> - Power efficient. | - Significant accuracy drop for many tasks.<br /> - Complex training dynamics due to extreme quantization. |
| **Ternary** | - Low memory usage but slightly more than binary.<br /> - Offers a middle ground between representation and efficiency. | - Accuracy might still be lower than higher precision models.<br /> - Training dynamics can be complex. |
=======
| **Precision**                         | **Pros**                                                                                             | **Cons**                                                                                                                   |
|---------------------------------------|------------------------------------------------------------------------------------------------------|----------------------------------------------------------------------------------------------------------------------------|
| **FP32** (Floating Point 32-bit)      | • Standard precision used in most deep learning frameworks.<br> • High accuracy due to ample representational capacity.<br> • Well-suited for training. | • High memory usage.<br> • Slower inference times compared to quantized models.<br> • Higher energy consumption.          |
| **FP16** (Floating Point 16-bit)      | • Reduces memory usage compared to FP32.<br> • Speeds up computations on hardware that supports FP16.<br> • Often used in mixed-precision training to balance speed and accuracy. | • Lower representational capacity compared to FP32.<br> • Risk of numerical instability in some models or layers.       |
| **INT8** (8-bit Integer)               | • Significantly reduced memory footprint compared to floating-point representations.<br> • Faster inference if hardware supports INT8 computations.<br> • Suitable for many post-training quantization scenarios. | • Quantization can lead to some accuracy loss.<br> • Requires careful calibration during quantization to minimize accuracy degradation. |
| **INT4** (4-bit Integer)               | • Even lower memory usage than INT8.<br> • Further speed-up potential for inference. | • Higher risk of accuracy loss compared to INT8.<br> • Calibration during quantization becomes more critical.           |
| **Binary**                            | • Minimal memory footprint (only 1 bit per parameter).<br> • Extremely fast inference due to bitwise operations.<br> • Power efficient. | • Significant accuracy drop for many tasks.<br> • Complex training dynamics due to extreme quantization.              |
| **Ternary**                           | • Low memory usage but slightly more than binary.<br> • Offers a middle ground between representation and efficiency. | • Accuracy might still be lower than higher precision models.<br> • Training dynamics can be complex.                 |

>>>>>>> aac03787

#### Numeric Encoding and Storage

Numeric encoding, the art of transmuting numbers into a computer-amenable format, and their subsequent storage are critical for computational efficiency. For instance, floating-point numbers might be encoded using the IEEE 754 standard, which apportions bits among sign, exponent, and fraction components, thereby enabling the representation of a vast array of values with a single format. There are a few new IEEE floating point formats that have been defined specifically for AI workloads:

- [bfloat16](https://cloud.google.com/tpu/docs/bfloat16)- A 16-bit floating point format introduced by Google. It has 8 bits for exponent, 7 bits for mantissa and 1 bit for sign. Offers a reduced precision compromise between 32-bit float and 8-bit integers. Supported on many hardware accelerators.
- [posit](https://ieeexplore.ieee.org/document/9399648) - A configurable format that can represent different levels of precision based on exponent bits. Aims to be more efficient than IEEE 754 binary floats. Has adjustable dynamic range and precision.
- [Flexpoint](https://arxiv.org/abs/1711.02213) - A format introduced by Intel that can dynamically adjust precision across layers or within a layer. Allows tuning precision to accuracy and hardware requirements.
- [BF16ALT](https://developer.arm.com/documentation/ddi0596/2020-12/SIMD-FP-Instructions/BFMLALB--BFMLALT--vector---BFloat16-floating-point-widening-multiply-add-long--vector--) - A proposed 16-bit format by ARM as an alternative to bfloat16. Uses additional bit in exponent to prevent overflow/underflow.
- [TF32](https://blogs.nvidia.com/blog/2020/05/14/tensorfloat-32-precision-format/) - Introduced by Nvidia for Ampere GPUs. Uses 10 bits for exponent instead of 8 bits like FP32. Improves model training performance while maintaining accuracy.
- [FP8](https://arxiv.org/abs/2209.05433) - 8-bit floating point format that keeps 6 bits for mantissa and 2 bits for exponent. Enables better dynamic range than integers.

The key goals of these new formats are to provide lower precision alternatives to 32-bit floats for better computational efficiency and performance on AI accelerators while maintaining model accuracy. They offer different tradeoffs in terms of precision, range and implementation cost/complexity.

### Efficiency Benefits

Numerical efficiency matters for machine learning workloads for a number of reasons:

**Computational Efficiency:** High-precision computations (like FP32 or FP64) can be slow and resource-intensive. By reducing numeric precision, one can achieve faster computation times, especially on specialized hardware that supports lower precision.

**Memory Efficiency:** Storage requirements decrease with reduced numeric precision. For instance, FP16 requires half the memory of FP32. This is crucial when deploying models to edge devices with limited memory or when working with very large models.

**Power Efficiency:** Lower precision computations often consume less power, which is especially important for battery-operated devices.

**Noise Introduction:** Interestingly, the noise introduced by using lower precision can sometimes act as a regularizer, helping to prevent overfitting in some models.

**Hardware Acceleration:** Many modern AI accelerators and GPUs are optimized for lower precision operations, leveraging the efficiency benefits of such numerics.

Efficient numerics is not just about reducing the bit-width of numbers but understanding the trade-offs between accuracy and efficiency. As machine learning models become more pervasive, especially in real-world, resource-constrained environments, the focus on efficient numerics will continue to grow. By thoughtfully selecting and leveraging the appropriate numeric precision, one can achieve robust model performance while optimizing for speed, memory, and energy.

### Numeric Representation Nuances

There are a number of nuances with numerical representations for ML that require us to have an understanding of both the theoretical and practical aspects of numerics representation, as well as a keen awareness of the specific requirements and constraints of the application domain.

#### Memory Usage

The memory footprint of ML models, particularly those of considerable complexity and depth, can be substantial, thereby posing a significant challenge in both training and deployment phases. For instance, a deep neural network with 100 million parameters, represented using Float32 (32 bits or 4 bytes per parameter), would necessitate approximately 400 MB of memory just for storing the model weights. This does not account for additional memory requirements during training for storing gradients, optimizer states, and forward pass caches, which can further amplify the memory usage, potentially straining the resources on certain hardware, especially edge devices with limited memory capacity.

#### Impact on Model Parameters and Weights

The numeric representation casts a significant impact on the storage and computational requisites of ML model parameters and weights. For instance, a model utilizing Float64 for weights will demand double the memory and potentially increased computational time compared to a counterpart employing Float32. A weight matrix, for instance, with dimensions [1000, 1000] using Float64 would consume approximately 8MB of memory, whereas using Float32 would halve this to approximately 4MB.

#### Computational Complexity

Numerical precision directly impacts computational complexity, influencing the time and resources required to perform arithmetic operations. For example, operations using Float64 generally consume more computational resources than their Float32 or Float16 counterparts. In the realm of ML, where models might need to process millions of operations (e.g., multiplications and additions in matrix operations during forward and backward passes), even minor differences in the computational complexity per operation can aggregate into a substantial impact on training and inference times.

In addition to pure runtimes, there is also a concern over energy efficiency. Not all numerical computations are created equal from the underlying hardware standpoint. Some numerical operations are more energy efficient than others. For example, the figure below shows that integer addition is much more energy efficient than integer multiplication.

![In this visualization, we can note the massive reductions in energy use by quantized operations (@energyproblem).](images/efficientnumerics_100x.png)

![Tables comparing energy use by quantized operations (@energyproblem).](images/efficientnumerics_horowitz.png)

![Graph showing the speed differences for three different models in normal and quantized form.](images/efficientnumerics_int8vsfloat.png)


#### Hardware Compatibility

Ensuring compatibility and optimized performance across diverse hardware platforms is another challenge in numerics representation. Different hardware, such as CPUs, GPUs, TPUs, and FPGAs, have varying capabilities and optimizations for handling different numeric precisions. For example, certain GPUs might be optimized for Float32 computations, while others might provide accelerations for Float16. Developing and optimizing ML models that can leverage the specific numerical capabilities of different hardware, while ensuring that the model maintains its accuracy and robustness, requires careful consideration and potentially additional development and testing efforts.

#### Precision and Accuracy Trade-offs

The trade-off between numerical precision and model accuracy is a nuanced challenge in numerics representation. Utilizing lower-precision numerics, such as Float16, might conserve memory and expedite computations but can also introduce issues like quantization error and reduced numerical range. For instance, training a model with Float16 might introduce challenges in representing very small gradient values, potentially impacting the convergence and stability of the training process. Furthermore, in certain applications, such as scientific simulations or financial computations, where high precision is paramount, the use of lower-precision numerics might not be permissible due to the risk of accruing significant errors.

#### Trade-off Examples

To understand and appreciate the nuances let's consider some use case examples. Through these we will realize that the choice of numeric representation is not merely a technical decision but a strategic one, influencing the model's predictive acumen, its computational demands, and its deployability across diverse computational environments. In this section we will look at a couple of examples to better understand the trade-offs with numerics and how they tie to the real world.

##### Autonomous Vehicles

In the domain of autonomous vehicles, ML models are employed to interpret sensor data and make real-time decisions. The models must process high-dimensional data from various sensors (e.g., LiDAR, cameras, radar) and execute numerous computations within a constrained time frame to ensure safe and responsive vehicle operation. So the trade-offs here would include:

- Memory Usage: Storing and processing high-resolution sensor data, especially in floating-point formats, can consume substantial memory.
- Computational Complexity: Real-time processing demands efficient computations, where higher-precision numerics might impede the timely execution of control actions.

##### Mobile Health Applications

Mobile health applications often utilize ML models for tasks like activity recognition, health monitoring, or predictive analytics, operating within the resource-constrained environment of mobile devices. The trade-offs here would include:

- Precision and Accuracy Trade-offs: Employing lower-precision numerics to conserve resources might impact the accuracy of health predictions or anomaly detections, which could have significant implications for user health and safety.
- Hardware Compatibility: Models need to be optimized for diverse mobile hardware, ensuring efficient operation across a wide range of devices with varying numerical computation capabilities.

##### High-Frequency Trading (HFT) Systems

HFT systems leverage ML models to make rapid trading decisions based on real-time market data. These systems demand extremely low-latency responses to capitalize on short-lived trading opportunities.

- Computational Complexity: The models must process and analyze vast streams of market data with minimal latency, where even slight delays, potentially introduced by higher-precision numerics, can result in missed opportunities.
- Precision and Accuracy Trade-offs: Financial computations often demand high numerical precision to ensure accurate pricing and risk assessments, posing challenges in balancing computational efficiency and numerical accuracy.

##### Edge-Based Surveillance Systems

Surveillance systems deployed on edge devices, like security cameras, utilize ML models for tasks like object detection, activity recognition, and anomaly detection, often operating under stringent resource constraints.

- Memory Usage: Storing pre-trained models and processing video feeds in real-time demands efficient memory usage, which can be challenging with high-precision numerics.
- Hardware Compatibility: Ensuring that models can operate efficiently on edge devices with varying hardware capabilities and optimizations for different numeric precisions is crucial for widespread deployment.

##### Scientific Simulations

ML models are increasingly being utilized in scientific simulations, such as climate modeling or molecular dynamics simulations, to enhance predictive capabilities and reduce computational demands.

- Precision and Accuracy Trade-offs: Scientific simulations often require high numerical precision to ensure accurate and reliable results, which can conflict with the desire to reduce computational demands via lower-precision numerics.
- Computational Complexity: The models must manage and process complex, high-dimensional simulation data efficiently to ensure timely results and enable large-scale or long-duration simulations.

These examples illustrate diverse scenarios where the challenges of numerics representation in ML models are prominently manifested. Each system presents a unique set of requirements and constraints, necessitating tailored strategies and solutions to navigate the challenges of memory usage, computational complexity, precision-accuracy trade-offs, and hardware compatibility.

### Quantization {#sec-quant}

Quantization is prevalent in various scientific and technological domains, and it essentially involves the **mapping or constraining of a continuous set or range into a discrete counterpart to minimize the number of bits required**.

#### History

Historically, the idea of quantization is not novel and can be traced back to ancient times, particularly in the realm of music and astronomy. In music, the Greeks utilized a system of tetrachords, segmenting the continuous range of pitches into discrete notes, thereby quantizing musical sounds. In astronomy and physics, the concept of quantization was present in the discretized models of planetary orbits, as seen in the Ptolemaic and Copernican systems.

During the 1800s, quantization-based discretization was used to approximate the calculation of integrals, and further used to investigate the impact of rounding errors on the integration result. With algorithms, Lloyd's K-Means Algorithm is a classic example of quantization. However, the term "quantization" was firmly embedded in scientific literature with the advent of quantum mechanics in the early 20th century, where it was used to describe the phenomenon that certain physical properties, such as energy, exist only in discrete, quantized states. This principle was pivotal in explaining phenomena at the atomic and subatomic levels. In the digital age, quantization found its application in signal processing, where continuous signals are converted into a discrete digital form, and in numerical algorithms, where computations on real-valued numbers are performed with finite-precision arithmetic.

Extending upon this second application and relevant to this section, it is used in computer science to optimize neural networks by reducing the precision of the network weights. Thus, quantization, as a concept, has been subtly woven into the tapestry of scientific and technological development, evolving and adapting to the needs and discoveries of various epochs.

#### Initial Breakdown

We begin our foray into quantization with a brief analysis of one important use for quantization.

In signal processing, the continuous sine wave can be quantized into discrete values through a process known as sampling. This is a fundamental concept in digital signal processing and is crucial for converting analog signals (like the continuous sine wave) into a digital form that can be processed by computers. The sine wave is a prevalent example due to its periodic and smooth nature, making it a useful tool for explaining concepts like frequency, amplitude, phase, and, of course, quantization.

![Sine Wave](images/efficientnumerics_sinewave.png)

In the quantized version shown below, the continuous sine wave is sampled at regular intervals (in this case, every $\frac{\pi}{4}$ radians), and only these sampled values are represented in the digital version of the signal. The step-wise lines between the points show one way to represent the quantized signal in a piecewise-constant form. This is a simplified example of how analog-to-digital conversion works, where a continuous signal is mapped to a discrete set of values, enabling it to be represented and processed digitally.

![Quantized Sine Wave](images/efficientnumerics_quantizedsine.png)

Returning to the context of Machine Learning (ML), quantization refers to the process of constraining the possible values that numerical parameters (such as weights and biases) can take to a discrete set, thereby reducing the precision of the parameters and consequently, the model's memory footprint. When properly implemented, quantization can reduce model size by up to 4x and improve inference latency and throughput by up to 2-3x. For example, an Image Classification model like ResNet-50 can be compressed from 96MB down to 24MB with 8-bit quantization. There is typically less than 1% loss in model accuracy from well tuned quantization. Accuracy can often be recovered by re-training the quantized model with quantization aware training techniques. Therefore, this technique has emerged to be very important in deploying ML models to resource-constrained environments, such as mobile devices, IoT devices, and edge computing platforms, where computational resources (memory and processing power) are limited.

![Figure comparing the sizes of three models with their quantized forms](images/efficientnumerics_reducedmodelsize.png)

There are several dimensions to quantization such as uniformity, stochasticity (or determinism), symmetry, granularity (across layers/channels/groups or even within channels), range calibration considerations (static vs dynamic), and fine-tuning methods (QAT, PTQ, ZSQ). We examine these below.

### Types

#### Uniform Quantization

Uniform quantization involves mapping continuous or high-precision values to a lower-precision representation using a uniform scale. This means that the interval between each possible quantized value is consistent. For example, if weights of a neural network layer are quantized to 8-bit integers (values between 0 and 255), a weight with a floating-point value of 0.56 might be mapped to an integer value of 143, assuming a linear mapping between the original and quantized scales. Due to its use of integer or fixed-point math pipelines, this form of quantization allows computation on the quantized domain without the need to dequantize beforehand.

The process for implementing uniform quantization starts with choosing a range of real numbers to be quantized. The next step is to select a quantization function and map the real values to the integers representable by the bit-width of the quantized representation. For instance, a popular choice for a quantization function is:

$$
Q(r)=Int(r/S) - Z
$$

where Q is the quantization operator, r is a real valued input (in our case, an activation or weight), S is a real valued scaling factor, and Z is an integer zero point. The Int function maps a real value to an integer value through a rounding operation. Through this function, we have effectively mapped real values r to some integer values, resulting in quantized levels which are uniformly spaced.

When the need arises for practitioners to retrieve the original higher precision values, real values r can be recovered from quantized values through an operation known as **dequantization**. In the example above, this would mean performing the following operation on our quantized value:

$$
\bar{r} = S(Q(r) + Z)
$$

As discussed, some precision in the real value is lost by quantization. In this case, the recovered value $\bar{r}$ will not exactly match r due to the rounding operation. This is an important tradeoff to note; however, in many successful uses of quantization, the loss of precision can be negligible and the test accuracy remains high. Despite this, uniform quantization continues to be the current de-facto choice due to its simplicity and efficient mapping to hardware.

#### Non-uniform Quantization

Non-uniform quantization, on the other hand, does not maintain a consistent interval between quantized values. This approach might be used to allocate more possible discrete values in regions where the parameter values are more densely populated, thereby preserving more detail where it is most needed. For instance, in bell-shaped distributions of weights with long tails, a set of weights in a model predominantly lies within a certain range; thus, more quantization levels might be allocated to that range to preserve finer details, enabling us to better capture information. However, one major weakness of non-uniform quantization is that it requires dequantization before higher precision computations due to its non-uniformity, restricting its ability to accelerate computation compared to uniform quantization.

Typically, a rule-based non-uniform quantization uses a logarithmic distribution of exponentially increasing steps and levels as opposed to linearly. Another popular branch lies in binary-code-based quantization where real number vectors are quantized into binary vectors with a scaling factor. Notably, there is no closed form solution for minimizing errors between the real value and non-uniformly quantized value, so most quantizations in this field rely on heuristic solutions. For instance, [recent work](https://arxiv.org/abs/1802.00150) by @xu2018alternating formulates non-uniform quantization as an optimization problem where the quantization steps/levels in quantizer Q are adjusted to minimize the difference between the original tensor and quantized counterpart.

$$
\min_Q ||Q(r)-r||^2
$$

Furthermore, learnable quantizers can be jointly trained with model parameters, and the quantization steps/levels are generally trained with iterative optimization or gradient descent. Additionally, clustering has been used to alleviate information loss from quantization. While capable of capturing higher levels of detail, non-uniform quantization schemes can be difficult to deploy efficiently on general computation hardware, making it less-preferred to methods which use uniform quantization.

![Comparison between uniform quantization (left) and non-uniform quantization (right) (@surveyofquant).](images/efficientnumerics_uniformnonuniform.png)

#### Stochastic Quantization

Unlike the two previous approaches which generate deterministic mappings, there is some work exploring the idea of stochastic quantization for quantization aware training and reduced precision training. This approach maps floating numbers up or down with a probability associated to the magnitude of the weight update. The hope generated by high level intuition is that such a probabilistic approach may allow a neural network to explore more, as compared to deterministic quantization. Supposedly, enabling a stochastic rounding may allow neural networks to escape local optimums, thereby updating its parameters. Below are two example stochastic mapping functions:

![](images/efficientnumerics_nonuniform.png)

![](images/efficientnumerics_binary.png)

#### Zero Shot Quantization

Zero-shot quantization refers to the process of converting a full-precision deep learning model directly into a low-precision, quantized model without the need for any retraining or fine-tuning on the quantized model. The primary advantage of this approach is its efficiency, as it eliminates the often time-consuming and resource-intensive process of retraining a model post-quantization. By leveraging techniques that anticipate and minimize quantization errors, zero-shot quantization aims to maintain the model's original accuracy even after reducing its numerical precision. It is particularly useful for Machine Learning as a Service (MLaaS) providers aiming to expedite the deployment of their customer's workloads without having to access their datasets.

### Calibration

Calibration is the process of selecting the most effective clipping range [$\alpha$, $\beta$] for weights and activations to be quantized to. For example, consider quantizing activations that originally have a floating-point range between -6 and 6 to 8-bit integers. If you just take the minimum and maximum possible 8-bit integer values (-128 to 127) as your quantization range, it might not be the most effective. Instead, calibration would involve passing a representative dataset then use this observed range for quantization.

There are many calibration methods but a few commonly used include:

Max: Use the maximum absolute value seen during calibration. However, this method is susceptible to outlier data.

Entropy: Use KL divergence to minimize information loss between the original floating-point values and values that could be represented by the quantized format. This is the default method used by TensorRT.

Percentile: Set the range to a percentile of the distribution of absolute values seen during calibration. For example, 99% calibration would clip 1% of the largest magnitude values.

![Histogram of input activatsions to layer 3 in ResNet50 and calibrated ranges (@intquantfordeepinf).](images/efficientnumerics_calibrationcopy.png)

Importantly, the quality of calibration can make a difference between a quantized model that retains most of its accuracy and one that degrades significantly. Hence, it's an essential step in the quantization process. When choosing a calibration range, there are two types: symmetric and asymmetric.

#### Symmetric Quantization

Symmetric quantization maps real values to a symmetrical clipping range centered around 0. This involves choosing a range [$\alpha$, $\beta$] where $\alpha = -\beta$. For example, one symmetrical range would be based on the min/max values of the real values such that: -$\alpha = \beta = max(abs(r_{max}), abs(r_{min}))$.

Symmetric clipping ranges are the most widely adopted in practice as they have the advantage of easier implementation. In particular, the mapping of zero to zero in the clipping range (sometimes called "zeroing out of the zero point") can lead to reduction in computational cost during inference [(@intquantfordeepinf)](https://arxiv.org/abs/2004.09602) .

#### Asymmetric Quantization

Asymmetric quantization maps real values to an asymmetrical clipping range that isn't necessarily centered around 0. It involves choosing a range [$\alpha$, $\beta$] where $\alpha \neq -\beta$. For example, selecting a range based on the minimum and maximum real values, or where $\alpha = r_{min}$ and $\beta = r_{max}$, creates an asymmetric range. Typically, asymmetric quantization produces tighter clipping ranges compared to symmetric quantization, which is important when target weights and activations are imbalanced, e.g., the activation after the ReLU always has non-negative values. Despite producing tighter clipping ranges, asymmetric quantization is less preferred to symmetric quantization as it doesn't always zero out the real value zero.

![Illustration of symmetric quantization (left) and asymmetric quantization (right). Symmetric quantization maps real values to [-127, 127], and asymmetric maps to [-128, 127] (@surveyofquant).](images/efficientnumerics_symmetry.png)

#### Granularity

Upon deciding the type of clipping range, it is essential to tighten the range to allow a model to retain as much of its accuracy as possible. We'll be taking a look at convolutional neural networks as our way of exploring methods that fine tune the granularity of clipping ranges for quantization. The input activation of a layer in our CNN undergoes convolution with multiple convolutional filters. Every convolutional filter can possess a unique range of values. Consequently, one distinguishing feature of quantization approaches is the precision with which the clipping range [α,β] is determined for the weights. 

![Illustration of the main forms of quantization granularities. In layerwise quantization, the same clipping range is applied to all filters which belong to the same layer. Notice how this can result in lower quantization resolutions for channels with narrow distributions, e.g. Filter 1, Filter 2, and Filter C. A higher quantization resolution can be achieved using channelwise quantization which dedicates different clipping ranges to different channels (@surveyofquant).](images/efficientnumerics_granularity.png)

1. Layerwise Quantization: This approach determines the clipping range by considering all of the weights in the convolutional filters of a layer. Then, the same clipping range is used for all convolutional filters. It's the simplest to implement, and, as such, it often results in sub-optimal accuracy due the wide variety of differing ranges between filters. For example, a convolutional kernel with a narrower range of parameters loses its quantization resolution due to another kernel in the same layer having a wider range.
2. Groupwise Quantization: This approach groups different channels inside a layer to calculate the clipping range. This method can be helpful when the distribution of parameters across a single convolution/activation varies a lot. In practice, this method was useful in Q-BERT [Q-BERT: Hessian based ultra low precision quantization of bert] for quantizing Transformer [​​Attention Is All You Need] models that consist of fully-connected attention layers. The downside with this approach comes with the extra cost of accounting for different scaling factors.
3. Channelwise Quantization: This popular method uses a fixed range for each convolutional filter that is independent of other channels. Because each channel is assigned a dedicated scaling factor, this method ensures a higher quantization resolution and often results in higher accuracy.
4. Sub-channelwise Quantization: Taking channelwise quantization to the extreme, this method determines the clipping range with respect to any groups of parameters in a convolution or fully-connected layer. It may result in considerable overhead since different scaling factors need to be taken into account when processing a single convolution or fully-connected layer.

Of these, channelwise quantization is the current standard used for quantizing convolutional kernels, since it enables the adjustment of clipping ranges for each individual kernel with negligible overhead.

#### Static and Dynamic Quantization

After determining the type and granularity of the clipping range, practitioners must decide when ranges are determined in their range calibration algorithms. There are two approaches to quantizing activations: static quantization and dynamic quantization.

Static quantization is the most frequently used approach. In this, the clipping range is pre-calculated and static during inference. It does not add any computational overhead, but, consequently, results in lower accuracy as compared to dynamic quantization. A popular method of implementing this is to run a series of calibration inputs to compute the typical range of activations [Quantization and training of neural networks for efficient integer-arithmetic-only inference, Dyadic neural network quantization].

Dynamic quantization is an alternative approach which dynamically calculates the range for each activation map during runtime. The approach requires real-time computations which might have a very high overhead. By doing this, dynamic quantization often achieves the highest accuracy as the range is calculated specifically for each input.

Between the two, calculating the range dynamically usually is very costly, so most practitioners will often use static quantization instead.

### Techniques

The two prevailing techniques for quantizing models are Post Training Quantization and Quantization Aware Training.

<<<<<<< HEAD
**Post Training Quantization** - Post-training quantization (PTQ) is a quantization technique where the model is quantized after it has been trained. The model is trained in floating point and then weights and activations are quantized as a post-processing step. This is the simplest approach and does not require access to the training data. Unlike Quantization-Aware Training (QAT), PTQ sets weight and activation quantization parameters directly, making it low-overhead and suitable for limited or unlabeled data situations. However, not readjusting the weights after quantizing, especially in low-precision quantization can lead to very different behavior and thus lower accuracy. To tackle this, techniques like bias correction, equalizing weight ranges, and adaptive rounding methods have been developed. PTQ can also be applied in zero-shot scenarios, where no training or testing data are available. This method has been made even more efficient to benefit compute- and memory- intensive large language models. Recently, SmoothQuant, a training-free, accuracy-preserving, and general-purpose PTQ solution which enables 8-bit weight, 8-bit activation quantization for LLMs, has been developed, demonstrating up to 1.56x speedup and 2x memory reduction for LLMs with negligible loss in accuracy [(@smoothquant)](https://arxiv.org/abs/2211.10438).
=======
**Post Training Quantization:** Post-training quantization (PTQ) is a quantization technique where the model is quantized after it has been trained. The model is trained in floating point and then weights and activations are quantized as a post-processing step. This is the simplest approach and does not require access to the training data. Unlike Quantization-Aware Training (QAT), PTQ sets weight and activation quantization parameters directly, making it low-overhead and suitable for limited or unlabeled data situations. 

However, not readjusting the weights after quantizing, especially in low-precision quantization can lead to very different behavior and thus lower accuracy. To tackle this, techniques like bias correction, equalizing weight ranges, and adaptive rounding methods have been developed. PTQ can also be applied in zero-shot scenarios, where no training or testing data are available. This method has been made even more efficient to benefit compute- and memory- intensive large language models. 

Recently, SmoothQuant, a training-free, accuracy-preserving, and general-purpose PTQ solution which enables 8-bit weight, 8-bit activation quantization for LLMs, has been developed, demonstrating up to 1.56x speedup and 2x memory reduction for LLMs with negligible loss in accuracy [SmoothQuant: Accurate and Efficient Post-Training Quantization for Large Language Models](2023)(https://arxiv.org/abs/2211.10438).
>>>>>>> aac03787

![Table showing the differences between different precisions of quantization.](images/efficientnumerics_lecturenote.png) 

![In PTQ, a pretrained model is calibrated using calibration data (e.g., a small subset of training data) to compute the clipping ranges and scaling factors (@surveyofquant).](images/efficientnumerics_PTQ.png)

<<<<<<< HEAD
**Quantization Aware Training** - Quantization-aware training (QAT) is a fine-tuning of the PTQ model. The model is trained aware of quantization, allowing it to adjust for quantization effects. This produces better accuracy with quantized inference. Quantizing a trained neural network model with methods such as PTQ introduces perturbations that can deviate the model from its original convergence point. For instance, Krishnamoorthi showed that even with per-channel quantization, networks like MobileNet do not reach baseline accuracy with int8 Post Training Quantization (PTQ) and require Quantization Aware Training (QAT) [(@quantdeep)](https://arxiv.org/abs/1806.08342).To address this, QAT retrains the model with quantized parameters, employing forward and backward passes in floating point but quantizing parameters after each gradient update. Handling the non-differentiable quantization operator is crucial; a widely used method is the Straight Through Estimator (STE), approximating the rounding operation as an identity function. While other methods and variations exist, STE remains the most commonly used due to its practical effectiveness.
=======
**Quantization Aware Training:** Quantization-aware training (QAT) is a fine-tuning of the PTQ model. The model is trained aware of quantization, allowing it to adjust for quantization effects. This produces better accuracy with quantized inference. 

Quantizing a trained neural network model with methods such as PTQ introduces perturbations that can deviate the model from its original convergence point. For instance, Krishnamoorthi showed that even with per-channel quantization, networks like MobileNet do not reach baseline accuracy with int8 Post Training Quantization (PTQ) and require Quantization Aware Training (QAT) [Quantizing deep convolutional networks for efficient inference](2018)([https://arxiv.org/abs/1806.08342](https://arxiv.org/abs/1806.08342)). 

To address this, QAT retrains the model with quantized parameters, employing forward and backward passes in floating point but quantizing parameters after each gradient update. Handling the non-differentiable quantization operator is crucial; a widely used method is the Straight Through Estimator (STE), approximating the rounding operation as an identity function. While other methods and variations exist, STE remains the most commonly used due to its practical effectiveness.
>>>>>>> aac03787

![In QAT, a pretrained model is quantized and then finetuned using training data to adjust parameters and recover accuracy degradation. Note: the calibration process is often conducted in parallel with the finetuning process for QAT (@surveyofquant).](images/efficientnumerics_QAT.png)

![Note that QAT is an extension of PTQ. It receives the model quantized by PTQ and retrains it to finetune quantized parameters (@deci).](images/efficientnumerics_PTQQAT.png)

![Summary of Post Training Quantization and Quantization Aware Training. PTQ reports the best accuracy and corresponding calibration for each model (@intquantfordeepinf).](images/efficientnumerics_PTQQATsummary.png)

| **Feature/Technique** | **Post Training Quantization** | **Quantization Aware Training** | **Dynamic Quantization** |
|------------------------------|------------------------------|------------------------------|------------------------------|
| **Pros** |  |  |  |
| Simplicity | ✓ | ✗ | ✗ |
| Accuracy Preservation | ✗ | ✓ | ✓ |
| Adaptability | ✗ | ✗ | ✓ |
| Optimized Performance | ✗ | ✓ | Potentially |
| **Cons** |  |  |  |
| Accuracy Degradation| ✓ | ✗ | Potentially |
| Computational Overhead | ✗ | ✓ | ✓ |
| Implementation Complexity | ✗ | ✓ | ✓ |
| **Tradeoffs** |  |  |  |
| Speed vs. Accuracy |✓ | ✗ | ✗ |
| Accuracy vs. Cost |  ✗ | ✓ | ✗ |
| Adaptability vs. Overhead | ✗ | ✗ | ✓ |


### Weights vs. Activations

Weight Quantization: Involves converting the continuous or high-precision weights of a model to lower-precision, such as converting Float32 weights to quantized INT8 (integer) weights. This reduces the model size, thereby reducing the memory required to store the model and the computational resources needed to perform inference. For example, consider a weight matrix in a neural network layer with Float32 weights as [0.215, -1.432, 0.902, ...]. Through weight quantization, these might be mapped to INT8 values like [27, -183, 115, ...], significantly reducing the memory required to store them.

![Diagram of quantizing weights and activations](images/efficientnumerics_weightsactivations.png)

Activation Quantization: Involves quantizing the activation values (outputs of layers) during model inference. This can reduce the computational resources required during inference, but it introduces additional challenges in maintaining model accuracy due to the reduced precision of intermediate computations. For example, in a convolutional neural network (CNN), the activation maps (feature maps) produced by convolutional layers, originally in Float32, might be quantized to INT8 during inference to accelerate computation, especially on hardware optimized for integer arithmetic. Additionally, recent work has explored the use of Activation-aware Weight Quantization for LLM compression and acceleration, which involves protecting only 1% of the most important salient weights by observing the activations not weights [(@awq)](https://arxiv.org/pdf/2306.00978.pdf).

### Trade-offs

Quantization invariably introduces a trade-off between model size/performance and accuracy. While it significantly reduces the memory footprint and can accelerate inference, especially on hardware optimized for low-precision arithmetic, the reduced precision can degrade model accuracy.

Model Size: A model with weights represented as Float32 being quantized to INT8 can theoretically reduce the model size by a factor of 4, enabling it to be deployed on devices with limited memory. 

![The model size of large language models is developing at a faster pace than the GPU memory in recent years, leading to a big gap between the supply and demand for memory. Quantization and model compression techniques can help bridge the gap (@smoothquant).](images/efficientnumerics_modelsizes.png)

Inference Speed: Quantization can also accelerate inference, as lower-precision arithmetic is computationally less expensive. For example, certain hardware accelerators, like Google's Edge TPU, are optimized for INT8 arithmetic and can perform inference significantly faster with INT8 quantized models compared to their floating-point counterparts.

![Benefits of lower precision data types for tensor operations on the NVIDIA Turing GPU architecture (@intquantfordeepinf).](images/efficientnumerics_benefitsofprecision.png)

Accuracy: The reduction in numerical precision post-quantization can lead to a degradation in model accuracy, which might be acceptable in certain applications (e.g., image classification) but not in others (e.g., medical diagnosis). Therefore, post-quantization, the model typically requires re-calibration or fine-tuning to mitigate accuracy loss. Furthermore, recent work has explored the use of [Activation-aware Weight Quantization (@awq)](https://arxiv.org/pdf/2306.00978.pdf) which is based on the observation that protecting only 1% of salient weights can greatly reduce quantization error.

![Accuracy of AlexNet with different aggressiveness of weight sharing and quantization. 8/5 bit quantization has no loss of accuracy; 8/4 bit quantization, which is more hardware friendly, has negligible loss of accuracy of 0.01%; To be really aggressive, 4/2 bit quantization resulted in 1.99% and 2.60% loss of accuracy (@deepcompress).](images/efficientnumerics_alexnet.png)

### Quantization and Pruning

Pruning and quantization work well together, and it's been found that pruning doesn't hinder quantization. In fact, pruning can help reduce quantization error. Intuitively, this is due to pruning reducing the number of weights to quantize, thereby reducing the accumulated error from quantization. For example, an unpruned AlexNet has 60 million weights to quantize whereas a pruned AlexNet only has 6.7 million weights to quantize. This significant drop in weights helps reduce the error between quantizing the unpruned AlexNet vs. the pruned AlexNet. Furthermore, recent work has found that quantization-aware pruning generates more computationally efficient models than either pruning or quantization alone; It typically performs similar to or better in terms of computational efficiency compared to other neural architecture search techniques like Bayesian optimization [Ps and Qs: Quantization-Aware Pruning for Efficient Low Latency Neural Network Inference][2021](https://arxiv.org/pdf/2102.11289.pdf).

![Accuracy v.s. compression rate under different compression methods. Pruning and quantization works best when combined (@deepcompress).](images/efficientnumerics_qp1.png)

![Pruning doesn't hurt quantization. Dashed: quantization on unpruned network. Solid: quantization on pruned network; Accuracy begins to drop at the same number of quantization bits whether or not the network has been pruned. ALthough pruning made the number of parameters less, quantization still works well, or even better (3 bits case on the left figure) as in the unpruned network (@deepcompress).](images/efficientnumerics_qp2.png)

### Edge-aware Quantization

Quantization not only reduces model size but also enables faster computations and draws less power, making it vital to edge development. Edge devices typically have tight resource constraints with compute, memory, and power, which are impossible to meet for many of the deep NN models of today. Furthermore, edge processors do not support floating point operations, making integer quantization particularly important for chips like GAP-8, a RISC-V SoC for edge inference with a dedicated CNN accelerator, which only support integer arithmetic..

One hardware platform utilizing quantization is the ARM Cortex-M group of 32-bit RISC ARM processor cores. They leverage fixed-point quantization with power of two scaling factors so that quantization and dequantization can be efficiently done by bit shifting. Additionally, Google Edge TPUs, Google's emerging solution for running inference at the edge, is designed for small, low-powered devices and can only support 8-bit arithmetic. Recently, there has been significant strides in the computing power of edge processors, enabling the deployment and inference of costly NN models previously limited to servers.

![Throughput comparison of different commerical edge processors for NN inference at the edge (@surveyofquant).](images/efficientnumerics_edgequant.png)

In addition to being an indispensable technique for many edge processors, quantization has also brought noteworthy improvements to non-edge processors such as encouraging such processors to meet the Service Level Agreement (SLA) requirements such as 99th percentile latency.

Thus, quantization combined with efficient low-precision logic and dedicated deep learning accelerators, has been one crucial driving force for the evolution of such edge processors.

## Efficient Hardware Implementation {#sec-model_ops_hw}

Efficient hardware implementation transcends the selection of suitable components; it requires a holistic understanding of how software will interact with underlying architectures. The essence of achieving peak performance in TinyML applications lies not only in refining algorithms to hardware but also in ensuring that the hardware is strategically tailored to support these algorithms. This synergy between hardware and software is crucial. As we delve deeper into the intricacies of efficient hardware implementation, the significance of a co-design approach, where hardware and software are developed in tandem, becomes increasingly evident. This section provides an overview of the techniques of how hardware and the interactions between hardware and software can be optimized to improve models performance.

### Hardware-Aware Neural Architecture Search

Focusing only on the accuracy when performing Neural Architecture Search leads to models that are exponentially complex and require increasing memory and compute. This has lead to hardware constraints limiting the exploitation of the deep learning models at their full potential. Manually designing the architecture of the model is even harder when considering the hardware variety and limitations. This has lead to the creation of Hardware-aware Neural Architecture Search that incorporate the hardware contractions into their search and optimize the search space for a specific hardware and accuracy. HW-NAS can be categorized based how it optimizes for hardware. We will briefly explore these categories and leave links to related papers for the interested reader.

![Taxonomy of HW-NAS (Benmeziane et al. ([2021](https://www.ijcai.org/proceedings/2021/592)))](images/modeloptimization_HW-NAS.png)


#### Single Target, Fixed Platfrom Configuration

The goal here is to find the best architecture in terms of accuracy and hardware efficiency for one fixed target hardware. For a specific hardware, the Arduino Nicla Vision for example, this category of HW-NAS will look for the architecture that optimizes accuracy, latency, energy consumption, etc.

##### Hardware-aware Search Strategy

Here, the search is a multi-objective optimization problem, where both the accuracy and hardware cost guide the searching algorithm to find the most efficient architecture [@tan2019mnasnet; @cai2018proxylessnas; @wu2019fbnet].

##### Hardware-aware Search Space

Here, the search space is restricted to the architectures that perform well on the specific hardware. This can be achieved by either measuring the operators (Conv operator, Pool operator, …) performance, or define a set of rules that limit the search space. (Zhang et al. ([2020](https://openaccess.thecvf.com/content_CVPRW_2020/html/w40/Zhang_Fast_Hardware-Aware_Neural_Architecture_Search_CVPRW_2020_paper.html)))

#### Single Target, Multiple Platform Configurations

Some hardwares may have different configurations. For example, FPGAs have Configurable Logic Blocks (CLBs) that can be configured by the firmware. This method allows for the HW-NAS to explore different configurations. (Jiang et al. ([2019](https://arxiv.org/abs/1901.11211)))(Yang et al. ([2020](https://arxiv.org/abs/2002.04116)))

#### Multiple Targets

This category aims at optimizing a single model for multiple hardwares. This can be helpful for mobile devices development as it can optimize to different phones models. (Chu et al. ([2020](https://arxiv.org/abs/2008.08178)))(Jiang et al. ([2020](https://ieeexplore.ieee.org/document/9102721)))

#### Examples of Hardware-Aware Neural Architecture Search

##### TinyNAS

TinyNAS adopts a two stage approach to finding an optimal architecture for model with the constraints of the specific microcontroller in mind.

First, TinyNAS generate multiple search spaces by varying the input resolution of the model, and the number of channels of the layers of the model. Then, TinyNAS chooses a search space based on the FLOPs (Floating Point Operations Per Second) of each search space

Then, TinyNAS performs a search operation on the chosen space to find the optimal architecture for the specific constraints of the microcontroller. (Han et al. ([2020](https://arxiv.org/abs/2007.10319)))

![A diagram showing how search spaces with high probability of finding an architecture with large number of FLOPs provide models with higher accuracy (Han et al. ([2020](https://arxiv.org/abs/2007.10319)))](images/modeloptimization_TinyNAS.png)


#### Topology-Aware NAS

Focuses on creating and optimizing a search space that aligns with the hardware topology of the device. (Zhang et al. ([2019](https://arxiv.org/pdf/1911.09251.pdf)))

### Challenges of Hardware-Aware Neural Architecture Search

While HW-NAS carries high potential for finding optimal architectures for TinyML, it comes with some challenges. Hardware Metrics like latency, energy consumption and hardware utilization are harder to evaluate than the metrics of accuracy or loss. They often require specilized tools for precise measurements. Moreover, adding all these metrics leads to a much bigger search space. This leads to HW-NAS being time-consuming and expensive. It has to be applied to every hardware for optimal results, moreover, meaning that if one needs to deploy the model on multiple devices, the search has to be conducted multiple times and will result in different models, unless optimizing for all of them which means less accuracy. Finally, hardware changes frequently, and HW-NAS may need to be conducted on each version.

### Kernel Optimizations

Kernel Optimizations are modifications made to the kernel to enhance the performance of machine learning models onf resource-constrained devices. We will separate kernel optimizations into two types.

#### General Kernel Optimizations

These are kernel optimizations that all devices can benefit from. They provide technics to convert the code to more efficient instructions.

##### Loop unrolling

Instead of having a loop with loop control (incrementing the loop counter, checking the loop termination condition) the loop can be unrolled and the overhead of loop control can be omitted. This may also provide additional opportunities for parallelism that may not be possible with the loop structure. This can be particularly beneficial for tight loops, where the boy of the loop is a small number of instructions with a lot of iterations.

##### Blocking

Blocking is used to make memory access patterns more efficient. If we have three computations the first and the last need to access cache A and the second needs to access cache B, blocking blocks the first two computations together to reduce the number of memory reads needed.

##### Tiling

Similarly to blocking, tiling divides data and computation into chunks, but extends beyond cache improvements. Tiling creates independent partitions of computation that can be run in parallel, which can result in significant performance improvements.:

##### Optimized Kernel Libraries

This comprises developing optimized kernels that take full advantage of a specific hardware. One example is the CMSIS-NN library, which is a collection of efficient neural network kernels developed to optimize the performance and minimize the memory footprint of models on Arm Cortex-M processors, which are common on IoT edge devices. The kernel leverage multiple hardware capabilities of Cortex-M processors like Single Instruction Multple Data (SIMD), Floating Point Units (FPUs) and M-Profile Vector Extensions (MVE). These optimization make common operations like matrix multiplications more efficient, boosting the performance of model operations on Cortex-M processors. (Lai et al. ([2018](https://arxiv.org/abs/1801.06601#:~:text=This%20paper%20presents%20CMSIS,for%20intelligent%20IoT%20edge%20devices)))

### Compute-in-Memory (CiM)

This is one example of Algorithm-Hardware Co-design. CiM is a computing paradigm that performs computation within memory. Therefore, CiM architectures allow for operations to be performed directly on the stored data, without the need to shuttle data back and forth between separate processing and memory units. This design paradigm is particularly beneficial in scenarios where data movement is a primary source of energy consumption and latency, such as in TinyML applications on edge devices. Through algorithm-hardware co-design, the algorithms can be optimized to leverage the unique characteristics of CiM architectures, and conversely, the CiM hardware can be customized or configured to better support the computational requirements and characteristics of the algorithms. This is achieved by using the analog properties of memory cells, such as addition and multiplication in DRAM. (Zhou et al. ([2021](https://arxiv.org/abs/2111.06503)))

![A figure showing how Computing in Memory can be used for always-on tasks to offload tasks of the power consuming processing unit [1](https://arxiv.org/abs/2111.06503)](images/modeloptimization_CiM.png)

### Memory Access Optimization

Different devices may have different memory hierarchies. Optimizing for the specific memory hierarchy in the specific hardware can lead to great performance improvements by reducing the costly operations of reading and writing to memory. Dataflow optimization can be achieved by optimizing for reusing data within a single layer and across multiple layers. This dataflow optimization can be tailored to the specific memory hierarchy of the hardware, which can lead to greater benefits than general optimizations for different hardwares.

### Leveraging Sparsity

Pruning is a fundamental approach to compress models to make them compatible with resource constrained devices. This results in sparse models where a lot of weights are 0's. Therefore, leveraging this sparsity can lead to significant improvements in performance. Tools were created to achieve exactly this. RAMAN, is a sparseTinyML accelerator designed for inference on edge devices. RAMAN overlap input and output activations on the same memory space, reducing storage requirements by up to 50%. (Krishna et al. ([2023](https://ar5iv.labs.arxiv.org/html/2306.06493)))

![A figure showing the sparse columns of the filter matrix of a CNN that are aggregated to create a dense matrix that, leading to smaller dimensions in the matrix and more efficient computations (Kung et al. ([2018](https://arxiv.org/abs/1811.04770)))](images/modeloptimization_sparsity.png)


### Optimization Frameworks

Optimization Frameworks have been introduced to exploit the specific capabilities of the hardware to accelerate the software. One example of such a framework is hls4ml. This open-source software-hardware co-design workflow aids in interpreting and translating machine learning algorithms for implementation with both FPGA and ASIC technologies, enhancing their. Features such as network optimization, new Python APIs, quantization-aware pruning, and end-to-end FPGA workflows are embedded into the hls4ml framework, leveraging parallel processing units, memory hierarchies, and specialized instruction sets to optimize models for edge hardware. Moreover, hls4ml is capable of translating machine learning algorithms directly into FPGA firmware.

![A Diagram showing the workflow with the hls4ml framework (Fahim et al. ([2021](https://arxiv.org/pdf/2103.05579.pdf)))](images/modeloptimization_hls4ml.png)

One other framework for FPGAs that focuses on a holistic approach is CFU Playground (Prakash et al. ([2022](https://arxiv.org/abs/2201.01863)))

### Hardware Built Around Software

In a contrasting approach, hardware can be custom-designed around software requirements to optimize the performance for a specific application. This paradigm creates specialized hardware to better adapt to the specifics of the software, thus reducing computational overhead and improving operational efficiency. One example of this approach is a voice-recognition application by (Kwon et al. ([2021](https://www.mdpi.com/2076-3417/11/22/11073))). The paper proposes a structure wherein preprocessing operations, traditionally handled by software, are allocated to custom-designed hardware. This technique was achieved by introducing resistor–transistor logic to an inter-integrated circuit sound module for windowing and audio raw data acquisition in the voice-recognition application. Consequently, this offloading of preprocessing operations led to a reduction in computational load on the software, showcasing a practical application of building hardware around software to enhance the efficiency and performance.

![A diagram showing how an FPGA was used to offload data preprocessing of the general purpose computation unit. (Kwon et al. ([2021](https://www.mdpi.com/2076-3417/11/22/11073)))](images/modeloptimization_preprocessor.png)


### SplitNets

SplitNets were introduced in the context of Head-Mounted systems. They distribute the Deep Neural Networks (DNNs) workload among camera sensors and an aggregator. This is particularly compelling the in context of TinyML. The SplitNet framework is a split-aware NAS to find the optimal neural network architecture to achieve good accuracy, split the model among the sensors and the aggregator, and minimize the communication between the sensors and the aggregator. Minimal communication is important in TinyML where memory is highly constrained, this way the sensors conduct some of the processing on their chips and then they send only the necessary information to the aggregator. When testing on ImageNet, SplitNets were able to reduce the latency by one order of magnitude on head-mounted devices. This can be helpful when the sensor has its own chip. (Dong et al. ([2022](https://arxiv.org/pdf/2204.04705.pdf)))

![A chart showing a comparison between the performance of SplitNets vs all on sensor and all on aggregator approaches. (Dong et al. ([2022](https://arxiv.org/pdf/2204.04705.pdf)))](images/modeloptimization_SplitNets.png)


### Hardware Specific Data Augmentation

Each edge device may possess unique sensor characteristics, leading to specific noise patterns that can impact model performance. One example is audio data, where variations stemming from the choice of microphone are prevalent. Applications such as Keyword Spotting can experience substantial enhancements by incorporating data recorded from devices similar to those intended for deployment. Fine-tuning of existing models can be employed to adapt the data precisely to the sensor's distinctive characteristics.

## Software and Framework Support

While all of the aforementioned techniques like [pruning](#sec-pruning), [quantization](#sec-quant), and efficient numerics are well-known, they would remain impractical and inaccessible without extensive software support. For example, directly quantizing weights and activations in a model would require manually modifying the model definition and inserting quantization operations throughout. Similarly, directly pruning model weights requires manipulating weight tensors. Such tedious approaches become infeasible at scale.

Without the extensive software innovation across frameworks, optimization tools and hardware integration, most of these techniques would remain theoretical or only viable to experts. Without framework APIs and automation to simplify applying these optimizations, they would not see adoption. Software support makes them accessible to general practitioners and unlocks real-world benefits. In addition, issues such as hyperparameter tuning for pruning, managing the trade-off between model size and accuracy, and ensuring compatibility with target devices pose hurdles that developers must navigate.

#### Built-in Optimization APIs

Major machine learning frameworks like TensorFlow, PyTorch, and MXNet provide libraries and APIs to allow common model optimization techniques to be applied without requiring custom implementations. For example, TensorFlow offers the TensorFlow Model Optimization Toolkit which contains modules like:

- [quantization](https://www.tensorflow.org/model_optimization/api_docs/python/tfmot/quantization/keras/quantize_model) - Applies quantization-aware training to convert floating point models to lower precision like int8 with minimal accuracy loss. Handles weight and activation quantization.
- [sparsity](https://www.tensorflow.org/model_optimization/api_docs/python/tfmot/sparsity/keras) - Provides pruning APIs to induce sparsity and remove unnecessary connections in models like neural networks. Can prune weights, layers, etc.
- [clustering](https://www.tensorflow.org/model_optimization/api_docs/python/tfmot/clustering) - Supports model compression by clustering weights into groups for higher compression rates.

These APIs allow users to enable optimization techniques like quantization and pruning without directly modifying model code. Parameters like target sparsity rates, quantization bit-widths etc. can be configured. Similarly, PyTorch provides torch.quantization for converting models to lower precision representations. TorchTensor and TorchModule form the base classes for quantization support. It also offers torch.nn.utils.prune for built-in pruning of models. MXNet offers gluon.contrib layers that add quantization capabilities like fixed point rounding and stochastic rounding of weights/activations during training. This allows quantization to be readily included in gluon models.

The core benefit of built-in optimizations is that users can apply them without re-implementing complex techniques. This makes optimized models accessible to a broad range of practitioners. It also ensures best practices are followed by building on research and experience implementing the methods. As new optimizations emerge, frameworks strive to provide native support and APIs where possible to further lower the barrier to efficient ML. The availability of these tools is key to widespread adoption.

#### Automated Optimization Tools

Automated optimization tools provided by frameworks can analyze models and automatically apply optimizations like quantization, pruning, and operator fusion to make the process easier and accessible without excessive manual tuning. In effect, this builds on top of the previous section. For example, TensorFlow provides the TensorFlow Model Optimization Toolkit which contains modules like:

- [QuantizationAwareTraining](https://www.tensorflow.org/model_optimization/guide/quantization/training) - Automatically quantizes weights and activations in a model to lower precision like UINT8 or INT8 with minimal accuracy loss. It inserts fake quantization nodes during training so that the model can learn to be quantization-friendly.
- [Pruning](https://www.tensorflow.org/model_optimization/guide/pruning/pruning_with_keras) - Automatically removes unnecessary connections in a model based on analysis of weight importance. Can prune entire filters in convolutional layers or attention heads in transformers. Handles iterative re-training to recover any accuracy loss.
- [GraphOptimizer](https://www.tensorflow.org/guide/graph_optimization) - Applies graph optimizations like operator fusion to consolidate operations and reduce execution latency, especially for inference.

![Before/after diagram showing GraphOptimizer fusing operators in a sample graph](https://www.researchgate.net/publication/347955230/figure/fig5/AS:975063935365122@1609484766968/shows-an-example-of-how-a-graph-could-be-optimized-by-the-mapping-toolchain-In-the.png)

These automated modules only require the user to provide the original floating point model, and handle the end-to-end optimization pipeline including any re-training to regain accuracy. Other frameworks like PyTorch also offer increasing automation support, for example through torch.quantization.quantize\_dynamic. Automated optimization makes efficient ML accessible to practitioners without optimization expertise.

#### Hardware Optimization Libraries

Hardware libraries like TensorRT and TensorFlow XLA allow models to be highly optimized for target hardware through techniques that we discussed earlier.

Quantization: For example, TensorRT and TensorFlow Lite both support quantization of models during conversion to their format. This provides speedups on mobile SoCs with INT8/INT4 support.

Kernel Optimization: For instance, TensorRT does auto-tuning to optimize CUDA kernels based on the GPU architecture for each layer in the model graph. This extracts maximum throughput.

Operator Fusion: TensorFlow XLA does aggressive fusion to create optimized binary for TPUs. On mobile, frameworks like NCNN also support fused operators.
`
Hardware-Specific Code: Libraries are used to generate optimized binary code specialized for the target hardware. For example, [TensorRT](https://docs.nvidia.com/deeplearning/tensorrt/developer-guide/index.html) uses Nvidia CUDA/cuDNN libraries which are hand-tuned for each GPU architecture. This hardware-specific coding is key for performance. On tinyML devices, this can mean assembly code optimized for a Cortex M4 CPU for example. Vendors provide CMSIS-NN and other libraries.

Data Layout Optimizations - We can efficiently leverage memory hierarchy of hardware like cache and registers through techniques like tensor/weight rearrangement, tiling, and reuse. For example, TensorFlow XLA optimizes buffer layouts to maximize TPU utilization. This helps any memory constrained systems.

Profiling-based Tuning - We can use profiling tools to identify bottlenecks. For example, adjust kernel fusion levels based on latency profiling. On mobile SoCs, vendors like Qualcomm provide profilers in SNPE to find optimization opportunities in CNNs. This data-driven approach is important for performance.

By integrating framework models with these hardware libraries through conversion and execution pipelines, ML developers can achieve significant speedups and efficiency gains from low-level optimizations tailored to the target hardware. The tight integration between software and hardware is key to enabling performant deployment of ML applications, especially on mobile and tinyML devices.

#### Visualizing Optimizations

Implementing model optimization techniques without visibility into the effects on the model can be challenging. Dedicated tooling or visualization tools can provide critical and useful insight into model changes and helps track the optimization process. Let's consider the optimizations we considered earlier, such as pruning for sparsity and quantization.

##### Sparsity (ADD SOME LINKS INTO HERE)

For example, consider sparsity optimizations. Sparsity visualization tools can provide critical insights into pruned models by mapping out exactly which weights have been removed. For example, sparsity heat maps can use color gradients to indicate the percentage of weights pruned in each layer of a neural network. Layers with higher percentages pruned appear darker. This identifies which layers have been simplified the most by pruning. (Souza ([2020](https://www.numenta.com/blog/2020/10/30/case-for-sparsity-in-neural-networks-part-2-dynamic-sparsity/)))

![A heat map showing a sparse neural network.](https://www.numenta.com/wp-content/uploads/2020/10/Picture1.png)

Trend plots can also track sparsity over successive pruning rounds - they may show initial rapid pruning followed by more gradual incremental increases. Tracking the current global sparsity along with statistics like average, minimum, and maximum sparsity per-layer in tables or plots provides an overview of the model composition. For a sample convolutional network, these tools could reveal that the first convolution layer is pruned 20% while the final classifier layer is pruned 70% given its redundancy. The global model sparsity may increase from 10% after initial pruning to 40% after five rounds.

![A figure showing the sparse columns of the filter matrix of a CNN that are aggregated to create a dense matrix that, leading to smaller dimensions in the matrix and more efficient computations (Kung et al. ([2018](https://arxiv.org/abs/1811.04770)))](images/modeloptimization_sparsity.png)

By making sparsity data visually accessible, practitioners can better understand exactly how their model is being optimized and which areas are being impacted. The visibility enables them to fine-tune and control the pruning process for a given architecture.

Sparsity visualization turns pruning into a transparent technique instead of a black-box operation.

##### Quantization

Converting models to lower numeric precisions through quantization introduces errors that can impact model accuracy if not properly tracked and addressed. Visualizing quantization error distributions provides valuable insights into the effects of reduced precision numerics applied to different parts of a model. For this, histograms of the quantization errors for weights and activations can be generated. These histograms can reveal the shape of the error distribution - whether they resemble a Gaussian distribution or contain significant outliers and spikes. Large outliers may indicate issues with particular layers handling the quantization. Comparing the histograms across layers highlights any problem areas standing out with abnormally high errors.

![A smooth histogram of quantization error. (Kuzmin et al. ([2021](https://arxiv.org/pdf/2208.09225.pdf)))](images/modeloptimization_quant_hist.png)

Activation visualizations are also important to detect overflow issues. By color mapping the activations before and after quantization, any values pushed outside the intended ranges become visible. This reveals saturation and truncation issues that could skew the information flowing through the model. Detecting these errors allows recalibrating activations to prevent loss of information. (Mandal ([2022](https://medium.com/exemplifyml-ai/visualizing-neural-network-activation-a27caa451ff)))

![Color mapping of activations.](https://compsci697l.github.io/assets/cnnvis/filt1.jpeg)

Other techniques, such as tracking the overall mean square quantization error at each step of the quantization-aware training process identifies fluctuations and divergences. Sudden spikes in the tracking plot may indicate points where quantization is disrupting the model training. Monitoring this metric builds intuition on model behavior under quantization. Together these techniques turn quantization into a transparent process. The empirical insights enable practitioners to properly assess quantization effects. They pinpoint areas of the model architecture or training process to recalibrate based on observed quantization issues. This helps achieve numerically stable and accurate quantized models.

Providing this data enables practitioners to properly assess the impact of quantization and identify potential problem areas of the model to recalibrate or redesign to be more quantization friendly. This empirical analysis builds intuition on achieving optimal quantization.

Visualization tools can provide insights that help practitioners better understand the effects of optimizations on their models. The visibility enables correcting issues early before accuracy or performance is impacted significantly. It also aids applying optimizations more effectively for specific models. These optimization analytics help build intuition when transitioning models to more efficient representations.

### Model Conversion and Deployment

Once models have been successfully optimized in frameworks like TensorFlow and PyTorch, specialized model conversion and deployment platforms are needed to bridge the gap to running them on target devices.

TensorFlow Lite - TensorFlow's platform to convert models to a lightweight format optimized for mobile, embedded and edge devices. Supports optimizations like quantization, kernel fusion, and stripping away unused ops. Models can be executed using optimized TensorFlow Lite kernels on device hardware. Critical for mobile and tinyML deployment.

ONNX Runtime - Performs model conversion and inference for models in the open ONNX model format. Provides optimized kernels, supports hardware accelerators like GPUs, and cross-platform deployment from cloud to edge. Allows framework-agnostic deployment.

![Interoperablily of ONNX](https://miro.medium.com/v2/resize:fit:1400/1*3N6uPaLNEYDjtWBW1vdNoQ.jpeg)

PyTorch Mobile - Enables PyTorch models to be run on iOS and Android by converting to mobile-optimized representations. Provides efficient mobile implementations of ops like convolution and special functions optimized for mobile hardware.

These platforms integrate with hardware drivers, operating systems, and accelerator libraries on devices to execute models efficiently using hardware optimization. They also offload operations to dedicated ML accelerators where present. The availability of these proven, robust deployment platforms bridges the gap between optimizing models in frameworks and actual deployment to billions of devices. They allow users to focus on model development rather than building custom mobile runtimes. Continued innovation to support new hardware and optimizations in these platforms is key to widespread ML optimizations.

By providing these optimized deployment pipelines, the entire workflow from training to device deployment can leverage model optimizations to deliver performant ML applications. This end-to-end software infrastructure has helped drive the adoption of on-device ML.

## Conclusion

In this chapter we've discussed model optimization across the software-hardware span. We dove deep into efficient model representation, where we covered the nuances of structured and unstructured pruning and other techniques for model compression such as knowledge distillation and matrix and tensor decomposition. We also dove briefly into edge-specific model design at the parameter and model architecture level, exploring topics like edge-specific models and hardware-aware NAS.

We then explored efficient numerics representations, where we covered the basics of numerics, numeric encodings and storage, benefits of efficient numerics, and the nuances of numeric representation with memory usage, computational complexity, hardware compatibility, and tradeoff scenarios. We finished by honing in on an efficient numerics staple: quantization, where we examined its history, calibration, techniques, and interaction with pruning.

Finally, we looked at how we can make optimizations specific to the hardware we have. We explored how we can find model architectures tailored to the hardware, make optimizations in the kernel to better handle the model, and frameworks built to make the most use out of the hardware. We also looked at how we can go the other way around and build hardware around our specific software and talked about splitting networks to run on multiple processors available on the edge device.

By understanding the full picture of the degrees of freedom within model optimization both away and close to the hardware and the tradeoffs to consider when implementing these methods, practitioners can develop a more thoughtful pipeline for compressing their workloads onto edge devices.<|MERGE_RESOLUTION|>--- conflicted
+++ resolved
@@ -303,16 +303,6 @@
 
 **Integer:** Integer representations are made using 8, 4, and 2 bits. They are often used during the inference phase of neural networks, where the weights and activations of the model are quantized to these lower precisions. Integer representations are deterministic and offer significant speed and memory advantages over floating-point representations. For many inference tasks, especially on edge devices, the slight loss in accuracy due to quantization is often acceptable given the efficiency gains. An extreme form of integer numerics is for binary neural networks (BNNs), where weights and activations are constrained to one of two values: either +1 or -1.
 
-<<<<<<< HEAD
-| **Precision** | **Pros** | **Cons** |
-|------------|--------------------------------------------------|--------------------------------------------------|
-| **FP32** (Floating Point 32-bit) | - Standard precision used in most deep learning frameworks.<br /> - High accuracy due to ample representational capacity.<br /> - Well-suited for training. | - High memory usage.<br /> - Slower inference times compared to quantized models.<br /> - Higher energy consumption. |
-| **FP16** (Floating Point 16-bit) | - Reduces memory usage compared to FP32.<br /> - Speeds up computations on hardware that supports FP16.<br /> - Often used in mixed-precision training to balance speed and accuracy. | - Lower representational capacity compared to FP32.<br /> - Risk of numerical instability in some models or layers. |
-| **INT8** (8-bit Integer) | - Significantly reduced memory footprint compared to floating-point representations.<br /> - Faster inference if hardware supports INT8 computations.<br /> - Suitable for many post-training quantization scenarios. | - Quantization can lead to some accuracy loss.<br /> - Requires careful calibration during quantization to minimize accuracy degradation. |
-| **INT4** (4-bit Integer) | - Even lower memory usage than INT8.<br /> - Further speed-up potential for inference. | - Higher risk of accuracy loss compared to INT8.<br /> - Calibration during quantization becomes more critical. |
-| **Binary** | - Minimal memory footprint (only 1 bit per parameter).<br /> - Extremely fast inference due to bitwise operations.<br /> - Power efficient. | - Significant accuracy drop for many tasks.<br /> - Complex training dynamics due to extreme quantization. |
-| **Ternary** | - Low memory usage but slightly more than binary.<br /> - Offers a middle ground between representation and efficiency. | - Accuracy might still be lower than higher precision models.<br /> - Training dynamics can be complex. |
-=======
 | **Precision**                         | **Pros**                                                                                             | **Cons**                                                                                                                   |
 |---------------------------------------|------------------------------------------------------------------------------------------------------|----------------------------------------------------------------------------------------------------------------------------|
 | **FP32** (Floating Point 32-bit)      | • Standard precision used in most deep learning frameworks.<br> • High accuracy due to ample representational capacity.<br> • Well-suited for training. | • High memory usage.<br> • Slower inference times compared to quantized models.<br> • Higher energy consumption.          |
@@ -322,7 +312,6 @@
 | **Binary**                            | • Minimal memory footprint (only 1 bit per parameter).<br> • Extremely fast inference due to bitwise operations.<br> • Power efficient. | • Significant accuracy drop for many tasks.<br> • Complex training dynamics due to extreme quantization.              |
 | **Ternary**                           | • Low memory usage but slightly more than binary.<br> • Offers a middle ground between representation and efficiency. | • Accuracy might still be lower than higher precision models.<br> • Training dynamics can be complex.                 |
 
->>>>>>> aac03787
 
 #### Numeric Encoding and Storage
 
@@ -560,29 +549,13 @@
 
 The two prevailing techniques for quantizing models are Post Training Quantization and Quantization Aware Training.
 
-<<<<<<< HEAD
 **Post Training Quantization** - Post-training quantization (PTQ) is a quantization technique where the model is quantized after it has been trained. The model is trained in floating point and then weights and activations are quantized as a post-processing step. This is the simplest approach and does not require access to the training data. Unlike Quantization-Aware Training (QAT), PTQ sets weight and activation quantization parameters directly, making it low-overhead and suitable for limited or unlabeled data situations. However, not readjusting the weights after quantizing, especially in low-precision quantization can lead to very different behavior and thus lower accuracy. To tackle this, techniques like bias correction, equalizing weight ranges, and adaptive rounding methods have been developed. PTQ can also be applied in zero-shot scenarios, where no training or testing data are available. This method has been made even more efficient to benefit compute- and memory- intensive large language models. Recently, SmoothQuant, a training-free, accuracy-preserving, and general-purpose PTQ solution which enables 8-bit weight, 8-bit activation quantization for LLMs, has been developed, demonstrating up to 1.56x speedup and 2x memory reduction for LLMs with negligible loss in accuracy [(@smoothquant)](https://arxiv.org/abs/2211.10438).
-=======
-**Post Training Quantization:** Post-training quantization (PTQ) is a quantization technique where the model is quantized after it has been trained. The model is trained in floating point and then weights and activations are quantized as a post-processing step. This is the simplest approach and does not require access to the training data. Unlike Quantization-Aware Training (QAT), PTQ sets weight and activation quantization parameters directly, making it low-overhead and suitable for limited or unlabeled data situations. 
-
-However, not readjusting the weights after quantizing, especially in low-precision quantization can lead to very different behavior and thus lower accuracy. To tackle this, techniques like bias correction, equalizing weight ranges, and adaptive rounding methods have been developed. PTQ can also be applied in zero-shot scenarios, where no training or testing data are available. This method has been made even more efficient to benefit compute- and memory- intensive large language models. 
-
-Recently, SmoothQuant, a training-free, accuracy-preserving, and general-purpose PTQ solution which enables 8-bit weight, 8-bit activation quantization for LLMs, has been developed, demonstrating up to 1.56x speedup and 2x memory reduction for LLMs with negligible loss in accuracy [SmoothQuant: Accurate and Efficient Post-Training Quantization for Large Language Models](2023)(https://arxiv.org/abs/2211.10438).
->>>>>>> aac03787
 
 ![Table showing the differences between different precisions of quantization.](images/efficientnumerics_lecturenote.png) 
 
 ![In PTQ, a pretrained model is calibrated using calibration data (e.g., a small subset of training data) to compute the clipping ranges and scaling factors (@surveyofquant).](images/efficientnumerics_PTQ.png)
 
-<<<<<<< HEAD
 **Quantization Aware Training** - Quantization-aware training (QAT) is a fine-tuning of the PTQ model. The model is trained aware of quantization, allowing it to adjust for quantization effects. This produces better accuracy with quantized inference. Quantizing a trained neural network model with methods such as PTQ introduces perturbations that can deviate the model from its original convergence point. For instance, Krishnamoorthi showed that even with per-channel quantization, networks like MobileNet do not reach baseline accuracy with int8 Post Training Quantization (PTQ) and require Quantization Aware Training (QAT) [(@quantdeep)](https://arxiv.org/abs/1806.08342).To address this, QAT retrains the model with quantized parameters, employing forward and backward passes in floating point but quantizing parameters after each gradient update. Handling the non-differentiable quantization operator is crucial; a widely used method is the Straight Through Estimator (STE), approximating the rounding operation as an identity function. While other methods and variations exist, STE remains the most commonly used due to its practical effectiveness.
-=======
-**Quantization Aware Training:** Quantization-aware training (QAT) is a fine-tuning of the PTQ model. The model is trained aware of quantization, allowing it to adjust for quantization effects. This produces better accuracy with quantized inference. 
-
-Quantizing a trained neural network model with methods such as PTQ introduces perturbations that can deviate the model from its original convergence point. For instance, Krishnamoorthi showed that even with per-channel quantization, networks like MobileNet do not reach baseline accuracy with int8 Post Training Quantization (PTQ) and require Quantization Aware Training (QAT) [Quantizing deep convolutional networks for efficient inference](2018)([https://arxiv.org/abs/1806.08342](https://arxiv.org/abs/1806.08342)). 
-
-To address this, QAT retrains the model with quantized parameters, employing forward and backward passes in floating point but quantizing parameters after each gradient update. Handling the non-differentiable quantization operator is crucial; a widely used method is the Straight Through Estimator (STE), approximating the rounding operation as an identity function. While other methods and variations exist, STE remains the most commonly used due to its practical effectiveness.
->>>>>>> aac03787
 
 ![In QAT, a pretrained model is quantized and then finetuned using training data to adjust parameters and recover accuracy degradation. Note: the calibration process is often conducted in parallel with the finetuning process for QAT (@surveyofquant).](images/efficientnumerics_QAT.png)
 
